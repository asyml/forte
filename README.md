<div align="center">
   <img src="https://raw.githubusercontent.com/asyml/forte/master/docs/_static/img/logo_h.png"><br><br>
</div>

-----------------

[![Build Status](https://travis-ci.org/asyml/forte.svg?branch=master)](https://travis-ci.org/asyml/forte)
[![codecov](https://codecov.io/gh/asyml/forte/branch/master/graph/badge.svg)](https://codecov.io/gh/asyml/forte)
[![Documentation Status](https://readthedocs.org/projects/asyml-forte/badge/?version=latest)](https://asyml-forte.readthedocs.io/en/latest/?badge=latest)
[![License](https://img.shields.io/badge/license-Apache%202.0-blue.svg)](https://github.com/asyml/forte/blob/master/LICENSE)
[![Chat](http://img.shields.io/badge/gitter.im-asyml/forte-blue.svg)](https://gitter.im/asyml/community)


**Forte** is a toolkit for building Natural Language Processing pipelines, featuring cross-task 
<<<<<<< HEAD
interaction, adaptable data-model interfaces and composable pipeline. 
Forte was originally developed in CMU and is actively contributed by [Petuum](https://petuum.com/) 
in collaboration with other institutes.
This project is part of the [CASL Open Source](http://casl-project.ai/) family.

Forte provides a platform to assemble
=======
interaction, adaptable data-model interfaces and so forth. Forte was originally developed and is 
actively contributed by [Petuum](https://petuum.com/) in collaboration with other institutes.
A mirror of this repository is maintained by [Petuum Open Source](https://github.com/petuum).

Forte provides a pipeline to assemble
>>>>>>> 15e51260
state-of-the-art NLP and ML technologies in a highly-composable fashion, including a wide 
spectrum of tasks ranging from Information Retrieval, Natural Language Understanding to Natural 
Language Generation.  

With Forte, it is extremely simple to build an integrated system that can search documents, 
analyze, extract information and generate language all in one place. This allows developers
<<<<<<< HEAD
to fully utilize the strength of individual module, combine the results from each step, and enables 
the system to make fully informed decision at the end of the pipeline.  

Forte not only makes it easy to integrate with arbitrary 3rd party tools (Check out these [examples](./examples)!),
but also brings technology to you by offering a miscellaneous collection of deep learning modules via Texar, and 
=======
to leverage the strength of individual module, combine the results derived from each step, and 
make fully informed decision at the end of the pipeline.  

Forte not only makes it easy to integrate with arbitrary third party tools (check out these [examples](./examples)!),
but also brings technology to you by offering a rich set of deep learning modules via Texar, and 
>>>>>>> 15e51260
a convenient model-data interface for casting tasks to models.

## Core Design Principles

The core design principle of Forte is the abstraction of NLP concepts and machine learning models. It 
not only separates data, model and tasks but also enables interactions between different components of 
the pipeline. Based on this principle, we make Forte:

* **Composable**: Forte helps users to decompose a problem into *data*, *models* and *tasks*. 
The tasks can further be divided into sub-tasks. A complex use case 
can be solved by composing heterogeneous modules via straightforward python APIs or declarative 
<<<<<<< HEAD
configuration files. The components (e.g. models or tasks) in the pipeline can be flexibly 
swapped in and out, as long as the API contracts are matched. This approach greatly improves module 
=======
configuration files. The components (e.g. models or tasks) in the pipeline can be swapped in and 
out at will, as long as the API contracts are matched. This approach greatly improves module 
>>>>>>> 15e51260
reusability, enables fast development and enhances the flexibility of using libraries.
   
* **Generalizable and Extensible**: Forte not only generalizes well on a wide 
range of NLP tasks, but also extends easily to new tasks or new domains. In particular, Forte 
<<<<<<< HEAD
provides the *Ontology* system that helps users define types according to their specific tasks. 
Users can declaratively specify the type through simple JSON files and our Code Generation tool 
will automatically generate ready-to-use python files for your project. Check out our 
[Ontology Generation documentation](./docs/ontology_generation.md) for more details.

* **Universal Data Flow**: Forte enables a universal data flow that supports seamless data flow between
different steps. Central to Forte's composable architecture, a transparent data flow facilitates flexible 
process interventions and simple pipeline management. Adaptive to generic data formats, Forte is positioned as 
a perfect tool for data inspection, component swapping and result sharing. 
This is particularly helpful during team collaborations!
=======
provides the *Ontology* system that helps users define data types for specific tasks. 
Users can declaratively specify the type through a simple JSON file. Our Code Generation tool 
will automatically generate ready-to-use python files accordingly. Check out our 
[Ontology Generation documentation](./docs/ontology_generation.md) for more details.

* **Universal Data Flow**: Forte unifies data representations to enable full interoperation between
different components. Central to Forte's composable architecture, a transparent and universal data flow was established to
make process interventions and pipeline management very easy. Adaptive to generic data formats, Forte is positioned as 
a perfect tool for data inspection, component swapping and result sharing. 
This is super helpful for team collaboration!
>>>>>>> 15e51260

-----------------
| ![forte_arch.jpg](https://raw.githubusercontent.com/asyml/forte/master/docs/_static/img/forte_arch.png) | 
|:--:| 
| *A high level architecture of Forte showing how ontology and entries work with the pipeline.* |
-----------------
| ![forte_results.jpg](https://raw.githubusercontent.com/asyml/forte/master/docs/_static/img/forte_results.png) | 
|:--:| 
| *Forte stores results in data packs and use the ontology to represent task logic.* |
-----------------

## Package Overview

<table>
<tr>
    <td><b> forte </b></td>
    <td> an open-source toolkit for NLP  </td>
</tr>
<tr>
    <td><b> forte.data.readers </b></td>
    <td> a data module for reading different formats of text data like CoNLL, Ontonotes etc 
    </td>
</tr>
<tr>
    <td><b> forte.processors </b></td>
    <td> a collection of processors for building NLP pipelines </td>
</tr>
<tr>
    <td><b> forte.trainer </b></td>
    <td> a collection of modules for training different NLP tasks </td>
</tr>
<tr>
    <td><b> ft.onto.base_ontology </b></td>
    <td> a module containing basic ontologies like Token, Sentence, Document etc </td>
</tr>
</table>

### Library API Example

A simple code example that runs Named Entity Recognizer

```python
import yaml

from forte.pipeline import Pipeline
from forte.data.readers import CoNLL03Reader
from forte.processors import CoNLLNERPredictor
from ft.onto.base_ontology import Token, Sentence
from forte.common.configuration import Config


config_data = yaml.safe_load(open("config_data.yml", "r"))
config_model = yaml.safe_load(open("config_model.yml", "r"))

config = Config({}, default_hparams=None)
config.add_hparam('config_data', config_data)
config.add_hparam('config_model', config_model)


pl = Pipeline()
pl.set_reader(CoNLL03Reader())
pl.add(CoNLLNERPredictor(), config=config)

pl.initialize()

for pack in pl.process_dataset(config.config_data.test_path):
    for pred_sentence in pack.get_data(context_type=Sentence, request={Token: {"fields": ["ner"]}}):
        print("============================")
        print(pred_sentence["context"])
        print("The entities are...")
        print(pred_sentence["Token"]["ner"])
        print("============================")

```

Find more examples [here](./examples).

### Download and Installation

To install the latest version from PyPI:
```bash
pip install forte
```

To install from source, 
```bash
git clone https://github.com/asyml/forte.git
cd forte
pip install .
```

### Getting Started

* [Examples](./examples)
* [Documentation](https://asyml-forte.readthedocs.io/)
<<<<<<< HEAD
* Currently we are working on some interesting [tutorials](https://github.com/asyml/forte/wiki)

### Trouble Shooting
1. If you try to run `generate_ontology` script but encounter the following
    ```
    Traceback (most recent call last):
      File "~/anaconda3/bin/generate_ontology", line 33, in <module>
        sys.exit(load_entry_point('forte', 'console_scripts', 'generate_ontology')())
      File "~/anaconda3/bin/generate_ontology", line 22, in importlib_load_entry_point
        for entry_point in distribution(dist_name).entry_points
      File "~/anaconda3/lib/python3.6/site-packages/importlib_metadata/__init__.py", line 418, in distribution
        return Distribution.from_name(package)
      File "~/anaconda3/lib/python3.6/site-packages/importlib_metadata/__init__.py", line 184, in from_name
        raise PackageNotFoundError(name)
    importlib_metadata.PackageNotFoundError: forte
    ```
    This is likely to be caused by multiple conflicting installation, such as
    installing both from source or from PIP. One way to solve this is to manually
    remove the script `~/anaconda3/bin/generate_ontology` and re-install the package.

### Contributing
If you are interested in making enhancement to Forte, please first go over our [Code of Conduct](https://github.com/asyml/forte/blob/master/CODE_OF_CONDUCT.md) and [Contribution Guideline](https://github.com/asyml/forte/blob/master/CONTRIBUTING.md)
=======
* Currently we are working on some interesting [Tutorials](https://github.com/asyml/forte/wiki)


### Contributing
If you are interested in improving Forte, please first go over our [Code of Conduct](https://github.com/asyml/forte/blob/master/CODE_OF_CONDUCT.md) and [Contribution Guideline](https://github.com/asyml/forte/blob/master/CONTRIBUTING.md)
>>>>>>> 15e51260

### License

[Apache License 2.0](./LICENSE)

### Companies and Universities Supporting Forte
<p float="left">
   <img src="https://raw.githubusercontent.com/asyml/forte/master/docs/_static/img/Petuum.png" width="200" align="top">
   &nbsp;&nbsp;&nbsp;&nbsp;&nbsp;&nbsp;&nbsp;&nbsp;&nbsp;&nbsp;&nbsp;&nbsp;&nbsp;&nbsp;&nbsp;&nbsp;&nbsp;&nbsp;
   <img src="https://asyml.io/assets/institutions/cmu.png", width="200" align="top">
</p>
<|MERGE_RESOLUTION|>--- conflicted
+++ resolved
@@ -12,39 +12,23 @@
 
 
 **Forte** is a toolkit for building Natural Language Processing pipelines, featuring cross-task 
-<<<<<<< HEAD
 interaction, adaptable data-model interfaces and composable pipeline. 
 Forte was originally developed in CMU and is actively contributed by [Petuum](https://petuum.com/) 
 in collaboration with other institutes.
 This project is part of the [CASL Open Source](http://casl-project.ai/) family.
 
 Forte provides a platform to assemble
-=======
-interaction, adaptable data-model interfaces and so forth. Forte was originally developed and is 
-actively contributed by [Petuum](https://petuum.com/) in collaboration with other institutes.
-A mirror of this repository is maintained by [Petuum Open Source](https://github.com/petuum).
-
-Forte provides a pipeline to assemble
->>>>>>> 15e51260
 state-of-the-art NLP and ML technologies in a highly-composable fashion, including a wide 
 spectrum of tasks ranging from Information Retrieval, Natural Language Understanding to Natural 
 Language Generation.  
 
 With Forte, it is extremely simple to build an integrated system that can search documents, 
 analyze, extract information and generate language all in one place. This allows developers
-<<<<<<< HEAD
 to fully utilize the strength of individual module, combine the results from each step, and enables 
 the system to make fully informed decision at the end of the pipeline.  
 
 Forte not only makes it easy to integrate with arbitrary 3rd party tools (Check out these [examples](./examples)!),
 but also brings technology to you by offering a miscellaneous collection of deep learning modules via Texar, and 
-=======
-to leverage the strength of individual module, combine the results derived from each step, and 
-make fully informed decision at the end of the pipeline.  
-
-Forte not only makes it easy to integrate with arbitrary third party tools (check out these [examples](./examples)!),
-but also brings technology to you by offering a rich set of deep learning modules via Texar, and 
->>>>>>> 15e51260
 a convenient model-data interface for casting tasks to models.
 
 ## Core Design Principles
@@ -56,18 +40,12 @@
 * **Composable**: Forte helps users to decompose a problem into *data*, *models* and *tasks*. 
 The tasks can further be divided into sub-tasks. A complex use case 
 can be solved by composing heterogeneous modules via straightforward python APIs or declarative 
-<<<<<<< HEAD
 configuration files. The components (e.g. models or tasks) in the pipeline can be flexibly 
 swapped in and out, as long as the API contracts are matched. This approach greatly improves module 
-=======
-configuration files. The components (e.g. models or tasks) in the pipeline can be swapped in and 
-out at will, as long as the API contracts are matched. This approach greatly improves module 
->>>>>>> 15e51260
 reusability, enables fast development and enhances the flexibility of using libraries.
    
 * **Generalizable and Extensible**: Forte not only generalizes well on a wide 
 range of NLP tasks, but also extends easily to new tasks or new domains. In particular, Forte 
-<<<<<<< HEAD
 provides the *Ontology* system that helps users define types according to their specific tasks. 
 Users can declaratively specify the type through simple JSON files and our Code Generation tool 
 will automatically generate ready-to-use python files for your project. Check out our 
@@ -78,18 +56,6 @@
 process interventions and simple pipeline management. Adaptive to generic data formats, Forte is positioned as 
 a perfect tool for data inspection, component swapping and result sharing. 
 This is particularly helpful during team collaborations!
-=======
-provides the *Ontology* system that helps users define data types for specific tasks. 
-Users can declaratively specify the type through a simple JSON file. Our Code Generation tool 
-will automatically generate ready-to-use python files accordingly. Check out our 
-[Ontology Generation documentation](./docs/ontology_generation.md) for more details.
-
-* **Universal Data Flow**: Forte unifies data representations to enable full interoperation between
-different components. Central to Forte's composable architecture, a transparent and universal data flow was established to
-make process interventions and pipeline management very easy. Adaptive to generic data formats, Forte is positioned as 
-a perfect tool for data inspection, component swapping and result sharing. 
-This is super helpful for team collaboration!
->>>>>>> 15e51260
 
 -----------------
 | ![forte_arch.jpg](https://raw.githubusercontent.com/asyml/forte/master/docs/_static/img/forte_arch.png) | 
@@ -185,7 +151,6 @@
 
 * [Examples](./examples)
 * [Documentation](https://asyml-forte.readthedocs.io/)
-<<<<<<< HEAD
 * Currently we are working on some interesting [tutorials](https://github.com/asyml/forte/wiki)
 
 ### Trouble Shooting
@@ -208,13 +173,6 @@
 
 ### Contributing
 If you are interested in making enhancement to Forte, please first go over our [Code of Conduct](https://github.com/asyml/forte/blob/master/CODE_OF_CONDUCT.md) and [Contribution Guideline](https://github.com/asyml/forte/blob/master/CONTRIBUTING.md)
-=======
-* Currently we are working on some interesting [Tutorials](https://github.com/asyml/forte/wiki)
-
-
-### Contributing
-If you are interested in improving Forte, please first go over our [Code of Conduct](https://github.com/asyml/forte/blob/master/CODE_OF_CONDUCT.md) and [Contribution Guideline](https://github.com/asyml/forte/blob/master/CONTRIBUTING.md)
->>>>>>> 15e51260
 
 ### License
 
