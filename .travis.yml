sudo: required
language: python
dist: xenial
cache: pip
python:
  - '3.6'
  - '3.7'
env:
  global:
    - secure: ST/+iBBrcHuCMgKpXj8jfvBgOdjc0TgXEP6urdVLMTCVhzGgSwn+gUtMgoW5TzS+doFhvkotEs37izYLJF5pqIlD3yUxCxjLVZj4McIszAecV+3UjVZCIt6sjsv5igUHqF2aXRJT9TvVddHaa6V1yi6DM2Pe5+W+sXU2ni9tbL67Hm2+rut/J5x1G6ZrTveAlsAk/RcT25DzmjiYPT/9OOThzkSIYYiiETraFQtRG+4eKO9U75QXCbmzJnM6/qESWGcQmvMLRo91Ur91GHT1uicCQYt8QqfKyeNcyKyi/nRlFgKL3swpAlfp8868nCR8rRFuOufqsDxq5iFFs5BPi0HWM5E7hxiPllRxlm5VcqDm5WE1ZCRbpRHLnY/73zCUQy+ex/Z7WVoQAMlRvKsJ/SQHCXmLP97JW0+YQFjtIODyIslRNSnElpVV+5lmsMmsEu8J+uBQCUaqsVPP/DBfRQu4rbt9q9yFc1QXO0BrMdWQ/NuxlEdzj8Lw1rTJrUtFSdC8VMtbkARufk8AVXem5wk7gI8h9R3JONBX2dkVIJK4VM8DK473V0LjdXvldZW688H9RBVZtUIPnZRH7E/4uvqiLh2UjDPL/pE7xW3AyxpBQj34Yh2/b3pdLpiLZ7ohVz/F2EVu//J8q8L5T/S5vBENqF9RWkfdkOkDwuTb8So=
  matrix:
    - TORCH_VER="1.5.0" TENSORFLOW_VER="1.15.0"
install:
  # Installing pip from master source due to https://github.com/pypa/pip/issues/9215
  - pip install git+https://github.com/pypa/pip.git
  - pip install --progress-bar off torch==$TORCH_VER
  - pip install --progress-bar off tensorflow==$TENSORFLOW_VER
<<<<<<< HEAD
  - pip install --progress-bar off spacy==2.2.4
  - pip install --progress-bar off .[nltk,ner,srl,txtgen,stanza,test,example,ir,wikipedia,spacy,sentiment,allennlp]
=======
  - pip install --progress-bar off .[nltk,ner,txtgen,stanza,test,example,ir,wikipedia,spacy,sentiment,allennlp,augment]
>>>>>>> 900cf938
  - git clone https://github.com/asyml/texar-pytorch.git
  - cd texar-pytorch
  - pip install --progress-bar off .
  - cd ..
  - rm -rf texar-pytorch
  - wget https://artifacts.elastic.co/downloads/elasticsearch/elasticsearch-7.4.2-linux-x86_64.tar.gz
  - tar -zxf elasticsearch-7.4.2-linux-x86_64.tar.gz
  - rm -rf elasticsearch-7.4.2-linux-x86_64.tar.gz
  - elasticsearch-7.4.2/bin/elasticsearch -d
  - pip install faiss-cpu
  - pip install pylint==2.6.0 flake8==3.8.2
  - pip install mypy==0.790
  - pip install pytest==5.1.3
  - pip install coverage codecov
script:
  - "./scripts/build_ontology_specs.sh"
  - pylint forte/ examples/ ft/ scripts/ tests/
  - flake8 forte/ examples/ ft/ scripts/ tests/
  - mypy .
  - spacy download en_core_web_sm
  - spacy download xx_ent_wiki_sm
  - python -m nltk.downloader punkt averaged_perceptron_tagger wordnet maxent_ne_chunker
    words
  - export PYTHONPATH=`pwd`
  - python examples/Cliner/download_model.py
  - pip install python-crfsuite==0.9.7
  - coverage run -m pytest
after_success:
  - codecov
  - "./scripts/travis_after_success.sh"
jobs:
  include:
    - stage: docs
      python: '3.7'
      install:
        - pip install --upgrade pip
        - pip install --progress-bar off -r requirements.txt
        - sudo apt-get install libenchant1c2a myspell-en-us
        - pip install --progress-bar off -r docs/requirements.txt
        - git clone https://github.com/asyml/texar-pytorch.git
        - cd texar-pytorch
        - pip install --progress-bar off .
        - cd ..
        - rm -rf texar-pytorch
      script:
        - cd docs
        - sphinx-build -W -b html -d _build/doctrees . _build/html
        - sphinx-build -b spelling -d _build/doctrees . _build/spelling
notifications:
  email: false<|MERGE_RESOLUTION|>--- conflicted
+++ resolved
@@ -15,12 +15,7 @@
   - pip install git+https://github.com/pypa/pip.git
   - pip install --progress-bar off torch==$TORCH_VER
   - pip install --progress-bar off tensorflow==$TENSORFLOW_VER
-<<<<<<< HEAD
-  - pip install --progress-bar off spacy==2.2.4
-  - pip install --progress-bar off .[nltk,ner,srl,txtgen,stanza,test,example,ir,wikipedia,spacy,sentiment,allennlp]
-=======
   - pip install --progress-bar off .[nltk,ner,txtgen,stanza,test,example,ir,wikipedia,spacy,sentiment,allennlp,augment]
->>>>>>> 900cf938
   - git clone https://github.com/asyml/texar-pytorch.git
   - cd texar-pytorch
   - pip install --progress-bar off .
