--- conflicted
+++ resolved
@@ -15,11 +15,7 @@
   - pip install git+https://github.com/pypa/pip.git
   - pip install --progress-bar off torch==$TORCH_VER
   - pip install --progress-bar off tensorflow==$TENSORFLOW_VER
-<<<<<<< HEAD
-  - pip install --progress-bar off .[nltk,ner,srl,txtgen,stanza,test,example,ir,wikipedia,spacy,sentiment,allennlp,augment]
-=======
-  - pip install --progress-bar off .[nltk,ner,txtgen,stanza,test,example,ir,wikipedia,spacy,sentiment,allennlp]
->>>>>>> 82270877
+  - pip install --progress-bar off .[nltk,ner,txtgen,stanza,test,example,ir,wikipedia,spacy,sentiment,allennlp,augment]
   - git clone https://github.com/asyml/texar-pytorch.git
   - cd texar-pytorch
   - pip install --progress-bar off .
