import setuptools

long_description = '''
NLP pipeline project to facilitate the production usage of NLP techniques.
'''

setuptools.setup(
    name="forte",
    version="0.0.1",
    url="https://github.com/hunterhector/forte",

    description="NLP pipeline",
    long_description=long_description,
    license='Apache License Version 2.0',
    packages=setuptools.find_packages(exclude=["scripts", "examples"]),
    platforms='any',

    install_requires=[
        'sortedcontainers',
        'numpy',
        'nltk',
        'jsonpickle',
        'pyyaml',
        'deprecation',
        'smart-open',
        'typed_astunparse',
        'funcsigs',
        'mypy_extensions',
        'typed_ast',
        'jsonschema',
        'faiss-cpu>=1.6.1'
    ],
    extras_require={
        'ner': ['pyyaml', 'torch>=1.1.0', 'torchtext', 'tqdm'],
        'srl': ['mypy-extensions', 'allennlp'],
        'txtgen': ['regex', 'tensorflow'],
        'stanfordnlp': ['stanfordnlp'],
        'test': ['ddt', 'jsonschema'],
        'example': ['termcolor'],
        'wikipedia': ['rdflib'],
<<<<<<< HEAD
        'ir': ['faiss>=1.5.3']
=======
        'ir': ['elasticsearch']
>>>>>>> c8c5da81
    },
    package_data={
    },
    entry_points={
          'console_scripts': [
              'generate_ontology = scripts.generate_ontology.__main__:main'
          ]
      },
    classifiers=[
        'Intended Audience :: Developers',
        'Intended Audience :: Education',
        'Intended Audience :: Science/Research',
        'Operating System :: OS Independent',
        'Programming Language :: Python',
        'Programming Language :: Python :: 3.6',
    ]
)<|MERGE_RESOLUTION|>--- conflicted
+++ resolved
@@ -38,11 +38,7 @@
         'test': ['ddt', 'jsonschema'],
         'example': ['termcolor'],
         'wikipedia': ['rdflib'],
-<<<<<<< HEAD
-        'ir': ['faiss>=1.5.3']
-=======
         'ir': ['elasticsearch']
->>>>>>> c8c5da81
     },
     package_data={
     },
