--- conflicted
+++ resolved
@@ -37,12 +37,10 @@
         'typing>=3.7.4;python_version<"3.5"',
         'typing-inspect>=0.6.0',
         'dataclasses~=0.7;python_version<"3.7"',
-<<<<<<< HEAD
         'importlib-resources==5.1.4;python_version<"3.7"',
-=======
+        'dataclasses~=0.7;python_version<"3.7"',
         'fastapi==0.65.2',
         'uvicorn==0.14.0'
->>>>>>> c37d5f19
     ],
     extras_require={
         'ner': ['torch>=1.1.0', 'torchtext==0.4.0', 'tqdm>=4.36.1'],
