--- conflicted
+++ resolved
@@ -17,12 +17,9 @@
 from array import array
 import os
 import unittest
-<<<<<<< HEAD
 import numpy as np
-from typing import Dict
-=======
 from typing import Dict, List
->>>>>>> de961710
+
 from numpy import array_equal
 
 from forte.pipeline import Pipeline
