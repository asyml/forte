--- conflicted
+++ resolved
@@ -545,10 +545,7 @@
         )
 
         self.assertEqual(num_phrase, 1)
-<<<<<<< HEAD
-        self.assertEqual(len(DataStore._type_attributes), 12)
-        self.assertEqual(len(self.data_store._DataStore__entry_dict), 8)
-=======
+
         self.assertEqual(len(DataStore._type_attributes), 3)
         self.assertEqual(len(self.data_store._DataStore__tid_ref_dict), 8)
         self.assertEqual(
@@ -628,7 +625,6 @@
             self.data_store.get_entry(tid=77)[0],
             ["test_group", [], tid, "forte.data.ontology.top.Group"],
         )
->>>>>>> e2ce0a46
 
     def test_get_attribute(self):
         speaker = self.data_store.get_attribute(9999, "speaker")
