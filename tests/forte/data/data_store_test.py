# Copyright 2019 The Forte Authors. All Rights Reserved.
#
# Licensed under the Apache License, Version 2.0 (the "License");
# you may not use this file except in compliance with the License.
# You may obtain a copy of the License at
#
#      http://www.apache.org/licenses/LICENSE-2.0
#
# Unless required by applicable law or agreed to in writing, software
# distributed under the License is distributed on an "AS IS" BASIS,
# WITHOUT WARRANTIES OR CONDITIONS OF ANY KIND, either express or implied.
# See the License for the specific language governing permissions and
# limitations under the License.
"""
Unit tests for data store related operations.
"""

import logging
import unittest
import copy
from sortedcontainers import SortedList
from typing import Optional, Dict
from dataclasses import dataclass
from forte.data.data_store import DataStore
from forte.data.ontology.top import Annotation, Generics
from forte.data.data_pack import DataPack


logging.basicConfig(level=logging.DEBUG)


@dataclass
class TokenTest(Annotation):
    """
    A span based annotation :class:`Tokentest`, used to represent a token or a word.
    Attributes:
        pos (Optional[str]):
        ud_xpos (Optional[str]):
        lemma (Optional[str]):
        chunk (Optional[str]):
        ner (Optional[str]):
        sense (Optional[str]):
        is_root (Optional[bool]):
        ud_features (Dict[str, str]):
        ud_misc (Dict[str, str]):
    """

    pos: Optional[str]
    ud_xpos: Optional[str]
    lemma: Optional[str]
    chunk: Optional[str]
    ner: Optional[str]
    sense: Optional[str]
    is_root: Optional[bool]
    ud_features: Dict[str, str]
    ud_misc: Dict[str, str]

    def __init__(self, pack: DataPack, begin: int, end: int):
        super().__init__(pack, begin, end)
        self.pos: Optional[str] = None
        self.ud_xpos: Optional[str] = None
        self.lemma: Optional[str] = None
        self.chunk: Optional[str] = None
        self.ner: Optional[str] = None
        self.sense: Optional[str] = None
        self.is_root: Optional[bool] = None
        self.ud_features: Dict[str, str] = dict()
        self.ud_misc: Dict[str, str] = dict()


@dataclass
class TitleTest(Annotation):
    """
    A span based annotation `Title`, normally used to represent a title.
    """

    def __init__(self, pack: DataPack, begin: int, end: int):
        super().__init__(pack, begin, end)


@dataclass
class MetricTest(Generics):
    """
    A base metric entity, all metric entities should inherit from it.
    Attributes:
        metric_name (Optional[str]):
    """

    metric_name: Optional[str]

    def __init__(self, pack: DataPack):
        super().__init__(pack)
        self.metric_name: Optional[str] = None


@dataclass
class SingleMetricTest(MetricTest):
    """
    A single metric entity, used to present a metric of one float (e.g. accuracy).
    Attributes:
        value (Optional[float]):
    """

    value: Optional[float]

    def __init__(self, pack: DataPack):
        super().__init__(pack)
        self.value: Optional[float] = None


class DataStoreTest(unittest.TestCase):
    def setUp(self) -> None:
        self.data_store = DataStore()
        # attribute fields for Document and Sentence entries
        self.reference_type_attributes = {
            "ft.onto.base_ontology.Document": {
                "attributes": {
                    "document_class": 4,
                    "sentiment": 5,
                    "classifications": 6,
                },
                "parent_class": set(),
            },
            "ft.onto.base_ontology.Sentence": {
                "attributes": {
                    "speaker": 4,
                    "part_id": 5,
                    "sentiment": 6,
                    "classification": 7,
                    "classifications": 8,
                },
                "parent_class": set(),
            },
        }

        DataStore._type_attributes = {
            "ft.onto.base_ontology.Document": {
                "attributes": {
                    "document_class": 4,
                    "sentiment": 5,
                    "classifications": 6,
                },
                "parent_class": set(),
            },
            "ft.onto.base_ontology.Sentence": {
                "attributes": {
                    "speaker": 4,
                    "part_id": 5,
                    "sentiment": 6,
                    "classification": 7,
                    "classifications": 8,
                },
                "parent_class": set(),
            },
        }
        # The order is [Document, Sentence]. Initialize 2 entries in each list.
        # Document entries have tid 1234, 3456.
        # Sentence entries have tid 9999, 1234567.
        # The type id for Document is 0, Sentence is 1.

        ref1 = [
            0,
            5,
            1234,
            "ft.onto.base_ontology.Document",
            None,
            "Postive",
            None,
        ]
        ref2 = [
            10,
            25,
            3456,
            "ft.onto.base_ontology.Document",
            "Doc class A",
            "Negative",
            "Class B",
        ]
        ref3 = [
            6,
            9,
            9999,
            "ft.onto.base_ontology.Sentence",
            "teacher",
            1,
            "Postive",
            None,
            None,
        ]
        ref4 = [
            55,
            70,
            1234567,
            "ft.onto.base_ontology.Sentence",
            None,
            None,
            "Negative",
            "Class C",
            "Class D",
        ]
        ref5 = [
            10,
            20,
            7654,
            "forte.data.ontology.top.Annotation",
        ]

        self.data_store._DataStore__elements = {
<<<<<<< HEAD
            "ft.onto.base_ontology.Document": SortedList(
                [
                    [
                        0,
                        5,
                        1234,
                        "ft.onto.base_ontology.Document",
                        None,
                        "Positive",
                        None,
                    ],
                    [
                        10,
                        25,
                        3456,
                        "ft.onto.base_ontology.Document",
                        "Doc class A",
                        "Negative",
                        "Class B",
                    ],
                ]
            ),
            "ft.onto.base_ontology.Sentence": SortedList(
                [
                    [
                        6,
                        9,
                        9999,
                        "ft.onto.base_ontology.Sentence",
                        "teacher",
                        1,
                        "Positive",
                        None,
                        None,
                    ],
                    [
                        55,
                        70,
                        1234567,
                        "ft.onto.base_ontology.Sentence",
                        None,
                        None,
                        "Negative",
                        "Class C",
                        "Class D",
                    ],
                ]
            ),
            # empty list corresponds to Entry, test only
            "forte.data.ontology.core.Entry": SortedList([]),
            # empty list corresponds to Annotation, test only
            "forte.data.ontology.top.Annotation": SortedList(
                [
                    [
                        10,
                        20,
                        7654,
                        "forte.data.ontology.top.Annotation",
                    ]
                ]
            ),
            "forte.data.ontology.top.Group": [
                [
=======
            "ft.onto.base_ontology.Document": SortedList([ref1, ref2]),
            "ft.onto.base_ontology.Sentence": SortedList([ref3, ref4]),
            # empty list corresponds to Entry, test only
            "forte.data.ontology.core.Entry": SortedList([]),
            "forte.data.ontology.top.Annotation": SortedList([ref5]),
            "forte.data.ontology.top.Group": [
                [
>>>>>>> ccd4de39
                    "ft.onto.base_ontology.Sentence",
                    [9999, 1234567],
                    10123,
                    "forte.data.ontology.top.Group",
<<<<<<< HEAD
                    0,
=======
>>>>>>> ccd4de39
                ],
                [
                    "ft.onto.base_ontology.Document",
                    [1234, 3456],
                    23456,
                    "forte.data.ontology.top.Group",
<<<<<<< HEAD
                    1,
                ],
            ],
            "forte.data.ontology.top.Link": [
                [
                    9999,
                    1234,
                    88888,
                    "forte.data.ontology.top.Link",
                    0,
                ],
            ],
        }
        self.data_store._DataStore__entry_dict = {
            1234: [
                0,
                5,
                1234,
                "ft.onto.base_ontology.Document",
                None,
                "Positive",
                None,
            ],
            3456: [
                10,
                25,
                3456,
                "ft.onto.base_ontology.Document",
                "Doc class A",
                "Negative",
                "Class B",
            ],
            7654: [
                10,
                20,
                7654,
                "forte.data.ontology.top.Annotation",
            ],
            9999: [
                6,
                9,
                9999,
                "ft.onto.base_ontology.Sentence",
                "teacher",
                1,
                "Positive",
                None,
                None,
            ],
            1234567: [
                55,
                70,
                1234567,
                "ft.onto.base_ontology.Sentence",
                None,
                None,
                "Negative",
                "Class C",
                "Class D",
            ],
            10123: [
                "ft.onto.base_ontology.Sentence",
                [9999, 1234567],
                10123,
                "forte.data.ontology.top.Group",
                0,
            ],
            23456: [
                "ft.onto.base_ontology.Document",
                [1234, 3456],
                23456,
                "forte.data.ontology.top.Group",
                1,
            ],
            88888: [
                9999,
                1234,
                88888,
                "forte.data.ontology.top.Link",
                0,
=======
                ],
                [
                    "forte.data.ontology.top.Annotation",
                    [1234, 7654],
                    34567,
                    "forte.data.ontology.top.Group",
                ],
            ],
            "forte.data.ontology.top.Link": [
                [
                    9999,
                    1234,
                    88888,
                    "forte.data.ontology.top.Link",
                ],
>>>>>>> ccd4de39
            ],
        }
        self.data_store._DataStore__tid_ref_dict = {
            1234: ref1,
            3456: ref2,
            9999: ref3,
            1234567: ref4,
            7654: ref5}
        self.data_store._DataStore__tid_idx_dict = {
            10123: ["forte.data.ontology.top.Group", 0],
            23456: ["forte.data.ontology.top.Group", 1],
            34567: ["forte.data.ontology.top.Group", 2],
            88888: ["forte.data.ontology.top.Link", 0],
        }

    def test_get_type_info(self):
        # initialize
        empty_data_store = DataStore()
        DataStore._type_attributes = {}
        # test get new type
        doc_attr_dict = empty_data_store._get_type_info(
            "ft.onto.base_ontology.Document"
        )
        empty_data_store._get_type_info("ft.onto.base_ontology.Sentence")
        self.assertEqual(len(empty_data_store._DataStore__elements), 0)
        self.assertEqual(
            DataStore._type_attributes["ft.onto.base_ontology.Sentence"],
            self.reference_type_attributes["ft.onto.base_ontology.Sentence"],
        )
        self.assertEqual(
            DataStore._type_attributes["ft.onto.base_ontology.Document"],
            self.reference_type_attributes["ft.onto.base_ontology.Document"],
        )
        # test the return value
        self.assertEqual(
            doc_attr_dict,
            DataStore._type_attributes["ft.onto.base_ontology.Document"],
        )

        # test get invalid type
        with self.assertRaisesRegex(
            ValueError, "Class not found in invalid.Type"
        ):
            empty_data_store._get_type_info("invalid.Type")
        self.assertTrue("invalid.Type" not in DataStore._type_attributes)

        # test get existing type
        doc_attr_dict = empty_data_store._get_type_info(
            "ft.onto.base_ontology.Document"
        )
        self.assertEqual(len(DataStore._type_attributes), 2)
        self.assertEqual(
            doc_attr_dict,
            DataStore._type_attributes["ft.onto.base_ontology.Document"],
        )

        # test get type info with ontology file input
        with self.assertRaisesRegex(
            RuntimeError,
            "DataStore is initialized with no existing types. Setting"
            "dynamically_add_type to False without providing onto_file_path"
            "will lead to no usable type in DataStore.",
        ):
            DataStore(dynamically_add_type=False)

        DataStore._type_attributes = self.reference_type_attributes
        # TODO: need more tests for ontology file input

    def test_co_iterator_annotation_like(self):
        type_names = [
            "ft.onto.base_ontology.Sentence",
            "ft.onto.base_ontology.Document",
        ]

        # test sort by begin index
        ordered_elements = [
            [
                0,
                5,
                1234,
                "ft.onto.base_ontology.Document",
                None,
                "Positive",
                None,
            ],
            [
                6,
                9,
                9999,
                "ft.onto.base_ontology.Sentence",
                "teacher",
                1,
                "Positive",
                None,
                None,
            ],
            [
                10,
                25,
                3456,
                "ft.onto.base_ontology.Document",
                "Doc class A",
                "Negative",
                "Class B",
            ],
            [
                55,
                70,
                1234567,
                "ft.onto.base_ontology.Sentence",
                None,
                None,
                "Negative",
                "Class C",
                "Class D",
            ],
        ]

        elements = list(self.data_store.co_iterator_annotation_like(type_names))
        self.assertEqual(elements, ordered_elements)

        # test sort by end index
        ordered_elements = [
            [
                0,
                5,
                1234,
                "ft.onto.base_ontology.Document",
                None,
                "Positive",
                None,
            ],
            [
                0,
                25,
                3456,
                "ft.onto.base_ontology.Document",
                "Doc class A",
                "Negative",
                "Class B",
            ],
            [
                6,
                9,
                9999,
                "ft.onto.base_ontology.Sentence",
                "teacher",
                1,
                "Positive",
                None,
                None,
            ],
            [
                55,
                70,
                1234567,
                "ft.onto.base_ontology.Sentence",
                None,
                None,
                "Negative",
                "Class C",
                "Class D",
            ],
        ]
        doc_tn = "ft.onto.base_ontology.Document"
        sent_tn = "ft.onto.base_ontology.Sentence"
        self.data_store._DataStore__elements[doc_tn][0][0] = 0
        self.data_store._DataStore__elements[doc_tn][1][0] = 0
        elements = list(self.data_store.co_iterator_annotation_like(type_names))
        self.assertEqual(elements, ordered_elements)

        # test sort by input type_names
        ordered_elements1 = [
            [
                0,
                5,
                9999,
                "ft.onto.base_ontology.Sentence",
                "teacher",
                1,
                "Positive",
                None,
                None,
            ],
            [
                0,
                5,
                1234,
                "ft.onto.base_ontology.Document",
                None,
                "Positive",
                None,
            ],
            [
                0,
                25,
                3456,
                "ft.onto.base_ontology.Document",
                "Doc class A",
                "Negative",
                "Class B",
            ],
            [
                55,
                70,
                1234567,
                "ft.onto.base_ontology.Sentence",
                None,
                None,
                "Negative",
                "Class C",
                "Class D",
            ],
        ]
        ordered_elements2 = copy.deepcopy(ordered_elements1)
        ordered_elements2[0] = ordered_elements1[1]
        ordered_elements2[1] = ordered_elements1[0]
        self.data_store._DataStore__elements[sent_tn][0][0] = 0
        self.data_store._DataStore__elements[sent_tn][0][1] = 5
        elements = list(self.data_store.co_iterator_annotation_like(type_names))
        self.assertEqual(elements, ordered_elements1)
        type_names.reverse()
        elements = list(self.data_store.co_iterator_annotation_like(type_names))
        self.assertEqual(elements, ordered_elements2)

        token_tn = "ft.onto.base_ontology.Token"
        # include Token to test non-exist list

        def value_err_fn():
            type_names.append(token_tn)
            list(self.data_store.co_iterator_annotation_like(type_names))

        self.assertRaises(ValueError, value_err_fn)

        # test iterate empty list
        def value_err_fn():
            type_names = [token_tn]
            list(self.data_store.co_iterator_annotation_like(type_names))

        self.assertRaises(ValueError, value_err_fn)

    def test_add_annotation_raw(self):
        # test add Document entry
        self.data_store.add_annotation_raw(
            "ft.onto.base_ontology.Document", 1, 5
        )
        # test add Sentence entry
        self.data_store.add_annotation_raw(
            "ft.onto.base_ontology.Sentence", 5, 8
        )
        num_doc = len(
            self.data_store._DataStore__elements[
                "ft.onto.base_ontology.Document"
            ]
        )
        num_sent = len(
            self.data_store._DataStore__elements[
                "ft.onto.base_ontology.Sentence"
            ]
        )

        self.assertEqual(num_doc, 3)
        self.assertEqual(num_sent, 3)
<<<<<<< HEAD
        self.assertEqual(len(self.data_store._DataStore__entry_dict), 10)
=======
        self.assertEqual(len(self.data_store._DataStore__tid_ref_dict), 7)
>>>>>>> ccd4de39

        # test add new annotation type
        self.data_store.add_annotation_raw(
            "ft.onto.base_ontology.EntityMention", 10, 12
        )
        num_phrase = len(
            self.data_store._DataStore__elements[
                "ft.onto.base_ontology.EntityMention"
            ]
        )
        self.assertEqual(num_phrase, 1)
        self.assertEqual(len(DataStore._type_attributes), 3)
<<<<<<< HEAD
        self.assertEqual(len(self.data_store._DataStore__entry_dict), 11)
=======
        self.assertEqual(len(self.data_store._DataStore__tid_ref_dict), 8)
>>>>>>> ccd4de39

    def test_get_attribute(self):
        speaker = self.data_store.get_attribute(9999, "speaker")
        classifications = self.data_store.get_attribute(3456, "classifications")

        self.assertEqual(speaker, "teacher")
        self.assertEqual(classifications, "Class B")

        # Entry with such tid does not exist
        with self.assertRaisesRegex(KeyError, "Entry with tid 1111 not found."):
            self.data_store.get_attribute(1111, "speaker")

        # Get attribute field that does not exist
        with self.assertRaisesRegex(
            KeyError, "ft.onto.base_ontology.Sentence has no class attribute."
        ):
            self.data_store.get_attribute(9999, "class")

    def test_set_attribute(self):
        # change attribute
        self.data_store.set_attribute(9999, "speaker", "student")
        # set attribute with originally none value
        self.data_store.set_attribute(1234, "document_class", "Class D")
        speaker = self.data_store.get_attribute(9999, "speaker")
        doc_class = self.data_store.get_attribute(1234, "document_class")

        self.assertEqual(speaker, "student")
        self.assertEqual(doc_class, "Class D")

        # Entry with such tid does not exist
        with self.assertRaisesRegex(KeyError, "Entry with tid 1111 not found."):
            self.data_store.set_attribute(1111, "speaker", "human")

        # Set attribute field that does not exist
        with self.assertRaisesRegex(
            KeyError, "ft.onto.base_ontology.Sentence has no speak attribute."
        ):
            self.data_store.set_attribute(9999, "speak", "human")

    def test_get_entry(self):
        sent = self.data_store.get_entry(1234567)
        self.assertEqual(
            sent,
            (
                [
                    55,
                    70,
                    1234567,
                    "ft.onto.base_ontology.Sentence",
                    None,
                    None,
                    "Negative",
                    "Class C",
                    "Class D",
                ],
                "ft.onto.base_ontology.Sentence",
            ),
        )

        # Entry with such tid does not exist
        with self.assertRaises(KeyError):
            for doc in self.data_store.get_entry(1111):
                print(doc)

    def test_get_entry_index(self):
        self.assertEqual(self.data_store.get_entry_index(1234567), 1)

        # Entry with such tid does not exist
        with self.assertRaises(KeyError):
            self.data_store.get_entry_index(1111)

    def test_get(self):
        # get document entries
        instances = list(self.data_store.get("ft.onto.base_ontology.Document"))
        # print(instances)
        self.assertEqual(len(instances), 2)
        # check tid
        self.assertEqual(instances[0][2], 1234)
        self.assertEqual(instances[1][2], 3456)

<<<<<<< HEAD
        # get document entries with range
        instances = list(
            self.data_store.get(
                "ft.onto.base_ontology.Document", range_annotation=[0, 6]
            )
        )
        self.assertEqual(len(instances), 1)
        instances = list(
            self.data_store.get(
                "ft.onto.base_ontology.Document", range_annotation=[1, 6]
            )
        )
        self.assertEqual(len(instances), 0)

        # get "forte.data.ontology.core.Entry" will raise an error
        with self.assertRaisesRegex(
            ValueError,
            "Currently, forte.data.ontology.core.Entry is not supported. "
            "You may only get entries of types among Annotation, Link, Group.",
        ):
            list(self.data_store.get("forte.data.ontology.core.Entry"))

        # get annotations without subclasses
        instances = list(
            self.data_store.get(
                "forte.data.ontology.top.Annotation", include_sub_type=False
            )
        )
        self.assertEqual(len(instances), 1)

        # get annotations with subclasses
        instances = list(
            self.data_store.get("forte.data.ontology.top.Annotation")
        )
        self.assertEqual(len(instances), 5)
=======
        # get all entries
        instances = list(self.data_store.get("forte.data.ontology.core.Entry"))
        self.assertEqual(len(instances), 9)
>>>>>>> ccd4de39

        # get annotations with subclasses and range annotation
        instances = list(
            self.data_store.get(
                "forte.data.ontology.top.Annotation", range_annotation=[1, 20]
            )
        )
        self.assertEqual(len(instances), 2)

        # get groups with subclasses
        instances = list(self.data_store.get("forte.data.ontology.top.Group"))
        self.assertEqual(len(instances), 2)

        # get groups with subclasses and range annotation
        instances = list(
            self.data_store.get(
                "forte.data.ontology.top.Group", range_annotation=[1, 20]
            )
        )
        self.assertEqual(len(instances), 0)

        # get links with subclasses
        instances = list(self.data_store.get("forte.data.ontology.top.Link"))
        self.assertEqual(len(instances), 1)

        # get links with subclasses and range annotation
        instances = list(
            self.data_store.get(
                "forte.data.ontology.top.Link", range_annotation=[0, 9]
            )
        )
        self.assertEqual(len(instances), 1)

        # get links with subclasses and range annotation
        instances = list(
            self.data_store.get(
                "forte.data.ontology.top.Link", range_annotation=[4, 11]
            )
        )
        self.assertEqual(len(instances), 0)

    def test_delete_entry(self):
        # delete annotation
<<<<<<< HEAD
        # has a total of 8 entries
=======
        # has a total of 5 entries
        self.assertEqual(len(self.data_store._DataStore__tid_ref_dict), 5)
>>>>>>> ccd4de39
        self.data_store.delete_entry(1234567)
        self.data_store.delete_entry(1234)
        self.data_store.delete_entry(9999)
        # After 3 deletion. 5 left. (1 document, 1 annotation, 2 groups, 1 link)
        num_doc = len(
            self.data_store._DataStore__elements[
                "ft.onto.base_ontology.Document"
            ]
        )

        num_group = len(
            self.data_store._DataStore__elements[
                "forte.data.ontology.top.Group"
            ]
        ) - self.data_store._DataStore__elements[
            "forte.data.ontology.top.Group"
        ].count(
            None
        )

<<<<<<< HEAD
        self.assertEqual(len(self.data_store._DataStore__entry_dict), 5)
=======
        self.assertEqual(len(self.data_store._DataStore__tid_ref_dict), 2)
>>>>>>> ccd4de39
        self.assertEqual(num_doc, 1)
        self.assertEqual(num_group, 2)

        # delete group
        self.data_store.delete_entry(10123)
<<<<<<< HEAD
        self.assertEqual(len(self.data_store._DataStore__entry_dict), 4)
        self.data_store.delete_entry(23456)
        self.assertEqual(len(self.data_store._DataStore__entry_dict), 3)
        self.assertTrue(
            "forte.data.ontology.top.Group"
=======
        self.assertEqual(len(self.data_store._DataStore__tid_idx_dict), 3)
        self.data_store.delete_entry(23456)
        self.data_store.delete_entry(34567)
        self.assertTrue(
            "forte.data.ontology.top.Group"
            not in self.data_store._DataStore__elements
        )

        # delete link
        self.assertTrue(
            "forte.data.ontology.top.Link"
            in self.data_store._DataStore__elements
        )

        self.data_store.delete_entry(88888)
        self.assertTrue(
            "forte.data.ontology.top.Link"
>>>>>>> ccd4de39
            not in self.data_store._DataStore__elements
        )

    def test_delete_entry_nonexist(self):
        # Entry tid does not exist; should raise a KeyError
        with self.assertRaises(KeyError):
            self.data_store.delete_entry(1000)

    def test_delete_entry_by_loc(self):
        self.data_store._delete_entry_by_loc(
            "ft.onto.base_ontology.Document", 1
        )
        # dict entry is not deleted; only delete entry in element list
<<<<<<< HEAD
        self.assertEqual(len(self.data_store._DataStore__entry_dict), 8)
=======
        self.assertEqual(len(self.data_store._DataStore__tid_ref_dict), 5)
>>>>>>> ccd4de39
        self.assertEqual(
            len(
                self.data_store._DataStore__elements[
                    "ft.onto.base_ontology.Document"
                ]
            ),
            1,
        )

        # index_id out of range
        with self.assertRaises(IndexError):
            self.data_store._delete_entry_by_loc(
                "ft.onto.base_ontology.Document", 1
            )

        # type_name does not exist
        with self.assertRaises(KeyError):
            self.data_store._delete_entry_by_loc(
                "ft.onto.base_ontology.EntityMention", 1
            )

    def test_is_annotation(self):
        test_type_name = "ft.onto.base_ontology.Sentence"
        is_annot = self.data_store._is_annotation(test_type_name)
        self.assertEqual(is_annot, True)

        test_type_name = "ft.onto.base_ontology.Dependency"
        is_annot = self.data_store._is_annotation(test_type_name)
        self.assertEqual(is_annot, False)

    def test_next_entry(self):
        next_ent = self.data_store.next_entry(1234)
        self.assertEqual(
            next_ent,
            [
                10,
                25,
                3456,
                "ft.onto.base_ontology.Document",
                "Doc class A",
                "Negative",
                "Class B",
            ],
        )
        # Last entry in list does not have a next entry.
        self.assertIsNone(self.data_store.next_entry(3456))
        # Raise exception when tid does not exist
        with self.assertRaises(KeyError):
            self.data_store.next_entry(1111)

        prev_ent = self.data_store.prev_entry(3456)
        self.assertEqual(
            prev_ent,
            [
                0,
                5,
                1234,
                "ft.onto.base_ontology.Document",
                None,
                "Positive",
                None,
            ],
        )
        # First entry in list does not have a previous entry.
        self.assertIsNone(self.data_store.prev_entry(1234))
        # Raise exception when tid does not exist
        with self.assertRaises(KeyError):
            self.data_store.prev_entry(1111)

        # test next/prev with delete on group entries
        self.assertIsNone(self.data_store.prev_entry(10123))
        self.assertIsNone(self.data_store.next_entry(34567))
        self.assertIsNone(self.data_store.prev_entry(88888))
        self.assertIsNone(self.data_store.next_entry(88888))

        self.data_store.delete_entry(23456)
        next_ent = self.data_store.next_entry(10123)
        self.assertEqual(
            next_ent,
            [
                "forte.data.ontology.top.Annotation",
                [1234, 7654],
                34567,
                "forte.data.ontology.top.Group",
            ],
        )

        prev_ent = self.data_store.prev_entry(34567)
        self.assertEqual(
            prev_ent,
            [
                "ft.onto.base_ontology.Sentence",
                [9999, 1234567],
                10123,
                "forte.data.ontology.top.Group",
            ],
        )

        self.data_store.delete_entry(34567)
        self.assertIsNone(self.data_store.next_entry(10123))

    def test_get_entry_attribute_by_class(self):
        entry_name_attributes_dict = {
            "data_store_test.TokenTest": [
                "pos",
                "ud_xpos",
                "lemma",
                "chunk",
                "ner",
                "sense",
                "is_root",
                "ud_features",
                "ud_misc",
            ],
            "data_store_test.TitleTest": [],
            "data_store_test.SingleMetricTest": [
                "metric_name",
                "value",
            ],
        }
        for entry_name in entry_name_attributes_dict.keys():
            attribute_result = self.data_store._get_entry_attributes_by_class(
                entry_name
            )
            self.assertEqual(
                attribute_result, entry_name_attributes_dict[entry_name]
            )

    def test_is_subclass(self):

        import forte

        self.assertEqual(
            DataStore._type_attributes["ft.onto.base_ontology.Document"][
                "parent_class"
            ],
            set(),
        )

        self.assertTrue(
            self.data_store._is_subclass(
                "ft.onto.base_ontology.Document",
                forte.data.ontology.top.Annotation,
            )
        )

        self.assertTrue(
            self.data_store._is_subclass(
                "ft.onto.base_ontology.Document", forte.data.ontology.core.Entry
            )
        )

        self.assertFalse(
            self.data_store._is_subclass(
                "ft.onto.base_ontology.Document", forte.data.ontology.top.Link
            )
        )

        self.assertEqual(
            DataStore._type_attributes["ft.onto.base_ontology.Document"][
                "parent_class"
            ],
            {
                "forte.data.ontology.top.Annotation",
                "forte.data.ontology.core.Entry",
            },
        )

        self.assertFalse(
            self.data_store._is_subclass(
                "ft.onto.base_ontology.Title",
                forte.data.ontology.top.Annotation,
                no_dynamic_subclass=True,
            )
        )

        DataStore._type_attributes["ft.onto.base_ontology.Title"][
            "parent_class"
        ].add("forte.data.ontology.top.Annotation")

        self.assertTrue(
            self.data_store._is_subclass(
                "ft.onto.base_ontology.Title",
                forte.data.ontology.top.Annotation,
                no_dynamic_subclass=True,
            )
        )
        DataStore._type_attributes["ft.onto.base_ontology.Title"][
            "parent_class"
        ].add("forte.data.ontology.top.Link")
        self.assertTrue(
            self.data_store._is_subclass(
                "ft.onto.base_ontology.Title", forte.data.ontology.top.Link
            )
        )


if __name__ == "__main__":
    unittest.main()<|MERGE_RESOLUTION|>--- conflicted
+++ resolved
@@ -164,7 +164,7 @@
             1234,
             "ft.onto.base_ontology.Document",
             None,
-            "Postive",
+            "Positive",
             None,
         ]
         ref2 = [
@@ -183,7 +183,7 @@
             "ft.onto.base_ontology.Sentence",
             "teacher",
             1,
-            "Postive",
+            "Positive",
             None,
             None,
         ]
@@ -206,71 +206,6 @@
         ]
 
         self.data_store._DataStore__elements = {
-<<<<<<< HEAD
-            "ft.onto.base_ontology.Document": SortedList(
-                [
-                    [
-                        0,
-                        5,
-                        1234,
-                        "ft.onto.base_ontology.Document",
-                        None,
-                        "Positive",
-                        None,
-                    ],
-                    [
-                        10,
-                        25,
-                        3456,
-                        "ft.onto.base_ontology.Document",
-                        "Doc class A",
-                        "Negative",
-                        "Class B",
-                    ],
-                ]
-            ),
-            "ft.onto.base_ontology.Sentence": SortedList(
-                [
-                    [
-                        6,
-                        9,
-                        9999,
-                        "ft.onto.base_ontology.Sentence",
-                        "teacher",
-                        1,
-                        "Positive",
-                        None,
-                        None,
-                    ],
-                    [
-                        55,
-                        70,
-                        1234567,
-                        "ft.onto.base_ontology.Sentence",
-                        None,
-                        None,
-                        "Negative",
-                        "Class C",
-                        "Class D",
-                    ],
-                ]
-            ),
-            # empty list corresponds to Entry, test only
-            "forte.data.ontology.core.Entry": SortedList([]),
-            # empty list corresponds to Annotation, test only
-            "forte.data.ontology.top.Annotation": SortedList(
-                [
-                    [
-                        10,
-                        20,
-                        7654,
-                        "forte.data.ontology.top.Annotation",
-                    ]
-                ]
-            ),
-            "forte.data.ontology.top.Group": [
-                [
-=======
             "ft.onto.base_ontology.Document": SortedList([ref1, ref2]),
             "ft.onto.base_ontology.Sentence": SortedList([ref3, ref4]),
             # empty list corresponds to Entry, test only
@@ -278,103 +213,16 @@
             "forte.data.ontology.top.Annotation": SortedList([ref5]),
             "forte.data.ontology.top.Group": [
                 [
->>>>>>> ccd4de39
                     "ft.onto.base_ontology.Sentence",
                     [9999, 1234567],
                     10123,
                     "forte.data.ontology.top.Group",
-<<<<<<< HEAD
-                    0,
-=======
->>>>>>> ccd4de39
                 ],
                 [
                     "ft.onto.base_ontology.Document",
                     [1234, 3456],
                     23456,
                     "forte.data.ontology.top.Group",
-<<<<<<< HEAD
-                    1,
-                ],
-            ],
-            "forte.data.ontology.top.Link": [
-                [
-                    9999,
-                    1234,
-                    88888,
-                    "forte.data.ontology.top.Link",
-                    0,
-                ],
-            ],
-        }
-        self.data_store._DataStore__entry_dict = {
-            1234: [
-                0,
-                5,
-                1234,
-                "ft.onto.base_ontology.Document",
-                None,
-                "Positive",
-                None,
-            ],
-            3456: [
-                10,
-                25,
-                3456,
-                "ft.onto.base_ontology.Document",
-                "Doc class A",
-                "Negative",
-                "Class B",
-            ],
-            7654: [
-                10,
-                20,
-                7654,
-                "forte.data.ontology.top.Annotation",
-            ],
-            9999: [
-                6,
-                9,
-                9999,
-                "ft.onto.base_ontology.Sentence",
-                "teacher",
-                1,
-                "Positive",
-                None,
-                None,
-            ],
-            1234567: [
-                55,
-                70,
-                1234567,
-                "ft.onto.base_ontology.Sentence",
-                None,
-                None,
-                "Negative",
-                "Class C",
-                "Class D",
-            ],
-            10123: [
-                "ft.onto.base_ontology.Sentence",
-                [9999, 1234567],
-                10123,
-                "forte.data.ontology.top.Group",
-                0,
-            ],
-            23456: [
-                "ft.onto.base_ontology.Document",
-                [1234, 3456],
-                23456,
-                "forte.data.ontology.top.Group",
-                1,
-            ],
-            88888: [
-                9999,
-                1234,
-                88888,
-                "forte.data.ontology.top.Link",
-                0,
-=======
                 ],
                 [
                     "forte.data.ontology.top.Annotation",
@@ -390,7 +238,6 @@
                     88888,
                     "forte.data.ontology.top.Link",
                 ],
->>>>>>> ccd4de39
             ],
         }
         self.data_store._DataStore__tid_ref_dict = {
@@ -654,11 +501,7 @@
 
         self.assertEqual(num_doc, 3)
         self.assertEqual(num_sent, 3)
-<<<<<<< HEAD
-        self.assertEqual(len(self.data_store._DataStore__entry_dict), 10)
-=======
         self.assertEqual(len(self.data_store._DataStore__tid_ref_dict), 7)
->>>>>>> ccd4de39
 
         # test add new annotation type
         self.data_store.add_annotation_raw(
@@ -671,11 +514,7 @@
         )
         self.assertEqual(num_phrase, 1)
         self.assertEqual(len(DataStore._type_attributes), 3)
-<<<<<<< HEAD
-        self.assertEqual(len(self.data_store._DataStore__entry_dict), 11)
-=======
         self.assertEqual(len(self.data_store._DataStore__tid_ref_dict), 8)
->>>>>>> ccd4de39
 
     def test_get_attribute(self):
         speaker = self.data_store.get_attribute(9999, "speaker")
@@ -756,47 +595,9 @@
         self.assertEqual(instances[0][2], 1234)
         self.assertEqual(instances[1][2], 3456)
 
-<<<<<<< HEAD
-        # get document entries with range
-        instances = list(
-            self.data_store.get(
-                "ft.onto.base_ontology.Document", range_annotation=[0, 6]
-            )
-        )
-        self.assertEqual(len(instances), 1)
-        instances = list(
-            self.data_store.get(
-                "ft.onto.base_ontology.Document", range_annotation=[1, 6]
-            )
-        )
-        self.assertEqual(len(instances), 0)
-
-        # get "forte.data.ontology.core.Entry" will raise an error
-        with self.assertRaisesRegex(
-            ValueError,
-            "Currently, forte.data.ontology.core.Entry is not supported. "
-            "You may only get entries of types among Annotation, Link, Group.",
-        ):
-            list(self.data_store.get("forte.data.ontology.core.Entry"))
-
-        # get annotations without subclasses
-        instances = list(
-            self.data_store.get(
-                "forte.data.ontology.top.Annotation", include_sub_type=False
-            )
-        )
-        self.assertEqual(len(instances), 1)
-
-        # get annotations with subclasses
-        instances = list(
-            self.data_store.get("forte.data.ontology.top.Annotation")
-        )
-        self.assertEqual(len(instances), 5)
-=======
         # get all entries
         instances = list(self.data_store.get("forte.data.ontology.core.Entry"))
         self.assertEqual(len(instances), 9)
->>>>>>> ccd4de39
 
         # get annotations with subclasses and range annotation
         instances = list(
@@ -840,12 +641,8 @@
 
     def test_delete_entry(self):
         # delete annotation
-<<<<<<< HEAD
-        # has a total of 8 entries
-=======
         # has a total of 5 entries
         self.assertEqual(len(self.data_store._DataStore__tid_ref_dict), 5)
->>>>>>> ccd4de39
         self.data_store.delete_entry(1234567)
         self.data_store.delete_entry(1234)
         self.data_store.delete_entry(9999)
@@ -866,23 +663,12 @@
             None
         )
 
-<<<<<<< HEAD
-        self.assertEqual(len(self.data_store._DataStore__entry_dict), 5)
-=======
         self.assertEqual(len(self.data_store._DataStore__tid_ref_dict), 2)
->>>>>>> ccd4de39
         self.assertEqual(num_doc, 1)
         self.assertEqual(num_group, 2)
 
         # delete group
         self.data_store.delete_entry(10123)
-<<<<<<< HEAD
-        self.assertEqual(len(self.data_store._DataStore__entry_dict), 4)
-        self.data_store.delete_entry(23456)
-        self.assertEqual(len(self.data_store._DataStore__entry_dict), 3)
-        self.assertTrue(
-            "forte.data.ontology.top.Group"
-=======
         self.assertEqual(len(self.data_store._DataStore__tid_idx_dict), 3)
         self.data_store.delete_entry(23456)
         self.data_store.delete_entry(34567)
@@ -900,7 +686,6 @@
         self.data_store.delete_entry(88888)
         self.assertTrue(
             "forte.data.ontology.top.Link"
->>>>>>> ccd4de39
             not in self.data_store._DataStore__elements
         )
 
@@ -914,11 +699,7 @@
             "ft.onto.base_ontology.Document", 1
         )
         # dict entry is not deleted; only delete entry in element list
-<<<<<<< HEAD
-        self.assertEqual(len(self.data_store._DataStore__entry_dict), 8)
-=======
         self.assertEqual(len(self.data_store._DataStore__tid_ref_dict), 5)
->>>>>>> ccd4de39
         self.assertEqual(
             len(
                 self.data_store._DataStore__elements[
