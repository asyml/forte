--- conflicted
+++ resolved
@@ -133,16 +133,28 @@
             },
         }
 
-        DataStore._type_attributes = {
-            "ft.onto.base_ontology.Document": {
+        self.base_type_attributes = {
+            'forte.data.ontology.top.Generics': {'parent_class': {'Entry'}},
+            'forte.data.ontology.top.Annotation': {'parent_class': {'Entry'}},
+            'forte.data.ontology.top.Link': {'parent_class': {'BaseLink'}},
+            'forte.data.ontology.top.Group': {'parent_class': {'Entry', 'BaseGroup'}},
+            'forte.data.ontology.top.MultiPackGeneric': {'parent_class': {'Entry', 'MultiEntry'}},
+            'forte.data.ontology.top.MultiPackLink': {'parent_class': {'MultiEntry', 'BaseLink'}},
+            'forte.data.ontology.top.MultiPackGroup': {'parent_class': {'Entry', 'MultiEntry', 'BaseGroup'}},
+            'forte.data.ontology.top.Query': {'parent_class': {'Generics'}},
+            'forte.data.ontology.top.AudioAnnotation': {'parent_class': {'Entry'}}
+            }
+
+        DataStore._type_attributes["ft.onto.base_ontology.Document"] = {
                 "attributes": {
                     "document_class": 4,
                     "sentiment": 5,
                     "classifications": 6,
                 },
                 "parent_class": set(),
-            },
-            "ft.onto.base_ontology.Sentence": {
+            }
+
+        DataStore._type_attributes["ft.onto.base_ontology.Sentence"] = {
                 "attributes": {
                     "speaker": 4,
                     "part_id": 5,
@@ -151,8 +163,7 @@
                     "classifications": 8,
                 },
                 "parent_class": set(),
-            },
-        }
+            }
         # The order is [Document, Sentence]. Initialize 2 entries in each list.
         # Document entries have tid 1234, 3456.
         # Sentence entries have tid 9999, 1234567.
@@ -470,7 +481,7 @@
 
         token_tn = "ft.onto.base_ontology.Token"
         # include Token to test non-exist list
-        
+
         def value_err_fn():
             type_names.append(token_tn)
             list(self.data_store.co_iterator_annotation_like(type_names))
@@ -500,7 +511,7 @@
         self.data_store.add_annotation_raw("ft.onto.base_ontology.EntityMention", 10, 12)
         num_phrase = len(self.data_store._DataStore__elements["ft.onto.base_ontology.EntityMention"])
         self.assertEqual(num_phrase, 1)
-        self.assertEqual(len(DataStore._type_attributes), 3)
+        self.assertEqual(len(DataStore._type_attributes), 12)
         self.assertEqual(len(self.data_store._DataStore__entry_dict), 8)
 
     def test_get_attribute(self):
@@ -777,9 +788,10 @@
             )
         )
 
-
-<<<<<<< HEAD
     def test_check_onto_file(self):
+        data_store_init = DataStore()
+        print("data_store_init", data_store_init)
+
         expected_type_attributes = {
             "ftx.onto.clinical.UMLSConceptLink": {
                 "attributes": {
@@ -804,7 +816,7 @@
         self.assertDictContainsSubset(expected_type_attributes, data_store_from_file._type_attributes)
 
         data_store_non_file = DataStore()
-        self.assertDictEqual(data_store_non_file._type_attributes, {})
+        self.assertDictEqual(data_store_non_file._type_attributes, data_store_from_file._type_attributes)
 
     def test_get_entry_attribute_by_class(self):
         entry_name_attributes_dict = {
@@ -834,7 +846,5 @@
             )
 
 
-=======
->>>>>>> 0aac8ba6
 if __name__ == "__main__":
     unittest.main()