--- conflicted
+++ resolved
@@ -158,10 +158,6 @@
 
         self.base_type_attributes = {
             "forte.data.ontology.top.Generics": {"parent_class": {"Entry"}},
-<<<<<<< HEAD
-=======
-            "forte.data.ontology.top.Annotation": {"parent_class": {"Entry"}},
->>>>>>> 64eb43e6
             "forte.data.ontology.top.Link": {"parent_class": {"BaseLink"}},
             "forte.data.ontology.top.Group": {
                 "parent_class": {"Entry", "BaseGroup"}
@@ -183,25 +179,18 @@
 
         DataStore._type_attributes["ft.onto.base_ontology.Document"] = {
             "attributes": {
-<<<<<<< HEAD
                 "begin": 2,
                 "end": 3,
                 "payload_idx": 4,
                 "document_class": 5,
                 "sentiment": 6,
                 "classifications": 7,
-=======
-                "document_class": 4,
-                "sentiment": 5,
-                "classifications": 6,
->>>>>>> 64eb43e6
             },
             "parent_class": set(),
         }
 
         DataStore._type_attributes["ft.onto.base_ontology.Sentence"] = {
             "attributes": {
-<<<<<<< HEAD
                 "begin": 2,
                 "end": 3,
                 "payload_idx": 4,
@@ -218,16 +207,6 @@
             "attributes": {"begin": 2, "end": 3, "payload_idx": 4},
             "parent_class": {"Entry"},
         }
-=======
-                "speaker": 4,
-                "part_id": 5,
-                "sentiment": 6,
-                "classification": 7,
-                "classifications": 8,
-            },
-            "parent_class": set(),
-        }
->>>>>>> 64eb43e6
         # The order is [Document, Sentence]. Initialize 2 entries in each list.
         # Document entries have tid 1234, 3456.
         # Sentence entries have tid 9999, 1234567.
@@ -280,8 +259,16 @@
         ref5 = [7654, "forte.data.ontology.top.Annotation", 10, 20, 0]
 
         sorting_fn = lambda s: (
-            s[constants.BEGIN_INDEX],
-            s[constants.END_INDEX],
+            s[
+                self.reference_type_attributes[
+                    "forte.data.ontology.top.Annotation"
+                ]['attributes']['begin']
+            ],
+            s[
+                self.reference_type_attributes[
+                    "forte.data.ontology.top.Annotation"
+                ]['attributes']['end']
+            ],
         )
         self.data_store._DataStore__elements = {
             "ft.onto.base_ontology.Document": SortedList(
