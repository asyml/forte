# Copyright 2019 The Forte Authors. All Rights Reserved.
#
# Licensed under the Apache License, Version 2.0 (the "License");
# you may not use this file except in compliance with the License.
# You may obtain a copy of the License at
#
#      http://www.apache.org/licenses/LICENSE-2.0
#
# Unless required by applicable law or agreed to in writing, software
# distributed under the License is distributed on an "AS IS" BASIS,
# WITHOUT WARRANTIES OR CONDITIONS OF ANY KIND, either express or implied.
# See the License for the specific language governing permissions and
# limitations under the License.
"""
Unit tests for data store related operations.
"""

import logging
import unittest
import copy
from sortedcontainers import SortedList
from typing import Optional, Dict
from dataclasses import dataclass
from forte.data.data_store import DataStore
from forte.data.ontology.top import Annotation, Generics
from forte.data.data_pack import DataPack


logging.basicConfig(level=logging.DEBUG)


@dataclass
class TokenTest(Annotation):
    """
    A span based annotation :class:`Tokentest`, used to represent a token or a word.
    Attributes:
        pos (Optional[str]):
        ud_xpos (Optional[str]):
        lemma (Optional[str]):
        chunk (Optional[str]):
        ner (Optional[str]):
        sense (Optional[str]):
        is_root (Optional[bool]):
        ud_features (Dict[str, str]):
        ud_misc (Dict[str, str]):
    """

    pos: Optional[str]
    ud_xpos: Optional[str]
    lemma: Optional[str]
    chunk: Optional[str]
    ner: Optional[str]
    sense: Optional[str]
    is_root: Optional[bool]
    ud_features: Dict[str, str]
    ud_misc: Dict[str, str]

    def __init__(self, pack: DataPack, begin: int, end: int):
        super().__init__(pack, begin, end)
        self.pos: Optional[str] = None
        self.ud_xpos: Optional[str] = None
        self.lemma: Optional[str] = None
        self.chunk: Optional[str] = None
        self.ner: Optional[str] = None
        self.sense: Optional[str] = None
        self.is_root: Optional[bool] = None
        self.ud_features: Dict[str, str] = dict()
        self.ud_misc: Dict[str, str] = dict()


@dataclass
class TitleTest(Annotation):
    """
    A span based annotation `Title`, normally used to represent a title.
    """

    def __init__(self, pack: DataPack, begin: int, end: int):
        super().__init__(pack, begin, end)


@dataclass
class MetricTest(Generics):
    """
    A base metric entity, all metric entities should inherit from it.
    Attributes:
        metric_name (Optional[str]):
    """

    metric_name: Optional[str]

    def __init__(self, pack: DataPack):
        super().__init__(pack)
        self.metric_name: Optional[str] = None


@dataclass
class SingleMetricTest(MetricTest):
    """
    A single metric entity, used to present a metric of one float (e.g. accuracy).
    Attributes:
        value (Optional[float]):
    """

    value: Optional[float]

    def __init__(self, pack: DataPack):
        super().__init__(pack)
        self.value: Optional[float] = None


class DataStoreTest(unittest.TestCase):
    def setUp(self) -> None:
        self.data_store = DataStore()
        # attribute fields for Document and Sentence entries
        self.data_store._type_attributes = {
            "ft.onto.base_ontology.Document": {
                "document_class": 4,
                "sentiment": 5,
                "classifications": 6,
            },
            "ft.onto.base_ontology.Sentence": {
                "speaker": 4,
                "part_id": 5,
                "sentiment": 6,
                "classification": 7,
                "classifications": 8,
            },
        }
        # The order is [Document, Sentence]. Initialize 2 entries in each list.
        # Document entries have tid 1234, 3456.
        # Sentence entries have tid 9999, 1234567.
        # The type id for Document is 0, Sentence is 1.

        self.data_store._DataStore__type_index_dict = {
            "ft.onto.base_ontology.Document": 0,
            "ft.onto.base_ontology.Sentence": 1,
            "forte.data.ontology.core.Entry": 2,
            "ft.onto.base_ontology.CoreferenceGroup": 3,
        }

        self.data_store._DataStore__elements = {
            "ft.onto.base_ontology.Document": SortedList(
                [
                    [
                        0,
                        5,
                        1234,
                        "ft.onto.base_ontology.Document",
                        None,
                        "Postive",
                        None,
                    ],
                    [
                        10,
                        25,
                        3456,
                        "ft.onto.base_ontology.Document",
                        "Doc class A",
                        "Negative",
                        "Class B",
                    ],
                ]
            ),
            "ft.onto.base_ontology.Sentence": SortedList(
                [
                    [
                        6,
                        9,
                        9999,
                        "ft.onto.base_ontology.Sentence",
                        "teacher",
                        1,
                        "Postive",
                        None,
                        None,
                    ],
                    [
                        55,
                        70,
                        1234567,
                        "ft.onto.base_ontology.Sentence",
                        None,
                        None,
                        "Negative",
                        "Class C",
                        "Class D",
                    ],
                ]
            ),
            # empty list corresponds to Entry, test only
            "forte.data.ontology.core.Entry": SortedList([]),
            "ft.onto.base_ontology.Phrase": SortedList(
                [
<<<<<<< HEAD
                    [
                        1,
                        [9999, 1234567],
                        10123,
                        "ft.onto.base_ontology.Phrase",
                        Sentence,
                        0,
                    ]
=======
                    1,
                    [9999, 1234567],
                    10123,
                    "ft.onto.base_ontology.Phrase",
                    "Sentence",
                    0,
>>>>>>> c5a69961
                ]
            ),
        }
        self.data_store._DataStore__entry_dict = {
            1234: [
                0,
                5,
                1234,
                "ft.onto.base_ontology.Document",
                None,
                "Postive",
                None,
            ],
            3456: [
                10,
                25,
                3456,
                "ft.onto.base_ontology.Document",
                "Doc class A",
                "Negative",
                "Class B",
            ],
            9999: [
                6,
                9,
                9999,
                "ft.onto.base_ontology.Sentence",
                "teacher",
                1,
                "Postive",
                None,
                None,
            ],
            1234567: [
                55,
                70,
                1234567,
                "ft.onto.base_ontology.Sentence",
                None,
                None,
                "Negative",
                "Class C",
                "Class D",
            ],
            10123: [
                1,
                [9999, 1234567],
                10123,
                "ft.onto.base_ontology.Phrase",
                "Sentence",
                0,
            ],
        }

    def test_co_iterator(self):
        type_names = [
            "ft.onto.base_ontology.Sentence",
            "ft.onto.base_ontology.Document",
        ]

        # test sort by begin index
        ordered_elements = [
            [
                0,
                5,
                1234,
                "ft.onto.base_ontology.Document",
                None,
                "Postive",
                None,
            ],
            [
                6,
                9,
                9999,
                "ft.onto.base_ontology.Sentence",
                "teacher",
                1,
                "Postive",
                None,
                None,
            ],
            [
                10,
                25,
                3456,
                "ft.onto.base_ontology.Document",
                "Doc class A",
                "Negative",
                "Class B",
            ],
            [
                55,
                70,
                1234567,
                "ft.onto.base_ontology.Sentence",
                None,
                None,
                "Negative",
                "Class C",
                "Class D",
            ],
        ]

        elements = list(self.data_store.co_iterator(type_names))
        self.assertEqual(elements, ordered_elements)

        # test sort by end index
        ordered_elements = [
            [
                0,
                5,
                1234,
                "ft.onto.base_ontology.Document",
                None,
                "Postive",
                None,
            ],
            [
                0,
                25,
                3456,
                "ft.onto.base_ontology.Document",
                "Doc class A",
                "Negative",
                "Class B",
            ],
            [
                6,
                9,
                9999,
                "ft.onto.base_ontology.Sentence",
                "teacher",
                1,
                "Postive",
                None,
                None,
            ],
            [
                55,
                70,
                1234567,
                "ft.onto.base_ontology.Sentence",
                None,
                None,
                "Negative",
                "Class C",
                "Class D",
            ],
        ]
        doc_tn = "ft.onto.base_ontology.Document"
        sent_tn = "ft.onto.base_ontology.Sentence"
        self.data_store._DataStore__elements[doc_tn][0][0] = 0
        self.data_store._DataStore__elements[doc_tn][1][0] = 0
        elements = list(self.data_store.co_iterator(type_names))
        self.assertEqual(elements, ordered_elements)

        # test sort by input type_names
        ordered_elements1 = [
            [
                0,
                5,
                9999,
                "ft.onto.base_ontology.Sentence",
                "teacher",
                1,
                "Postive",
                None,
                None,
            ],
            [
                0,
                5,
                1234,
                "ft.onto.base_ontology.Document",
                None,
                "Postive",
                None,
            ],
            [
                0,
                25,
                3456,
                "ft.onto.base_ontology.Document",
                "Doc class A",
                "Negative",
                "Class B",
            ],
            [
                55,
                70,
                1234567,
                "ft.onto.base_ontology.Sentence",
                None,
                None,
                "Negative",
                "Class C",
                "Class D",
            ],
        ]
        ordered_elements2 = copy.deepcopy(ordered_elements1)
        ordered_elements2[0] = ordered_elements1[1]
        ordered_elements2[1] = ordered_elements1[0]
        self.data_store._DataStore__elements[sent_tn][0][0] = 0
        self.data_store._DataStore__elements[sent_tn][0][1] = 5
        elements = list(self.data_store.co_iterator(type_names))
        self.assertEqual(elements, ordered_elements1)
        type_names.reverse()
        elements = list(self.data_store.co_iterator(type_names))
        self.assertEqual(elements, ordered_elements2)

        token_tn = "ft.onto.base_ontology.Token"
        # include Token to test non-exist list
        def fn():
            type_names.append(token_tn)
            list(self.data_store.co_iterator(type_names))

        self.assertRaises(ValueError, fn)

        # test empty list
        def fn():
            type_names.append(token_tn)
            self.data_store._DataStore__elements[token_tn] = SortedList()
            list(self.data_store.co_iterator(type_names))

        self.assertRaises(ValueError, fn)
        # self.data_store._DataStore__elements[doc_tn]

    def test_add_annotation_raw(self):
        # # test add Document entry
        # self.data_store.add_annotation_raw(0, 1, 5)
        # # test add Sentence entry
        # self.data_store.add_annotation_raw(1, 5, 8)
        # num_doc = len(self.data_store._DataStore__elements[0])
        # num_sent = len(self.data_store._DataStore__elements[1])

        # self.assertEqual(num_doc, 3)
        # self.assertEqual(num_sent, 3)
        # self.assertEqual(len(self.data_store._DataStore__entry_dict), 6)
        pass

    def test_get_attr(self):
        speaker = self.data_store.get_attribute(9999, "speaker")
        classifications = self.data_store.get_attribute(3456, "classifications")

        self.assertEqual(speaker, "teacher")
        self.assertEqual(classifications, "Class B")

        # Entry with such tid does not exist
        with self.assertRaisesRegex(KeyError, "Entry with tid 1111 not found."):
            self.data_store.get_attribute(1111, "speaker")

        # Get attribute field that does not exist
        with self.assertRaisesRegex(
            KeyError, "ft.onto.base_ontology.Sentence has no class attribute."
        ):
            self.data_store.get_attribute(9999, "class")

    def test_set_attr(self):
        # change attribute
        self.data_store.set_attribute(9999, "speaker", "student")
        # set attribute with originally none value
        self.data_store.set_attribute(1234, "document_class", "Class D")
        speaker = self.data_store.get_attribute(9999, "speaker")
        doc_class = self.data_store.get_attribute(1234, "document_class")

        self.assertEqual(speaker, "student")
        self.assertEqual(doc_class, "Class D")

        # Entry with such tid does not exist
        with self.assertRaisesRegex(KeyError, "Entry with tid 1111 not found."):
            self.data_store.set_attribute(1111, "speaker", "human")

        # Set attribute field that does not exist
        with self.assertRaisesRegex(
            KeyError, "ft.onto.base_ontology.Sentence has no speak attribute."
        ):
            self.data_store.set_attribute(9999, "speak", "human")

    def test_get_entry(self):
        # sent = self.data_store.get_entry(1234567)
        # self.assertEqual(
        #     sent[0],
        #     [
        #         55,
        #         70,
        #         1234567,
        #         1,
        #         None,
        #         None,
        #         "Negative",
        #         "Class C",
        #         "Class D",
        #     ],
        # )

        # # Entry with such tid does not exist
        # with self.assertRaises(ValueError):
        #     for doc in self.data_store.get_entry(1111):
        #         print(doc)
        pass

    def test_get(self):
        # get document entries
        instances = list(self.data_store.get("ft.onto.base_ontology.Document"))
        self.assertEqual(len(instances), 2)
        # check tid
        self.assertEqual(instances[0][2], 1234)
        self.assertEqual(instances[1][2], 3456)

        # get all entries
        instances = list(self.data_store.get("forte.data.ontology.core.Entry"))
        self.assertEqual(len(instances), 5)

        # get entries without subclasses
        instances = list(
            self.data_store.get(
                "forte.data.ontology.core.Entry", include_sub_type=False
            )
        )
        self.assertEqual(len(instances), 0)

    def test_delete_entry(self):
        # delete annotation
        # has a total of 5 entries
        self.data_store.delete_entry(1234567)
        self.data_store.delete_entry(1234)
        self.data_store.delete_entry(9999)
        # After 3 deletion. 2 left. (2 documents, 1 sentence, 1 group)
        num_doc = len(
            self.data_store._DataStore__elements[
                "ft.onto.base_ontology.Document"
            ]
        )
        num_sent = len(
            self.data_store._DataStore__elements[
                "ft.onto.base_ontology.Sentence"
            ]
        )

        self.assertEqual(len(self.data_store._DataStore__entry_dict), 2)
        self.assertEqual(num_doc, 1)
        self.assertEqual(num_sent, 0)

        # delete group
        self.data_store.delete_entry(10123)
        self.assertEqual(len(self.data_store._DataStore__entry_dict), 1)
        self.assertEqual(
            len(
                self.data_store._DataStore__elements[
                    "ft.onto.base_ontology.Phrase"
                ]
            ),
            0,
        )

    def test_delete_entry_nonexist(self):
        # Entry tid does not exist; should raise a KeyError
        with self.assertRaises(KeyError):
            self.data_store.delete_entry(1000)

    def test_delete_entry_by_loc(self):
        self.data_store._delete_entry_by_loc(
            "ft.onto.base_ontology.Document", 1
        )
        # dict entry is not deleted; only delete entry in element list
        self.assertEqual(len(self.data_store._DataStore__entry_dict), 5)
        self.assertEqual(
            len(
                self.data_store._DataStore__elements[
                    "ft.onto.base_ontology.Document"
                ]
            ),
            1,
        )

        # index_id out of range
        with self.assertRaises(IndexError):
            self.data_store._delete_entry_by_loc(
                "ft.onto.base_ontology.Document", 1
            )

        # type_name does not exist
        with self.assertRaises(KeyError):
            self.data_store._delete_entry_by_loc(
                "ft.onto.base_ontology.EntityMention", 1
            )

    def test_is_annotation(self):
        test_type_name = "ft.onto.base_ontology.Sentence"
        is_annot = self.data_store._is_annotation(test_type_name)
        self.assertEqual(is_annot, True)

        test_type_name = "ft.onto.base_ontology.Dependency"
        is_annot = self.data_store._is_annotation(test_type_name)
        self.assertEqual(is_annot, False)

    def test_next_entry(self):
        # next_ent = self.next_entry(1234)
        # self.assertEqual(
        #     next_ent,
        #     [
        #         10,
        #         25,
        #         3456,
        #         "ft.onto.base_ontology.Document",
        #         "Doc class A",
        #         "Negative",
        #         "Class B",
        #     ],
        # )
        # prev_ent = self.prev_entry(3456)
        # self.assertEqual(
        #     prev_ent,
        #     [
        #         0,
        #         5,
        #         1234,
        #         "ft.onto.base_ontology.Document",
        #         None,
        #         "Postive",
        #         None,
        #     ],
        # )
        pass

    def test_get_entry_attribute_by_class(self):
        entry_name_attributes_dict = {
            "data_store_test.TokenTest": [
                "pos",
                "ud_xpos",
                "lemma",
                "chunk",
                "ner",
                "sense",
                "is_root",
                "ud_features",
                "ud_misc",
            ],
            "data_store_test.TitleTest": [],
            "data_store_test.SingleMetricTest": [
                "metric_name",
                "value",
            ],
        }
        for entry_name in entry_name_attributes_dict.keys():
            attribute_result = self.data_store._get_entry_attributes_by_class(
                entry_name
            )
            self.assertEqual(
                attribute_result, entry_name_attributes_dict[entry_name]
            )


if __name__ == "__main__":
    unittest.main()<|MERGE_RESOLUTION|>--- conflicted
+++ resolved
@@ -191,23 +191,12 @@
             "forte.data.ontology.core.Entry": SortedList([]),
             "ft.onto.base_ontology.Phrase": SortedList(
                 [
-<<<<<<< HEAD
-                    [
-                        1,
-                        [9999, 1234567],
-                        10123,
-                        "ft.onto.base_ontology.Phrase",
-                        Sentence,
-                        0,
-                    ]
-=======
                     1,
                     [9999, 1234567],
                     10123,
                     "ft.onto.base_ontology.Phrase",
                     "Sentence",
                     0,
->>>>>>> c5a69961
                 ]
             ),
         }
