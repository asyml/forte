# Copyright 2019 The Forte Authors. All Rights Reserved.
#
# Licensed under the Apache License, Version 2.0 (the "License");
# you may not use this file except in compliance with the License.
# You may obtain a copy of the License at
#
#      http://www.apache.org/licenses/LICENSE-2.0
#
# Unless required by applicable law or agreed to in writing, software
# distributed under the License is distributed on an "AS IS" BASIS,
# WITHOUT WARRANTIES OR CONDITIONS OF ANY KIND, either express or implied.
# See the License for the specific language governing permissions and
# limitations under the License.
"""
Tests for ms_marco_passage_reader.
"""
import os
import unittest
from typing import Dict

from forte.pipeline import Pipeline
from ft.onto.base_ontology import Document

from forte.data.data_pack import DataPack
from forte.data.readers import MSMarcoPassageReader


class MSMarcoPassageReaderTest(unittest.TestCase):
    def setUp(self):
<<<<<<< HEAD
        self.pipeline = Pipeline()

        self.pipeline.set_reader(CorpusReader())
        self.pipeline.initialize()
=======
        self.reader = MSMarcoPassageReader()
>>>>>>> e0af16ee

        self.data_dir = 'data_samples/ms_marco_passage_retrieval'

        corpus_file = os.path.join(self.data_dir, 'collection.tsv')
        self.expected_content = {}
        with open(corpus_file, 'r') as f:
            for line in f.readlines():
                key, value = tuple(line.split('\t', 1))
                self.expected_content[key] = value

    def test_ms_marco_passage_reader(self):
        actual_content: Dict[str, str] = {}
        for data_pack in self.pipeline.process_dataset(self.data_dir):
            self.assertIsInstance(data_pack, DataPack)
            doc_entries = list(data_pack.get_entries(Document))
            self.assertTrue(len(doc_entries) == 1)
            doc_entry: Document = doc_entries[0]
            self.assertIsInstance(doc_entry, Document)
            actual_content[data_pack.meta.doc_id] = doc_entry.text

        self.assertDictEqual(actual_content, self.expected_content)


if __name__ == '__main__':
    unittest.main()<|MERGE_RESOLUTION|>--- conflicted
+++ resolved
@@ -27,14 +27,10 @@
 
 class MSMarcoPassageReaderTest(unittest.TestCase):
     def setUp(self):
-<<<<<<< HEAD
         self.pipeline = Pipeline()
 
-        self.pipeline.set_reader(CorpusReader())
+        self.pipeline.set_reader(MSMarcoPassageReader())
         self.pipeline.initialize()
-=======
-        self.reader = MSMarcoPassageReader()
->>>>>>> e0af16ee
 
         self.data_dir = 'data_samples/ms_marco_passage_retrieval'
 
