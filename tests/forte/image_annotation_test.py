# Copyright 2022 The Forte Authors. All Rights Reserved.
#
# Licensed under the Apache License, Version 2.0 (the "License");
# you may not use this file except in compliance with the License.
# You may obtain a copy of the License at
#
#      http://www.apache.org/licenses/LICENSE-2.0
#
# Unless required by applicable law or agreed to in writing, software
# distributed under the License is distributed on an "AS IS" BASIS,
# WITHOUT WARRANTIES OR CONDITIONS OF ANY KIND, either express or implied.
# See the License for the specific language governing permissions and
# limitations under the License.
"""
Unit tests for ImageAnnotation.
"""
import unittest
<<<<<<< HEAD
from forte.data.ontology.core import Grid
=======
from forte.data.modality import Modality
>>>>>>> 8b233e44
import numpy as np

from numpy import array_equal
<<<<<<< HEAD
from forte.data.ontology.top import Box, ImageAnnotation
=======
from forte.data.ontology.top import ImageAnnotation

from ft.onto.base_ontology import ImagePayload

>>>>>>> 8b233e44
from forte.data.data_pack import DataPack
import unittest


class ImageAnnotationTest(unittest.TestCase):
    """
    Test ImageAnnotation related ontologies like Edge and BoundingBox.
    """

    def setUp(self):
        self.datapack = DataPack("image")
        self.line = np.zeros((6, 12))
        self.line[2, 2] = 1
        self.line[3, 3] = 1
        self.line[4, 4] = 1
        ip = ImagePayload(self.datapack, 0)
        ip.set_cache(self.line)
        ImageAnnotation(self.datapack)

    def test_image_annotation(self):
        self.assertEqual(
            self.datapack.get_single(ImageAnnotation).image_payload_idx, 0
        )

        self.assertTrue(
<<<<<<< HEAD
            array_equal(self.datapack.image_annotations[0].image, self.line)
        )

    def test_wrong_box(self):
        # test a box has a wrong shape (negative height)
        def fn():
            Box(self.datapack, -1, 1)

        self.assertRaises(ValueError, fn)

        # test a box has a wrong center (negative center y coordinate)
        def fn():
            Box(self.datapack, 1, 1, -1, 1)

        self.assertRaises(ValueError, fn)

        # test a box has a wrong center (not large enough to contain the box)
        def fn():
            Box(self.datapack, 4, 4, 1, 1)

        self.assertRaises(ValueError, fn)

        # TODO: test a box has a wrong center (too large that box is out of the image)
        # suppose the image is 4x4
        # def fn():
        #     # valid box
        #     Box(self.datapack, 4, 4, 3, 3)
        # self.assertRaises(ValueError, fn)

        # TODO: test a box has a wrong offset

    def test_incomplete_box(self):
        # test a box doesn't have a center
        def fn():
            b = Box(self.datapack, 1, 1)
            b.corners

        self.assertRaises(ValueError, fn)

    def test_simple_box(self):
        # test a box not associated with any grid
        # test its propertys are correct
        b = Box(self.datapack, 640, 480, 320, 240)
        self.assertEqual(b.cx, 240)
        self.assertEqual(b.cy, 320)
        self.assertFalse(b.is_grid_associated)
        self.assertEqual(b.box_center, (320, 240))
        self.assertEqual(b.corners, ((0, 0), (0, 480), (640, 0), (640, 480)))
        self.assertEqual(b.box_min_y, 0)
        self.assertEqual(b.box_min_x, 0)
        self.assertEqual(b.box_max_y, 640)
        self.assertEqual(b.box_max_x, 480)
        self.assertEqual(b.area, 640 * 480)

    def test_ground_truth_box(self):
        # test a box shape and absolute position is given
        # we can compute the relative position to a grid cell
        b = Box(self.datapack, 640, 480, 320, 240)
        g = Grid(64, 48, 640, 480)  # each grid cell has a shape of 10 x 10
        # to simplify the test, we use the Box has the same shape as the image
        self.assertFalse(b.is_grid_associated)
        b.set_grid_cell_center(g, 1, 1)
        self.assertTrue(b.is_grid_associated)
        self.assertEqual(b.grid_cy, 15)
        self.assertEqual(b.grid_cx, 15)
        self.assertEqual(b.grid_cell_center, (15, 15))
        # 320 - 15 = 305, 240 - 15 = 225
        self.assertEqual(b.cy_offset, 305)
        self.assertEqual(b.cx_offset, 225)

    def test_predicted_box(self):
        # test a box has a predicted shape and offset given a grid cell
        # we can compute the absolute position
        b = Box(self.datapack, 640, 480)
        g = Grid(64, 48, 640, 480)  # each grid cell has a shape of 10 x 10
        # to simplify the test, we use the Box has the same shape as the image
        self.assertFalse(b.is_grid_associated)
        b.set_grid_cell_center(g, 1, 1)
        self.assertTrue(b.is_grid_associated)
        # suppose we have a predicted offset (305, 225)
        b.set_offset(305, 225)
        self.assertEqual(b.offset, (305, 225))
        self.assertEqual(b.cy_offset, 305)
        self.assertEqual(b.cx_offset, 225)
        self.assertEqual(b.grid_cy, 15)
        self.assertEqual(b.grid_cx, 15)
        self.assertEqual(b.grid_cell_center, (15, 15))
        # 305 + 15 = 320, 225 + 15 = 240
        self.assertEqual(b.cy, 320)
        self.assertEqual(b.cx, 240)
=======
            array_equal(
                self.datapack.get_payload_at(Modality.Image, 0).cache, self.line
            )
        )
        new_pack = DataPack.from_string(self.datapack.to_string())
        self.assertEqual(
            new_pack.audio_annotations, self.datapack.audio_annotations
        )
>>>>>>> 8b233e44
<|MERGE_RESOLUTION|>--- conflicted
+++ resolved
@@ -15,22 +15,12 @@
 Unit tests for ImageAnnotation.
 """
 import unittest
-<<<<<<< HEAD
 from forte.data.ontology.core import Grid
-=======
-from forte.data.modality import Modality
->>>>>>> 8b233e44
 import numpy as np
 
 from numpy import array_equal
-<<<<<<< HEAD
 from forte.data.ontology.top import Box, ImageAnnotation
-=======
-from forte.data.ontology.top import ImageAnnotation
 
-from ft.onto.base_ontology import ImagePayload
-
->>>>>>> 8b233e44
 from forte.data.data_pack import DataPack
 import unittest
 
@@ -56,8 +46,13 @@
         )
 
         self.assertTrue(
-<<<<<<< HEAD
-            array_equal(self.datapack.image_annotations[0].image, self.line)
+            array_equal(
+                self.datapack.get_payload_at(Modality.Image, 0).cache, self.line
+            )
+        )
+        new_pack = DataPack.from_string(self.datapack.to_string())
+        self.assertEqual(
+            new_pack.audio_annotations, self.datapack.audio_annotations
         )
 
     def test_wrong_box(self):
@@ -146,14 +141,4 @@
         self.assertEqual(b.grid_cell_center, (15, 15))
         # 305 + 15 = 320, 225 + 15 = 240
         self.assertEqual(b.cy, 320)
-        self.assertEqual(b.cx, 240)
-=======
-            array_equal(
-                self.datapack.get_payload_at(Modality.Image, 0).cache, self.line
-            )
-        )
-        new_pack = DataPack.from_string(self.datapack.to_string())
-        self.assertEqual(
-            new_pack.audio_annotations, self.datapack.audio_annotations
-        )
->>>>>>> 8b233e44
+        self.assertEqual(b.cx, 240)