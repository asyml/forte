--- conflicted
+++ resolved
@@ -44,20 +44,7 @@
 
     def test_datapack_image_operation(self):
         datapack = DataPack("image2")
-<<<<<<< HEAD
-        
-        datapack.set_image(self.line, 0)
-        self.assertTrue(np.array_equal(datapack.image, self.datapack.image))
-        def fn():
-            datapack.set_image(self.line, 2)
-        self.assertRaises(ValueError, fn)
-        
-        
-        def fn():
-            datapack.get_image(1)
-        self.assertRaises(ProcessExecutionException, fn)
 
-=======
         datapack.set_image(self.line, 0)
         self.assertTrue(np.array_equal(datapack.image, self.datapack.image))
         def fn():
@@ -72,7 +59,7 @@
 
         datapack.add_image(self.line)
         self.assertTrue(np.array_equal(datapack.get_image(1), self.line))
->>>>>>> e86602f5
+
 
 
 
