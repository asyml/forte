--- conflicted
+++ resolved
@@ -39,7 +39,6 @@
         self.line[2, 2] = 1
         self.line[3, 3] = 1
         self.line[4, 4] = 1
-<<<<<<< HEAD
         ip = ImagePayload(self.datapack, 0)
         ip.set_cache(self.line)
         self.img_ann = ImageAnnotation(self.datapack)
@@ -62,10 +61,10 @@
         self.assertTrue(np.array_equal(datapack.get_image(1), self.line))
 
         self.assertEqual(self.img_ann.image_shape, (6, 12))
-=======
+
         self.datapack.set_image(self.line, 0)
         ImageAnnotation(self.datapack)
->>>>>>> 588d6bcb
+
 
     def test_datapack_image_operation(self):
         datapack = DataPack("image2")
