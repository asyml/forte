from nltk import word_tokenize, pos_tag, sent_tokenize

from forte.data.data_pack import DataPack
from forte.processors.base import PackProcessor
from ft.onto.base_ontology import Token, Sentence


class NLTKWordTokenizer(PackProcessor):
    """
    A wrapper of NLTK word tokenizer.
    """
    def __init__(self):
        super().__init__()
        self.sentence_component = None

    def _process(self, input_pack: DataPack):
        for sentence in input_pack.get(entry_type=Sentence,
                                       component=self.sentence_component):
            offset = sentence.span.begin
            end_pos = 0
            for word in word_tokenize(sentence.text):
                begin_pos = sentence.text.find(word, end_pos)
                end_pos = begin_pos + len(word)
                token = Token(input_pack, begin_pos + offset, end_pos + offset)
                input_pack.add_or_get_entry(token)


class NLTKPOSTagger(PackProcessor):
    """
    A wrapper of NLTK pos tagger.
    """
    def __init__(self):
        super().__init__()
        self.token_component = None

    def _process(self, input_pack: DataPack):
        for sentence in input_pack.get(Sentence):
            token_entries = list(input_pack.get(entry_type=Token,
                                                range_annotation=sentence,
                                                component=self.token_component))
            token_texts = [token.text for token in token_entries]
            taggings = pos_tag(token_texts)
            for token, tag in zip(token_entries, taggings):
<<<<<<< HEAD
                token.set_fields(pos_tag=tag[1])
=======
                token.pos = tag[1]
>>>>>>> 71a3d428


class NLTKSentenceSegmenter(PackProcessor):
    """
    A wrapper of NLTK sentence tokenizer.
    """
    # pylint: disable=no-self-use
    def _process(self, input_pack: DataPack):
        text = input_pack.text
        end_pos = 0
        paragraphs = [p for p in text.split('\n') if p]
        for paragraph in paragraphs:
            sentences = sent_tokenize(paragraph)
            for sentence_text in sentences:
                begin_pos = text.find(sentence_text, end_pos)
                end_pos = begin_pos + len(sentence_text)
                sentence_entry = Sentence(input_pack, begin_pos, end_pos)
                input_pack.add_or_get_entry(sentence_entry)<|MERGE_RESOLUTION|>--- conflicted
+++ resolved
@@ -41,11 +41,7 @@
             token_texts = [token.text for token in token_entries]
             taggings = pos_tag(token_texts)
             for token, tag in zip(token_entries, taggings):
-<<<<<<< HEAD
                 token.set_fields(pos_tag=tag[1])
-=======
-                token.pos = tag[1]
->>>>>>> 71a3d428
 
 
 class NLTKSentenceSegmenter(PackProcessor):
