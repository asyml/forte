"""
Unit tests of NLTK processors.
"""

import unittest

from texar.torch import HParams

from forte.pipeline import Pipeline
from forte.data.readers import StringReader
from forte.processors.nltk_processors import NLTKSentenceSegmenter, \
<<<<<<< HEAD
    NLTKWordTokenizer, NLTKPOSTagger, NLTKLemmatizer, NLTKChunker
from ft.onto.base_ontology import Token, Sentence, Phrase
=======
    NLTKWordTokenizer, NLTKPOSTagger, NLTKLemmatizer, NLTKNER
from ft.onto.base_ontology import Token, Sentence, EntityMention
>>>>>>> d8488d49


class TestNLTKSentenceSegmenter(unittest.TestCase):

    def setUp(self):
        self.nltk = Pipeline()
        self.nltk.set_reader(StringReader())
        self.nltk.add_processor(NLTKSentenceSegmenter())

        self.nltk.initialize()

    def test_segmenter(self):
        sentences = ["This tool is called Forte.",
                     "The goal of this project to help you build NLP "
                     "pipelines.",
                     "NLP has never been made this easy before."]
        document = ' '.join(sentences)
        pack = self.nltk.process(document)
        for idx, sentence in enumerate(pack.get(Sentence)):
            self.assertEqual(sentence.text, sentences[idx])


class TestNLTKWordTokenizer(unittest.TestCase):

    def setUp(self):
        self.nltk = Pipeline()
        self.nltk.set_reader(StringReader())
        self.nltk.add_processor(NLTKSentenceSegmenter())
        self.nltk.add_processor(NLTKWordTokenizer())

        self.nltk.initialize()

    def test_tokenizer(self):
        sentences = ["This tool is called Forte.",
                     "The goal of this project to help you build NLP "
                     "pipelines.",
                     "NLP has never been made this easy before."]
        tokens = [["This", "tool", "is", "called", "Forte", "."],
                  ["The", "goal", "of", "this", "project", "to", "help", "you",
                   "build", "NLP", "pipelines", "."],
                  ["NLP", "has", "never", "been", "made", "this", "easy",
                   "before", "."]]
        document = ' '.join(sentences)
        pack = self.nltk.process(document)
        for i, sentence in enumerate(pack.get(Sentence)):
            for j, token in enumerate(
                    pack.get(entry_type=Token, range_annotation=sentence)):
                self.assertEqual(token.text, tokens[i][j])


class TestNLTKPOSTagger(unittest.TestCase):

    def setUp(self):
        self.nltk = Pipeline()
        self.nltk.set_reader(StringReader())
        self.nltk.add_processor(NLTKSentenceSegmenter())
        self.nltk.add_processor(NLTKWordTokenizer())
        self.nltk.add_processor(NLTKPOSTagger())

        self.nltk.initialize()

    def test_pos_tagger(self):
        sentences = ["This tool is called Forte.",
                     "The goal of this project to help you build NLP "
                     "pipelines.",
                     "NLP has never been made this easy before."]
        pos = [["DT", "NN", "VBZ", "VBN", "NNP", "."],
               ["DT", "NN", "IN", "DT", "NN", "TO", "VB", "PRP", "VB", "NNP",
                "NNS", "."],
               ["NNP", "VBZ", "RB", "VBN", "VBN", "DT", "JJ", "RB", "."]]
        document = ' '.join(sentences)
        pack = self.nltk.process(document)
        for i, sentence in enumerate(pack.get(Sentence)):
            for j, token in enumerate(
                    pack.get(entry_type=Token, range_annotation=sentence)):
                self.assertEqual(token.pos, pos[i][j])


class TestNLTKLemmatizer(unittest.TestCase):

    def setUp(self):
        self.nltk = Pipeline()
        self.nltk.set_reader(StringReader())
        self.nltk.add_processor(NLTKSentenceSegmenter())
        self.nltk.add_processor(NLTKWordTokenizer())
        self.nltk.add_processor(NLTKPOSTagger())
        self.nltk.add_processor(NLTKLemmatizer())

        self.nltk.initialize()

    def test_lemmatizer(self):
        sentences = ["This tool is called Forte.",
                     "The goal of this project to help you build NLP "
                     "pipelines.",
                     "NLP has never been made this easy before."]
        tokens = [["This", "tool", "be", "call", "Forte", "."],
                  ["The", "goal", "of", "this", "project", "to", "help", "you",
                   "build", "NLP", "pipeline", "."],
                  ["NLP", "have", "never", "be", "make", "this", "easy",
                   "before", "."]]
        document = ' '.join(sentences)
        pack = self.nltk.process(document)
        for i, sentence in enumerate(pack.get(Sentence)):
            for j, token in enumerate(
                    pack.get(entry_type=Token, range_annotation=sentence)):
                self.assertEqual(token.lemma, tokens[i][j])


<<<<<<< HEAD
class TestNLTKChunker(unittest.TestCase):
=======
class TestNLTKNER(unittest.TestCase):
>>>>>>> d8488d49

    def setUp(self):
        self.nltk = Pipeline()
        self.nltk.set_reader(StringReader())
        self.nltk.add_processor(NLTKSentenceSegmenter())
        self.nltk.add_processor(NLTKWordTokenizer())
        self.nltk.add_processor(NLTKPOSTagger())
<<<<<<< HEAD
        config = HParams({'pattern': 'NP: {<DT>?<JJ>*<NN>}'},
                         NLTKChunker.default_hparams())
        self.nltk.add_processor(NLTKChunker(), config=config)

        self.nltk.initialize()

    def test_chunker(self):
        sentences = ["This tool is called Forte.",
=======
        self.nltk.add_processor(NLTKNER())

        self.nltk.initialize()

    def test_ner(self):
        sentences = ["This tool is called New   York.",
>>>>>>> d8488d49
                     "The goal of this project to help you build NLP "
                     "pipelines.",
                     "NLP has never been made this easy before."]
        document = ' '.join(sentences)
        pack = self.nltk.process(document)

<<<<<<< HEAD
        phrase_entries = list(pack.get(entry_type=Phrase))

        entities_text = [x.text for x in phrase_entries]
        entities_type = [x.phrase_type for x in phrase_entries]

        self.assertEqual(entities_text, ['This tool', 'The goal',
                                         'this project'])
        self.assertEqual(entities_type, ['NP', 'NP', 'NP'])
=======
        entities_entries = list(pack.get(entry_type=EntityMention))

        entities_text = [x.text for x in entities_entries]
        entities_type = [x.ner_type for x in entities_entries]

        self.assertEqual(entities_text, ['New   York', 'NLP', 'NLP'])
        self.assertEqual(entities_type, ['GPE', 'ORGANIZATION', 'ORGANIZATION'])
>>>>>>> d8488d49


if __name__ == "__main__":
    unittest.main()<|MERGE_RESOLUTION|>--- conflicted
+++ resolved
@@ -9,13 +9,8 @@
 from forte.pipeline import Pipeline
 from forte.data.readers import StringReader
 from forte.processors.nltk_processors import NLTKSentenceSegmenter, \
-<<<<<<< HEAD
-    NLTKWordTokenizer, NLTKPOSTagger, NLTKLemmatizer, NLTKChunker
-from ft.onto.base_ontology import Token, Sentence, Phrase
-=======
-    NLTKWordTokenizer, NLTKPOSTagger, NLTKLemmatizer, NLTKNER
-from ft.onto.base_ontology import Token, Sentence, EntityMention
->>>>>>> d8488d49
+    NLTKWordTokenizer, NLTKPOSTagger, NLTKLemmatizer, NLTKChunker, NLTKNER
+from ft.onto.base_ontology import Token, Sentence, Phrase, EntityMention
 
 
 class TestNLTKSentenceSegmenter(unittest.TestCase):
@@ -124,11 +119,7 @@
                 self.assertEqual(token.lemma, tokens[i][j])
 
 
-<<<<<<< HEAD
 class TestNLTKChunker(unittest.TestCase):
-=======
-class TestNLTKNER(unittest.TestCase):
->>>>>>> d8488d49
 
     def setUp(self):
         self.nltk = Pipeline()
@@ -136,7 +127,6 @@
         self.nltk.add_processor(NLTKSentenceSegmenter())
         self.nltk.add_processor(NLTKWordTokenizer())
         self.nltk.add_processor(NLTKPOSTagger())
-<<<<<<< HEAD
         config = HParams({'pattern': 'NP: {<DT>?<JJ>*<NN>}'},
                          NLTKChunker.default_hparams())
         self.nltk.add_processor(NLTKChunker(), config=config)
@@ -145,21 +135,12 @@
 
     def test_chunker(self):
         sentences = ["This tool is called Forte.",
-=======
-        self.nltk.add_processor(NLTKNER())
-
-        self.nltk.initialize()
-
-    def test_ner(self):
-        sentences = ["This tool is called New   York.",
->>>>>>> d8488d49
                      "The goal of this project to help you build NLP "
                      "pipelines.",
                      "NLP has never been made this easy before."]
         document = ' '.join(sentences)
         pack = self.nltk.process(document)
 
-<<<<<<< HEAD
         phrase_entries = list(pack.get(entry_type=Phrase))
 
         entities_text = [x.text for x in phrase_entries]
@@ -168,7 +149,28 @@
         self.assertEqual(entities_text, ['This tool', 'The goal',
                                          'this project'])
         self.assertEqual(entities_type, ['NP', 'NP', 'NP'])
-=======
+        
+        
+class TestNLTKNER(unittest.TestCase):
+
+    def setUp(self):
+        self.nltk = Pipeline()
+        self.nltk.set_reader(StringReader())
+        self.nltk.add_processor(NLTKSentenceSegmenter())
+        self.nltk.add_processor(NLTKWordTokenizer())
+        self.nltk.add_processor(NLTKPOSTagger())
+        self.nltk.add_processor(NLTKNER())
+
+        self.nltk.initialize()
+
+    def test_ner(self):
+        sentences = ["This tool is called New   York.",
+                     "The goal of this project to help you build NLP "
+                     "pipelines.",
+                     "NLP has never been made this easy before."]
+        document = ' '.join(sentences)
+        pack = self.nltk.process(document)
+
         entities_entries = list(pack.get(entry_type=EntityMention))
 
         entities_text = [x.text for x in entities_entries]
@@ -176,7 +178,6 @@
 
         self.assertEqual(entities_text, ['New   York', 'NLP', 'NLP'])
         self.assertEqual(entities_type, ['GPE', 'ORGANIZATION', 'ORGANIZATION'])
->>>>>>> d8488d49
 
 
 if __name__ == "__main__":
