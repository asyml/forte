--- conflicted
+++ resolved
@@ -6,14 +6,9 @@
 from texar.torch.hyperparams import HParams
 import torch
 
-<<<<<<< HEAD
-from data.ontology import Span
-from data.ontology.ontonotes_ontology import PredicateMention, PredicateArgument
-=======
 from forte.data.base import Span
 from forte.data.ontology.ontonotes_ontology import PredicateMention, \
     PredicateArgument
->>>>>>> 7772aefc
 from forte.common.resources import Resources
 from forte.data import DataPack
 from forte.data.ontology import ontonotes_ontology, base_ontology
@@ -27,16 +22,6 @@
     "SRLPredictor",
 ]
 
-<<<<<<< HEAD
-# Prediction = Dict[
-#     ontonotes_ontology.PredicateMention,
-#     List[Tuple[ontonotes_ontology.PredicateArgument, str]]
-# ]
-
-Prediction = List[
-    Tuple[Span, List[Tuple[Span, str]]]
-]
-=======
 Prediction = List[
     Tuple[Span, List[Tuple[Span, str]]]
 ]
@@ -47,17 +32,12 @@
     An Semantic Role labeler trained according to `He, Luheng, et al.
     "Jointly predicting predicates and arguments in neural semantic role
     labeling." <https://aclweb.org/anthology/P18-2058>`_.
->>>>>>> 7772aefc
 
     Note that to use :class:`SRLPredictor`, the :attr:`ontology` of
     :class:`Pipeline` must be an ontology that includes
     ``forte.data.ontology.ontonotes_ontology``.
     """
 
-<<<<<<< HEAD
-class SRLPredictor(FixedSizeBatchProcessor):
-=======
->>>>>>> 7772aefc
     word_vocab: tx.data.Vocab
     char_vocab: tx.data.Vocab
     model: LabeledSpanGraphNetwork
@@ -74,14 +54,10 @@
         self.device = torch.device(
             torch.cuda.current_device() if torch.cuda.is_available() else 'cpu')
 
-<<<<<<< HEAD
-    def initialize(self, resource: Resources, configs: HParams):  # pylint: disable=unused-argument
-=======
     def initialize(self,
                    resource: Resources,  # pylint: disable=unused-argument
                    configs: HParams):
 
->>>>>>> 7772aefc
         model_dir = configs.storage_path
 
         logger.info("restoring SRL model from %s", model_dir)
