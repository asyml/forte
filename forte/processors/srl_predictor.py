import logging
import os
from typing import Dict, List, Tuple, Optional

import torch
import texar.torch as tx
from texar.torch.hyperparams import HParams

from forte.data.base import Span
from forte.data.ontology.base_ontology import \
    PredicateMention, PredicateArgument
from forte.common.resources import Resources
<<<<<<< HEAD
from forte.data import DataPack
from forte.data.ontology import base_ontology
=======
from forte.data.data_pack import DataPack
from forte.common.types import DataRequest
from forte.data.ontology import ontonotes_ontology
>>>>>>> 20df3e56
from forte.models.srl.model import LabeledSpanGraphNetwork
from forte.processors.base.batch_processor import FixedSizeBatchProcessor

logger = logging.getLogger(__name__)

__all__ = [
    "SRLPredictor",
]

Prediction = List[
    Tuple[Span, List[Tuple[Span, str]]]
]


class SRLPredictor(FixedSizeBatchProcessor):
    """
    An Semantic Role labeler trained according to `He, Luheng, et al.
    "Jointly predicting predicates and arguments in neural semantic role
    labeling." <https://aclweb.org/anthology/P18-2058>`_.

    Note that to use :class:`SRLPredictor`, the :attr:`ontology` of
    :class:`Pipeline` must be an ontology that includes
    ``forte.data.ontology.ontonotes_ontology``.
    """

    word_vocab: tx.data.Vocab
    char_vocab: tx.data.Vocab
    model: LabeledSpanGraphNetwork

    def __init__(self):
        super().__init__()

        self._ontology = base_ontology
        self.define_context()

        self.batch_size = 4
        self.batcher = self.define_batcher()

        self.device = torch.device(
            torch.cuda.current_device() if torch.cuda.is_available() else 'cpu')

    def initialize(self,
                   _: Resources,
                   configs: Optional[HParams]):

        model_dir = configs.storage_path if configs is not None else None
        logger.info("restoring SRL model from %s", model_dir)

        self.word_vocab = tx.data.Vocab(
            os.path.join(model_dir, "embeddings/word_vocab.english.txt"))
        self.char_vocab = tx.data.Vocab(
            os.path.join(model_dir, "embeddings/char_vocab.english.txt"))
        model_hparams = LabeledSpanGraphNetwork.default_hparams()
        model_hparams["context_embeddings"]["path"] = os.path.join(
            model_dir, model_hparams["context_embeddings"]["path"])
        model_hparams["head_embeddings"]["path"] = os.path.join(
            model_dir, model_hparams["head_embeddings"]["path"])
        self.model = LabeledSpanGraphNetwork(
            self.word_vocab, self.char_vocab, model_hparams)
        self.model.load_state_dict(torch.load(
            os.path.join(model_dir, "pretrained/model.pt"),
            map_location=self.device))
        self.model.eval()

    def define_context(self):
        self.context_type = self._ontology.Sentence

    def _define_input_info(self) -> DataRequest:
        input_info: DataRequest = {
            self._ontology.Token: []
        }
        return input_info

    def predict(self, data_batch: Dict) -> Dict[str, List[Prediction]]:
        text: List[List[str]] = [
            sentence.tolist() for sentence in data_batch["Token"]["text"]]
        text_ids, length = tx.data.padded_batch([
            self.word_vocab.map_tokens_to_ids_py(sentence)
            for sentence in text])
        text_ids = torch.from_numpy(text_ids).to(device=self.device)
        length = torch.tensor(length, dtype=torch.long, device=self.device)
        batch_size = len(text)
        batch = tx.data.Batch(batch_size, text=text, text_ids=text_ids,
                              length=length, srl=[[]] * batch_size)
        self.model = self.model.cuda()
        batch_srl_spans = self.model.decode(batch)

        # Convert predictions into annotations.
        batch_predictions: List[Prediction] = []
        for idx, srl_spans in enumerate(batch_srl_spans):
            word_spans = data_batch["Token"]["span"][idx]
            predictions: Prediction = []
            for pred_idx, pred_args in srl_spans.items():
                begin, end = word_spans[pred_idx]
                # TODO cannot create annotation here.
                pred_span = Span(begin, end)
                arguments = []
                for arg in pred_args:
                    begin = word_spans[arg.start][0]
                    end = word_spans[arg.end][1]
                    arg_annotation = Span(begin, end)
                    arguments.append((arg_annotation, arg.label))
                predictions.append((pred_span, arguments))
            batch_predictions.append(predictions)
        return {"predictions": batch_predictions}

    def pack(self, data_pack: DataPack,
             inputs: Dict[str, List[Prediction]]) -> None:
        batch_predictions = inputs["predictions"]
        for predictions in batch_predictions:
            for pred_span, arg_result in predictions:

                pred = data_pack.add_entry(
                    PredicateMention(data_pack, pred_span.begin, pred_span.end)
                )

                for arg_span, label in arg_result:
                    arg = data_pack.add_or_get_entry(
                        PredicateArgument(
                            data_pack, arg_span.begin, arg_span.end
                        )
                    )
                    link = self._ontology.PredicateLink(data_pack, pred, arg)
                    link.set_fields(arg_type=label)
                    data_pack.add_or_get_entry(link)

    @staticmethod
    def default_hparams():
        """
        This defines a basic Hparams structure
        :return:
        """
        hparams_dict = {
            'storage_path': None,
        }
        return hparams_dict<|MERGE_RESOLUTION|>--- conflicted
+++ resolved
@@ -7,17 +7,10 @@
 from texar.torch.hyperparams import HParams
 
 from forte.data.base import Span
-from forte.data.ontology.base_ontology import \
-    PredicateMention, PredicateArgument
+from forte.data.data_pack import DataPack
+from forte.data.ontology import base_ontology
 from forte.common.resources import Resources
-<<<<<<< HEAD
-from forte.data import DataPack
-from forte.data.ontology import base_ontology
-=======
-from forte.data.data_pack import DataPack
 from forte.common.types import DataRequest
-from forte.data.ontology import ontonotes_ontology
->>>>>>> 20df3e56
 from forte.models.srl.model import LabeledSpanGraphNetwork
 from forte.processors.base.batch_processor import FixedSizeBatchProcessor
 
@@ -131,12 +124,13 @@
             for pred_span, arg_result in predictions:
 
                 pred = data_pack.add_entry(
-                    PredicateMention(data_pack, pred_span.begin, pred_span.end)
+                    self._ontology.PredicateMention(
+                        data_pack, pred_span.begin, pred_span.end)
                 )
 
                 for arg_span, label in arg_result:
                     arg = data_pack.add_or_get_entry(
-                        PredicateArgument(
+                        self._ontology.PredicateArgument(
                             data_pack, arg_span.begin, arg_span.end
                         )
                     )
