--- conflicted
+++ resolved
@@ -1,5 +1,7 @@
+from texar.torch import HParams
 import stanfordnlp
 from texar.torch.hyperparams import HParams
+
 
 import forte.data.ontology.stanfordnlp_ontology as ontology
 from forte.processors.base import PackProcessor, ProcessInfo
@@ -62,7 +64,6 @@
 
         return output_info
 
-<<<<<<< HEAD
     @staticmethod
     def default_hparams():
         """
@@ -76,8 +77,6 @@
             'use_gpu': False,
         }
 
-=======
->>>>>>> 06cd5ec8
     def _process(self, input_pack: DataPack):
         doc = input_pack.text
         end_pos = 0
