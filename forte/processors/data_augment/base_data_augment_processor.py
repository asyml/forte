# Copyright 2020 The Forte Authors. All Rights Reserved.
#
# Licensed under the Apache License, Version 2.0 (the "License");
# you may not use this file except in compliance with the License.
# You may obtain a copy of the License at
#
#      http://www.apache.org/licenses/LICENSE-2.0
#
# Unless required by applicable law or agreed to in writing, software
# distributed under the License is distributed on an "AS IS" BASIS,
# WITHOUT WARRANTIES OR CONDITIONS OF ANY KIND, either express or implied.
# See the License for the specific language governing permissions and
# limitations under the License.
"""
Processors that augment the data. The processor will call
replacement ops to generate texts similar to those in the input pack
and create a new pack with them.
"""
from abc import ABC
from bisect import bisect_right, bisect_left
from collections import defaultdict
from copy import deepcopy
from typing import List, Tuple, Dict, DefaultDict, Set, Union, cast, Iterable

from sortedcontainers import SortedList, SortedDict

from forte.common.configuration import Config
from forte.common.resources import Resources
from forte.data.data_pack import DataPack
from forte.data.multi_pack import MultiPack
from forte.data.ontology.core import Entry, BaseLink
from forte.data.ontology.top import (
    Annotation,
    MultiPackLink,
    Link,
    MultiPackGroup,
    Group,
)
from forte.data.span import Span
from forte.processors.base import MultiPackProcessor
from forte.processors.data_augment.algorithms.text_replacement_op import (
    TextReplacementOp,
)
from forte.utils.utils import get_class, create_class_with_kwargs

__all__ = ["BaseDataAugmentProcessor", "ReplacementDataAugmentProcessor"]


def modify_index(
    index: int,
    # Both of the following spans should be SortedList.
    # Use List to avoid typing errors.
    old_spans: List[Span],
    new_spans: List[Span],
    is_begin: bool,
    is_inclusive: bool,
) -> int:
    r"""
    A helper function to map an index before replacement
    to the index after replacement.

    An index is the character offset in the data pack.
    The `old_spans` are the inputs of replacement, and the new_spans
    are the outputs. Each of the span has start and end index.
    The `old_spans` and `new_spans` are anchors for the mapping,
    because we depend on them to determine the position change of the
    index.

    Given an index, the function will find its the nearest
    among the old spans before the index, and calculate the difference
    between the position of the old span and its corresponding new span.
    The position change is then applied to the input index. An updated
    index is then calculated and returned.

    An inserted span might be included as a part of another span.
    For example, given a sentence "I love NLP.", if we insert a
    token "Yeah" at the beginning of the sentence(index=0), the Sentence
    should include the new Token, i.e., the Sentence will have a
    start index equals to 0. In this case, the parameter is_inclusive
    should be True. However, for another Token "I", it should not include
    the new token, so its start index will be larger than 0.
    The parameter in_inclusive should be False.

    The input index could be the start or end index of a span, i.e., the
    left or right boundary of the span. If there is an insertion in the span,
    we should treat the two boundaries in different ways. For example,
    we have a paragraph with two sentences "I love NLP! You love NLP too."
    If we append another "!" to the end of the first sentence, when modifying
    the end index of the first Sentence, it should be pushed right to include
    the extra exclamation. In this case, the is_begin is False. However, if
    we prepend an "And" to the second sentence, when modifying the start index
    of the second Sentence, it should be pushed left to include the new Token.
    In this case, the `is_begin` is True.

    Args:
        index (int): The index to map.
        old_spans (SortedList): The spans before replacement. It should be
            a sorted list in ascending order.
        new_spans (SortedList): The spans after replacement. It should be
            a sorted list in ascending order.
        is_begin (bool): True if the input index is the start index of a span.
        is_inclusive (bool): True if the span constructed by the aligned
            index should include inserted spans.
    Returns:
        The aligned index.

    If the old spans are [0, 1], [2, 3], [4, 6],
    the new spans are [0, 4], [5, 7], [8, 11],
    the input index is 3, and there are no insertions,
    the algorithm will first locate the last span with
    a begin index less or equal than the target index,
    ([2,3]), and find the corresponding span in new spans([5,7]).
    Then we calculate the delta index(7-3=4) and update our
    input index(3+4=7). The output then is 7.

    Note that when the input index locates inside the old spans,
    instead of on the boundary of the spans, we compute the return
    index so that it maintains the same offset to the begin of the
    span it belongs to. In the above example, if we change the input
    index from 3 to 5, the output will become 9, because we locates
    the input index in the third span [4, 6] and use the same offset
    5-4=1 to calculate the output 8+1=9.

    When insertion is considered, there will be spans
    with the same begin index, for example,
    [0, 1], [1, 1], [1, 2]. The span [1, 1] indicates an insertion
    at index 1, because the insertion can be considered as a
    replacement of an empty input span, with a length of 0.
    The output will be affected by whether to include the inserted
    span(is_inclusive), and whether the input index is a begin or
    end index of its span(is_begin).

    If the old spans are [0, 1], [1, 1], [1, 2],
    the new spans are [0, 2], [2, 4], [4, 5],
    the input index is 1, the output will be 2 if both
    is_inclusive and is_begin are True,
    because the inserted [1, 1] should be included in the span.
    If the `is_inclusive=True` but `is_begin=False`, the output will be
    4 because the index is an end index of the span.
    """

    # Get the max index for binary search.
    max_index: int = old_spans[-1].end + 1
    max_index = max(max_index, index)

    # This is the last span that has a start index less than
    # the input index. The position change of this span determines
    # the modification we will apply to the input index.
    last_span_ind: int = bisect_right(old_spans, Span(index, max_index)) - 1

    # If there is an inserted span, it will always be the first of
    # those spans with the same begin index. For example, given spans
    # [1, 1], [1, 2], The inserted span [1, 1] will be in the front of
    # replaced span [1, 2], because it has the smallest end index.
    if last_span_ind >= 0:
        if is_inclusive:
            if is_begin:
                # When inclusive, move the begin index
                # to the left to include the inserted span.
                if (
                    last_span_ind > 0
                    and old_spans[last_span_ind - 1].begin == index
                ):
                    # Old spans: [0, 1], [1, 1], [1, 3]
                    # Target index: 1
                    # Change last_span_index from 2 to 1
                    # to include the [1, 1] span.
                    last_span_ind -= 1
                else:
                    # Old spans: [0, 1], [1, 1], [2, 3]
                    # Target index: 1
                    # last_span_index: 1
                    # No need to change.
                    pass

        else:
            if not is_begin:
                # When exclusive, move the end index
                # to the left to exclude the inserted span.
                if (
                    last_span_ind > 0
                    and old_spans[last_span_ind - 1].begin == index
                ):
                    # Old spans: [0, 1], [1, 1], [1, 3]
                    # Target index: 1
                    # Change last_span_index from 2 to 0
                    # to exclude the [1, 1] span.
                    last_span_ind -= 2
                elif (
                    old_spans[last_span_ind].begin == index
                    and old_spans[last_span_ind].end == index
                ):
                    # Old spans: [0, 1], [1, 1], [2, 3]
                    # Target index: 1
                    # Change last_span_index from 1 to 0
                    # to exclude the [1, 1] span.
                    last_span_ind -= 1

    if last_span_ind < 0:
        # There is no replacement before this index.
        return index
    # Find the nearest anchor point on the left of current index.
    # Start from the span's begin index.
    delta_index: int = (
        new_spans[last_span_ind].begin - old_spans[last_span_ind].begin
    )

    if (
        old_spans[last_span_ind].begin == old_spans[last_span_ind].end
        and old_spans[last_span_ind].begin == index
        and is_begin
        and is_inclusive
    ):
        return index + delta_index

    if old_spans[last_span_ind].end <= index:
        # Use the span's end index as anchor, if possible.
        delta_index = (
            new_spans[last_span_ind].end - old_spans[last_span_ind].end
        )
    return index + delta_index


class BaseDataAugmentProcessor(MultiPackProcessor, ABC):
    r"""The base class of processors that augment data.
    This processor instantiates replacement ops where specific
    data augmentation algorithms are implemented. The replacement ops
    will run the algorithms and the processor will create Forte
    data structures based on the augmented inputs.
    """


class ReplacementDataAugmentProcessor(BaseDataAugmentProcessor):
    r"""
    Most of the Data Augmentation(DA) methods can be
    considered as replacement-based methods with different
    levels: character, word, sentence or document.
    """

    def __init__(self):
        super().__init__()
        # :attr:`_replaced_annos`: {datapack id: SortedList[span, new text]}
        # It records the spans replaced by new texts.
        # It is a map from datapack id to a list of tuples
        # (span, new text) inserted by :func:`replace`.
        # The new text will be used for building new data pack.
        self._replaced_annos: DefaultDict[
            int, SortedList[Tuple[Span, str]]
        ] = defaultdict(lambda: SortedList([], key=lambda x: x[0]))

        # :attr:`_inserted_annos_pos_len`: {datapack id: Dict{position: length}}
        # It records the position and length of inserted spans,
        # mapping from datapack id to a dictionary (position -> length)
        # inserted by :func:`insert`.
        # The position is the index in the original datapack
        # of insertion, and the length is the length of the inserted string.
        self._inserted_annos_pos_len: DefaultDict[
            int, SortedDict[int, int]
        ] = defaultdict(lambda: SortedDict({}))

        # :attr:`_deleted_annos_id`: {datapack id: Set[annotation tid]}
        # It records the deleted span ids, mapping from datapack id
        # to a set of annotation tids appended by :func:`delete`.
        self._deleted_annos_id: DefaultDict[int, Set[int]] = defaultdict(set)

        # :attr:`_data_pack_map`: {orig pack id: new pack id}
        # It maintains a mapping from the pack id
        # of the original pack to the pack id of augmented pack.
        # It is used when copying the MultiPackLink and MultiPackGroup.
        self._data_pack_map: Dict[int, int] = {}

        # :attr:`_entry_maps`: {datapack id: Dict{orig tid, new tid}}
        # It is a map for tracking the annotation ids
        # before and after the auto align. It maps the
        # original annotation tid to the new annotation tid.
        # It is used when copying the Link/Group/MultiPackLink/MultiPackGroup.
        self._entry_maps: Dict[int, Dict[int, int]] = {}
        self._other_entry_policy: Dict[str, str] = {}

    def initialize(self, resources: Resources, configs: Config):
        super().initialize(resources, configs)
        self._other_entry_policy = self.configs["other_entry_policy"]

    def _overlap_with_existing(self, pid: int, begin: int, end: int) -> bool:
        r"""
        This function will check whether the new span
        has an overlap with any existing spans.
        Args:
            pid: Datapack Id.
            begin: The span begin index.
            end: The span end index.
        Returns:
            True if the input span overlaps with
            any existing spans, False otherwise.
        """
        if len(self._replaced_annos[pid]) == 0:
            return False
        ind: int = (
            bisect_left(self._replaced_annos[pid], (Span(begin, begin), "")) - 1
        )

        if ind < 0:
            ind += 1

        while ind < len(self._replaced_annos[pid]):
            span: Span = self._replaced_annos[pid][ind][0]
            if not (span.begin >= end or span.end <= begin):
                return True
            if span.begin > end:
                break
            ind += 1

        return False

    def _replace(
        self, replacement_op: TextReplacementOp, input_anno: Annotation
    ) -> bool:
        r"""
        This is a wrapper function to call the replacement op. After
        getting the augmented text, it will register the input & output
        for later batch process of building the new data pack.

        It will ignore the input if it has an overlap with the already
        augmented spans.

        Args:
            replacement_op: The class for data augmentation algorithm.
            input_anno: The entry to be replaced.
        Returns:
            A bool value. True if the replacement happened, False otherwise.
        """
        # Ignore the new annotation if overlap.
        pid: int = input_anno.pack.pack_id
        if self._overlap_with_existing(pid, input_anno.begin, input_anno.end):
            return False
        replaced_text: str
        is_replace: bool
        is_replace, replaced_text = replacement_op.replace(input_anno)
        if is_replace:
            self._replaced_annos[pid].add((input_anno.span, replaced_text))
            return True
        return False

    def _insert(
        self, inserted_text: str, data_pack: DataPack, pos: int
    ) -> bool:
        r"""
        This is a wrapper function to insert a new annotation. After
        getting the inserted text, it will register the input & output
        for later batch process of building the new data pack.

        The insertion at each position can only occur once. If there
        is already an insertion at current position, it will abort the
        insertion and return False.
        Args:
            inserted_text: The text string to insert.
            data_pack: The datapack for insertion.
            pos: The position(index) of insertion.
        Returns:
            A bool value. True if the insertion happened, False otherwise.
        """
        pid: int = data_pack.pack_id
        if self._overlap_with_existing(pid, pos, pos):
            return False

        if pos not in self._inserted_annos_pos_len[pid]:
            self._replaced_annos[pid].add((Span(pos, pos), inserted_text))
            self._inserted_annos_pos_len[pid][pos] = len(inserted_text)
            return True
        return False

    def _delete(self, input_anno: Annotation) -> bool:
        r"""
        This is a wrapper function to delete an annotation.

        Args:
            input_anno: The annotation to remove.
        Returns:
            A bool value. True if the deletion happened, False otherwise.
        """
        pid: int = input_anno.pack.pack_id
        self._replaced_annos[pid].add((input_anno.span, ""))
        self._deleted_annos_id[pid].add(input_anno.tid)
        return True

    def _auto_align_annotations(
        self,
        data_pack: DataPack,
        replaced_annotations: SortedList,
    ) -> DataPack:
        r"""
        Function to replace some annotations with new strings.
        It will copy and update the text of datapack and
        auto-align the annotation spans.

        The links are also copied if its parent & child are
        both present in the new pack.

        The groups are copied if all its members are present
        in the new pack.

        Args:
            data_pack: The Datapack holding the replaced annotations.
            replaced_annotations: A SortedList of tuples(span, new string).
                The text and span of the annotations will be updated
                with the new string.

        Returns:
            A new data_pack holds the text after replacement. The annotations
            in the original data pack will be copied and auto-aligned as
            instructed by the "other_entry_policy" in the configuration.
            The links and groups will be copied if there members are copied.
        """
        if len(replaced_annotations) == 0:
            return deepcopy(data_pack)

        spans: List[Span] = [span for span, _ in replaced_annotations]
        replacement_strs: List[str] = [
            replacement_str for _, replacement_str in replaced_annotations
        ]

        # Get the new text for the new data pack.
        new_text: str = ""
        for i, span in enumerate(spans):
            new_span_str = replacement_strs[i]
            # First, get the gap text between last and this span.
            last_span_end: int = spans[i - 1].end if i > 0 else 0
            gap_text: str = data_pack.text[last_span_end : span.begin]
            new_text += gap_text
            # Then, append the replaced new text.
            new_text += new_span_str
        # Finally, append to new_text the text after the last span.
        new_text += data_pack.text[spans[-1].end :]

        # Get the span (begin, end) before and after replacement.
        new_spans: List[Span] = []

        # Bias is the delta between the beginning
        # indices before & after replacement.
        bias: int = 0
        for i, span in enumerate(spans):
            old_begin: int = spans[i].begin
            old_end: int = spans[i].end
            new_begin: int = old_begin + bias
            new_end = new_begin + len(replacement_strs[i])
            new_spans.append(Span(new_begin, new_end))
            bias = new_end - old_end

        new_pack: DataPack = DataPack()
        new_pack.set_text(new_text)

        entries_to_copy: List[str] = list(self._other_entry_policy.keys()) + [
            self.configs["augment_entry"]
        ]

        entry_map: Dict[int, int] = {}
        insert_ind: int = 0
        pid: int = data_pack.pack_id

        inserted_annos: List[Tuple[int, int]] = list(
            self._inserted_annos_pos_len[pid].items()
        )

        def _insert_new_span(
            entry_class: str,
            insert_ind: int,
            inserted_annos: List[Tuple[int, int]],
            new_pack: DataPack,
            spans: List[Span],
            new_spans: List[Span],
        ):
            """
            An internal helper function for insertion.

            Args:
                entry_class: The new annotation type to be created.
                insert_ind: The index to be insert.
                inserted_annos: The annotation span information to be inserted.
                new_pack: The new data pack to insert the annotation.
                spans: The original spans before replacement, should be
                  a sorted ascending list.
                new_spans: The original spans before replacement, should be
                  a sorted ascending list.

            Returns:

            """
            pos: int
            length: int
            pos, length = inserted_annos[insert_ind]
            insert_end: int = modify_index(
                pos,
                spans,
                new_spans,
                is_begin=False,
                # Include the inserted span itself.
                is_inclusive=True,
            )
            insert_begin: int = insert_end - length
            new_anno = create_class_with_kwargs(
                entry_class,
                {"pack": new_pack, "begin": insert_begin, "end": insert_end},
            )
            new_pack.add_entry(new_anno)

        # Iterate over all the original entries and modify their spans.
        for entry_to_copy in entries_to_copy:
            class_to_copy = get_class(entry_to_copy)
            if not issubclass(class_to_copy, Annotation):
                raise AttributeError(
                    f"The entry type to copy from [{entry_to_copy}] is not "
                    f"a sub-class of 'forte.data.ontology.top.Annotation'."
                )

            orig_annos: Iterable[Annotation] = data_pack.get(class_to_copy)
            for orig_anno in orig_annos:
                # Dealing with insertion/deletion only for augment_entry.
                if entry_to_copy == self.configs["augment_entry"]:
                    while (
                        insert_ind < len(inserted_annos)
                        and inserted_annos[insert_ind][0] <= orig_anno.begin
                    ):
                        # Preserve the order of the spans with merging sort.
                        # It is a 2-way merging from the inserted spans
                        # and original spans based on the begin index.
                        _insert_new_span(
                            entry_to_copy,
                            insert_ind,
                            inserted_annos,
                            new_pack,
                            spans,
                            new_spans,
                        )
                        insert_ind += 1

                    # Deletion
                    if orig_anno.tid in self._deleted_annos_id[pid]:
                        continue

                # Auto align the spans.
                span_new_begin: int = orig_anno.begin
                span_new_end: int = orig_anno.end

                if (
                    entry_to_copy == self.configs["augment_entry"]
                    or self._other_entry_policy[entry_to_copy] == "auto_align"
                ):
                    # Only inclusive when the entry is not augmented.
                    # E.g.: A Sentence include the inserted Token on the edge.
                    # E.g.: A Token shouldn't include a nearby inserted Token.
                    is_inclusive = (
                        entry_to_copy != self.configs["augment_entry"]
                    )
                    span_new_begin = modify_index(
                        orig_anno.begin, spans, new_spans, True, is_inclusive
                    )
                    span_new_end = modify_index(
                        orig_anno.end, spans, new_spans, False, is_inclusive
                    )

                new_anno = create_class_with_kwargs(
                    entry_to_copy,
                    {
                        "pack": new_pack,
                        "begin": span_new_begin,
                        "end": span_new_end,
                    },
                )
                new_pack.add_entry(new_anno)
                entry_map[orig_anno.tid] = new_anno.tid

            # Deal with spans after the last annotation in the original pack.
            if entry_to_copy == self.configs["augment_entry"]:
                while insert_ind < len(inserted_annos):
                    _insert_new_span(
                        entry_to_copy,
                        insert_ind,
                        inserted_annos,
                        new_pack,
                        spans,
                        new_spans,
                    )
                    insert_ind += 1

        # Iterate over and copy the links/groups in the datapack.
        for link in data_pack.get(Link):
            self._copy_link_or_group(link, entry_map, new_pack)
        for group in data_pack.get(Group):
            self._copy_link_or_group(group, entry_map, new_pack)

        self._data_pack_map[pid] = new_pack.pack_id
        self._entry_maps[pid] = entry_map
        return new_pack

    def _clear_states(self):
        r"""
        This function clears the states. It should be
        called after processing a multipack.
        """
        self._replaced_annos.clear()
        self._inserted_annos_pos_len.clear()
        self._deleted_annos_id.clear()
        self._data_pack_map.clear()
        self._entry_maps.clear()

    def _copy_link_or_group(
        self,
        entry: Union[Link, Group],
        entry_map: Dict[int, int],
        new_pack: DataPack,
    ) -> bool:
        r"""
        This function copies a Link/Group in the data pack.
        If the children Link/Group does not exist, it will recursively
        create the children Link/Group. If the children Annotation
        does not exist, it will abort and return False.

        Args:
            entry: The Link/Group in the original data pack to copy.
            entry_map: The dictionary mapping original entry to copied entry.
            new_pack: The new data pack, which is the destination of copy.
        Returns:
            A bool value indicating whether the copy happens.
        """

        # If the entry has been copied, return True.
        if entry.tid in entry_map:
            return True

        # The entry should be either Link or Group.
        is_link: bool = isinstance(entry, Link)

        # Get the children entries.
        children: List[Entry]
        if is_link:
            children = [entry.get_parent(), entry.get_child()]  # type: ignore
        else:
            children = entry.get_members()  # type: ignore

        # Copy the children entries.
        new_children: List[Entry] = []
        for child_entry in children:
            if isinstance(child_entry, (Link, Group)):
                # Recursively copy the children Links/Groups.
                if not self._copy_link_or_group(
                    child_entry, entry_map, new_pack
                ):
                    return False
            else:
                # Children Annotation must have been copied.
                if child_entry.tid not in entry_map:
                    return False
            new_child: Entry = new_pack.get_entry(entry_map[child_entry.tid])
            new_children.append(new_child)

        # Create the new entry and add to the new pack.
        new_entry: Entry
        if is_link:
            entry = cast(Link, entry)
            new_link_parent: Entry = new_children[0]
            new_link_child: Entry = new_children[1]
            new_entry = type(entry)(
                new_pack, new_link_parent, new_link_child  # type: ignore
            )
        else:
            entry = cast(Group, entry)
            new_entry = type(entry)(new_pack, new_children)  # type: ignore
        new_pack.add_entry(new_entry)
        entry_map[entry.tid] = new_entry.tid
        return True

    def _copy_multi_pack_link_or_group(
        self, entry: Union[MultiPackLink, MultiPackGroup], multi_pack: MultiPack
    ) -> bool:
        r"""
        This function copies a MultiPackLink/MultiPackGroup in the multipack.
        It could be used in tasks such as text generation, where
        MultiPackLink is used to align the source and target.

        Args:
            entry: The MultiPackLink/MultiPackGroup to copy.
            multi_pack: The multi_pack contains the input entry.
        Returns:
            A bool value indicating whether the copy happens.
        """
        # The entry should be either MultiPackLink or MultiPackGroup.
        is_link: bool = isinstance(entry, BaseLink)
        children: List[Entry]
        if is_link:
            children = [entry.get_parent(), entry.get_child()]  # type: ignore
        else:
            children = entry.get_members()  # type: ignore

        # Get the copied children entries.
        new_children: List[Entry] = []
        for child_entry in children:
            child_pack: DataPack = child_entry.pack
            child_pack_pid: int = child_pack.pack_id
            # The new pack should be present.
            if (
                child_pack_pid not in self._data_pack_map
                or child_pack_pid not in self._entry_maps
            ):
                return False
            new_child_pack: DataPack = multi_pack.get_pack_at(
                multi_pack.get_pack_index(self._data_pack_map[child_pack_pid])
            )
            # The new child entry should be present.
            if child_entry.tid not in self._entry_maps[child_pack_pid]:
                return False
            new_child_tid: int = self._entry_maps[child_pack_pid][
                child_entry.tid
            ]
            new_child_entry: Entry = new_child_pack.get_entry(new_child_tid)
            new_children.append(new_child_entry)

        # Create the new entry and add to the multi pack.
        new_entry: Entry
        if is_link:
            entry = cast(MultiPackLink, entry)
            new_link_parent: Entry = new_children[0]
            new_link_child: Entry = new_children[1]
            new_entry = type(entry)(
                multi_pack, new_link_parent, new_link_child  # type: ignore
            )
        else:
            entry = cast(MultiPackGroup, entry)
            new_entry = type(entry)(multi_pack, new_children)  # type: ignore
        multi_pack.add_entry(new_entry)
        return True

    def _augment(self, input_pack: MultiPack, aug_pack_names: List[str]):
        r"""
        This function calls the data augmentation ops and
        modifies the input in-place. This function only applies for
        replacement-based methods. The subclasses should override
        this function to implement other data augmentation methods, such
        as Easy Data Augmentation.

        Args:
            input_pack: The input MultiPack.
            aug_pack_names: The packs names for DataPacks to be augmented.
        """
        replacement_op = create_class_with_kwargs(
            self.configs["data_aug_op"],
<<<<<<< HEAD
            class_args={
                "configs": self.configs["data_aug_op_config"]
            },
=======
            class_args={"configs": self.configs["data_aug_op_config"]},
>>>>>>> b13c5829
        )
        augment_entry = get_class(self.configs["augment_entry"])

        for pack_name in aug_pack_names:
            data_pack: DataPack = input_pack.get_pack(pack_name)
            anno: Annotation
            for anno in data_pack.get(augment_entry):
                self._replace(replacement_op, anno)

    def _process(self, input_pack: MultiPack):
        # Get the pack names for augmentation.
        aug_pack_names: List[str] = []

        # Check if the DataPack exists.
        for pack_name in self.configs["augment_pack_names"].keys():
            if pack_name in input_pack.pack_names:
                aug_pack_names.append(pack_name)

        if len(self.configs["augment_pack_names"].keys()) == 0:
            # Augment all the DataPacks if not specified.
            aug_pack_names = list(input_pack.pack_names)

        self._augment(input_pack, aug_pack_names)
        new_packs: List[Tuple[str, DataPack]] = []
        for aug_pack_name in aug_pack_names:
<<<<<<< HEAD
            new_pack_name: str = self.configs["augment_pack_names"].get(aug_pack_name, "augmented_" + aug_pack_name)
=======
            new_pack_name: str = self.configs["augment_pack_names"].get(
                aug_pack_name, "augmented_" + aug_pack_name
            )
>>>>>>> b13c5829
            data_pack = input_pack.get_pack(aug_pack_name)
            new_pack = self._auto_align_annotations(
                data_pack=data_pack,
                replaced_annotations=self._replaced_annos[data_pack.pack_id],
            )
            new_packs.append((new_pack_name, new_pack))

        for new_pack_name, new_pack in new_packs:
            input_pack.add_pack_(new_pack, new_pack_name)

        # Copy the MultiPackLinks/MultiPackGroups
        for mpl in input_pack.get(MultiPackLink):
            self._copy_multi_pack_link_or_group(mpl, input_pack)
        for mpg in input_pack.get(MultiPackGroup):
            self._copy_multi_pack_link_or_group(mpg, input_pack)

        # Must be called after processing each multipack
        # to reset internal states.
        self._clear_states()

    @classmethod
    def default_configs(cls):
        """
        Returns:
            A dictionary with the default config for this processor.
        Following are the keys for this dictionary:
            - augment_entry:
                Defines the entry the processor will augment.
                It should be a full qualified name of the entry class.
                For example, "ft.onto.base_ontology.Sentence".
            - other_entry_policy:
                A dict specifying the policies for other entries.
                The key should be a full qualified class name.
                The policy(value of the dict) specifies how to process
                the corresponding entries after replacement.

                If the policy is "auto_align", the span of the entry
                will be automatically modified according to its original
                location. However, some spans might become invalid after
                the augmentation, for example, the tokens within a
                replaced sentence may disappear.

                Annotations not in the "other_entry_policy" will not
                be copied to the new data pack. The Links and Groups
                will be copied as well if the annotations they are
                attached to are copied.

                Example:
                    .. code-block:: python

                        'other_entry_policy': {
                            "kwargs": {
                                "ft.onto.base_ontology.Document": "auto_align",
                                "ft.onto.base_ontology.Sentence": "auto_align",
                            }
                        }

            - type:
                Should not modify this field, in order to use the kwargs.
            - data_aug_op:
                The data augmentation Op for the processor.
                It should be a full qualified class name.

                Example:
                    "forte.processors.data_augment.algorithms.
                    text_replacement_op.TextReplacementOp"
            - data_aug_op_config:
                The configuration for data augmentation Op.

                Example:
                    .. code-block:: python

                        'data_aug_op_config': {
                            'kwargs': {
                                'lang': 'en',
                                'use_gpu': False
                            }
                        }

            - augment_pack_names:
                A dict specifies the DataPacks to augment and their output
                names. It should be key-value pairs where the key is the
                input DataPack name, and the value is the output DataPack
                name after augmentation.

                If empty, all the DataPacks will be augmented, and the output
                names will be automatically generated by prepending
                an `'augmented_'` prefix.

                Example:
                    .. code-block:: python

                        'data_aug_op_config': {
                            'kwargs': {
                                'src': 'aug_src',
                                'tgt': 'aug_tgt'
                            }
                        }
        """
        return {
            "augment_entry": "ft.onto.base_ontology.Sentence",
            "other_entry_policy": {},
            "type": "data_augmentation_op",
            "data_aug_op": "",
            "data_aug_op_config": {},
            "augment_pack_names": {},
<<<<<<< HEAD
            "@no_typecheck": ["other_entry_policy", "data_aug_op_config", "augment_pack_names"],

=======
            "@no_typecheck": [
                "other_entry_policy",
                "data_aug_op_config",
                "augment_pack_names",
            ],
>>>>>>> b13c5829
        }<|MERGE_RESOLUTION|>--- conflicted
+++ resolved
@@ -743,13 +743,7 @@
         """
         replacement_op = create_class_with_kwargs(
             self.configs["data_aug_op"],
-<<<<<<< HEAD
-            class_args={
-                "configs": self.configs["data_aug_op_config"]
-            },
-=======
             class_args={"configs": self.configs["data_aug_op_config"]},
->>>>>>> b13c5829
         )
         augment_entry = get_class(self.configs["augment_entry"])
 
@@ -775,13 +769,9 @@
         self._augment(input_pack, aug_pack_names)
         new_packs: List[Tuple[str, DataPack]] = []
         for aug_pack_name in aug_pack_names:
-<<<<<<< HEAD
-            new_pack_name: str = self.configs["augment_pack_names"].get(aug_pack_name, "augmented_" + aug_pack_name)
-=======
             new_pack_name: str = self.configs["augment_pack_names"].get(
                 aug_pack_name, "augmented_" + aug_pack_name
             )
->>>>>>> b13c5829
             data_pack = input_pack.get_pack(aug_pack_name)
             new_pack = self._auto_align_annotations(
                 data_pack=data_pack,
@@ -888,14 +878,9 @@
             "data_aug_op": "",
             "data_aug_op_config": {},
             "augment_pack_names": {},
-<<<<<<< HEAD
-            "@no_typecheck": ["other_entry_policy", "data_aug_op_config", "augment_pack_names"],
-
-=======
             "@no_typecheck": [
                 "other_entry_policy",
                 "data_aug_op_config",
                 "augment_pack_names",
             ],
->>>>>>> b13c5829
         }