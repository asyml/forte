--- conflicted
+++ resolved
@@ -276,14 +276,6 @@
         return {
             "augment_entry": "ft.onto.base_ontology.Token",
             "other_entry_policy": {
-<<<<<<< HEAD
-                    "ft.onto.base_ontology.Document": "auto_align",
-                    "ft.onto.base_ontology.Sentence": "auto_align"
-            },
-            "alpha": 0.1,
-            "augment_pack_names": {
-              "input_src": "augmented_input_src"
-=======
                 # to use Texar hyperparams 'kwargs' must
                 # accompany with 'type'
                 "ft.onto.base_ontology.Document": "auto_align",
@@ -292,7 +284,6 @@
             "alpha": 0.1,
             "augment_pack_names": {
                 "input_src": "augmented_input_src",
->>>>>>> b13c5829
             },
         }
 
@@ -313,13 +304,7 @@
     def _augment(self, input_pack: MultiPack, aug_pack_names: List[str]):
         replacement_op = create_class_with_kwargs(
             self.configs["data_aug_op"],
-<<<<<<< HEAD
-            class_args={
-                "configs": self.configs["data_aug_op_config"]
-            },
-=======
             class_args={"configs": self.configs["data_aug_op_config"]},
->>>>>>> b13c5829
         )
         augment_entry = get_class(self.configs["augment_entry"])
 
@@ -361,29 +346,12 @@
             {
                 "augment_entry": "ft.onto.base_ontology.Token",
                 "other_entry_policy": {
-<<<<<<< HEAD
-                        "ft.onto.base_ontology.Document": "auto_align",
-                        "ft.onto.base_ontology.Sentence": "auto_align"
-=======
                     "ft.onto.base_ontology.Document": "auto_align",
                     "ft.onto.base_ontology.Sentence": "auto_align",
->>>>>>> b13c5829
                 },
                 "data_aug_op": "forte.processors.data_augment.algorithms."
                 "dictionary_replacement_op.DictionaryReplacementOp",
                 "data_aug_op_config": {
-<<<<<<< HEAD
-                        "dictionary_class": (
-                            "forte.processors.data_augment."
-                            "algorithms.dictionary.WordnetDictionary"
-                        ),
-                        "prob": 1.0,
-                        "lang": "eng",
-                },
-                "alpha": 0.1,
-                "augment_pack_names": {
-                    "input_src": "augmented_input_src"
-=======
                     "dictionary_class": (
                         "forte.processors.data_augment."
                         "algorithms.dictionary.WordnetDictionary"
@@ -394,7 +362,6 @@
                 "alpha": 0.1,
                 "augment_pack_names": {
                     "input_src": "augmented_input_src",
->>>>>>> b13c5829
                 },
                 "stopwords": english_stopwords,
             }
@@ -431,22 +398,13 @@
             {
                 "augment_entry": "ft.onto.base_ontology.Token",
                 "other_entry_policy": {
-<<<<<<< HEAD
-                        "ft.onto.base_ontology.Document": "auto_align",
-                        "ft.onto.base_ontology.Sentence": "auto_align"
-=======
                     "ft.onto.base_ontology.Document": "auto_align",
                     "ft.onto.base_ontology.Sentence": "auto_align",
->>>>>>> b13c5829
                 },
                 "data_aug_op_config": {},
                 "alpha": 0.1,
                 "augment_pack_names": {
-<<<<<<< HEAD
-                    "input_src": "augmented_input_src"
-=======
                     "input_src": "augmented_input_src",
->>>>>>> b13c5829
                 },
             }
         )
