--- conflicted
+++ resolved
@@ -121,7 +121,6 @@
 
                 Example:
                 .. code-block:: python
-<<<<<<< HEAD
 
                     'other_entry_policy': {
 
@@ -130,13 +129,6 @@
                             "ft.onto.base_ontology.Document": "auto_align",
                             "ft.onto.base_ontology.Sentence": "auto_align",
 
-=======
-
-                    'other_entry_policy': {
-                        "kwargs": {
-                            "ft.onto.base_ontology.Document": "auto_align",
-                            "ft.onto.base_ontology.Sentence": "auto_align",
->>>>>>> 6d67b5f7
                         }
                     }
 
@@ -148,7 +140,6 @@
 
                 Example:
                 .. code-block:: python
-<<<<<<< HEAD
 
                     'augment_pack_names': {
 
@@ -160,14 +151,6 @@
 
                     }
 
-=======
-
-                    'augment_pack_names': {
-                        "kwargs": {
-                            "input_src" : "augmented_input_src",
-                        }
-                    }
->>>>>>> 6d67b5f7
             - `alpha` (float):
                 The probability of splitting in `[0, 1](Default = 0.1)`.
         """
