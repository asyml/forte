--- conflicted
+++ resolved
@@ -48,15 +48,10 @@
         config.update({
             "query_pack_name": "query",
             "index_config": ElasticSearchIndexer.default_configs(),
-<<<<<<< HEAD
-            "field": "content"
+            "field": "content",
+            "response_pack_name_prefix": "passage"
         })
         return config
-=======
-            "field": "content",
-            "response_pack_name_prefix": "passage"
-        }
->>>>>>> e0af16ee
 
     def _process(self, input_pack: MultiPack):
         r"""Searches ElasticSearch indexer to fetch documents for a query. This
