# Copyright 2019 The Forte Authors. All Rights Reserved.
#
# Licensed under the Apache License, Version 2.0 (the "License");
# you may not use this file except in compliance with the License.
# You may obtain a copy of the License at
#
#      http://www.apache.org/licenses/LICENSE-2.0
#
# Unless required by applicable law or agreed to in writing, software
# distributed under the License is distributed on an "AS IS" BASIS,
# WITHOUT WARRANTIES OR CONDITIONS OF ANY KIND, either express or implied.
# See the License for the specific language governing permissions and
# limitations under the License.

# pylint: disable=logging-fstring-interpolation
import logging
import os
from pathlib import Path
from typing import Dict, List, Optional, Tuple, Type

import numpy as np
import torch
from texar.torch.hyperparams import HParams

from forte.models.ner.model_factory import BiRecurrentConvCRF
from forte.common.evaluation import Evaluator
from forte.common.resources import Resources
from forte.data.data_pack import DataPack
from forte.common.types import DataRequest
from forte.data.datasets.conll import conll_utils
from forte.data.ontology import Annotation
from forte.models.ner import utils
from forte.processors.base.batch_processor import FixedSizeBatchProcessor
from ft.onto.base_ontology import Token, Sentence, EntityMention

logger = logging.getLogger(__name__)


class CoNLLNERPredictor(FixedSizeBatchProcessor):
    """
       An Named Entity Recognizer trained according to `Ma, Xuezhe, and Eduard
       Hovy. "End-to-end sequence labeling via bi-directional lstm-cnns-crf."
       <https://arxiv.org/abs/1603.01354>`_.

       Note that to use :class:`CoNLLNERPredictor`, the :attr:`ontology` of
       :class:`Pipeline` must be an ontology that include
       ``ft.onto.base_ontology.Token`` and ``ft.onto.base_ontology.Sentence``.
    """

    def __init__(self):
        super().__init__()
        self.model = None
        self.word_alphabet, self.char_alphabet, self.ner_alphabet = (
            None, None, None)
        self.resource = None
        self.config_model = None
        self.config_data = None
        self.normalize_func = None
        self.device = None

        self.train_instances_cache = []

        self.batch_size = 3
        self.batcher = self.define_batcher()

    def define_context(self) -> Type[Annotation]:
        return Sentence

    def _define_input_info(self) -> DataRequest:
        input_info: DataRequest = {
            Token: [],
            Sentence: [],
        }
        return input_info

    def initialize(self, resource: Resources, configs: HParams):

        self.define_batcher()

        self.resource = resource
        self.config_model = configs.config_model
        self.config_data = configs.config_data

        resource_path = configs.config_model.resource_dir

        keys = {"word_alphabet", "char_alphabet", "ner_alphabet",
                "word_embedding_table"}

        missing_keys = list(keys.difference(self.resource.keys()))

        self.resource.load(keys=missing_keys, path=resource_path)

        self.word_alphabet = resource.get("word_alphabet")
        self.char_alphabet = resource.get("char_alphabet")
        self.ner_alphabet = resource.get("ner_alphabet")
        word_embedding_table = resource.get("word_embedding_table")

        if resource.get("device"):
            self.device = resource.get("device")
        else:
            self.device = torch.device('cuda') if torch.cuda.is_available() \
                else torch.device('cpu')

        self.normalize_func = utils.normalize_digit_word

        if "model" not in self.resource.keys():
            def load_model(path):
                model = BiRecurrentConvCRF(
                    word_embedding_table, self.char_alphabet.size(),
                    self.ner_alphabet.size(), self.config_model)

                if os.path.exists(path):
                    with open(path, "rb") as f:
                        weights = torch.load(f, map_location=self.device)
                        model.load_state_dict(weights)
                return model

            self.resource.load(keys={"model": load_model}, path=resource_path)

        self.model = resource.get("model")
        self.model.to(self.device)
        self.model.eval()

        utils.set_random_seed(self.config_model.random_seed)

    @torch.no_grad()
    def predict(self, data_batch: Dict[str, Dict[str, List[str]]]) \
            -> Dict[str, Dict[str, List[np.array]]]:
        tokens = data_batch["Token"]

        instances = []
        for words in tokens["text"]:
            char_id_seqs = []
            word_ids = []
            for word in words:
                char_ids = []
                for char in word:
                    char_ids.append(self.char_alphabet.get_index(char))
                if len(char_ids) > self.config_data.max_char_length:
                    char_ids = char_ids[: self.config_data.max_char_length]
                char_id_seqs.append(char_ids)

                word = self.normalize_func(word)
                word_ids.append(self.word_alphabet.get_index(word))

            instances.append((word_ids, char_id_seqs))

        self.model.eval()
        batch_data = self.get_batch_tensor(instances, device=self.device)
        word, char, masks, unused_lengths = batch_data
        preds = self.model.decode(word, char, mask=masks)

        pred: Dict = {"Token": {"ner": [], "tid": []}}

        for i in range(len(tokens["tid"])):
            tids = tokens["tid"][i]
            ner_tags = []
            for j in range(len(tids)):
                ner_tags.append(self.ner_alphabet.get_instance(preds[i][j]))

            pred["Token"]["ner"].append(np.array(ner_tags))
            pred["Token"]["tid"].append(np.array(tids))

        return pred

    def load_model_checkpoint(self, model_path=None):
        p = model_path if model_path is not None \
            else self.config_model.model_path
        ckpt = torch.load(p, map_location=self.device)
        logger.info(f"Restoring NER model from {self.config_model.model_path}")
        self.model.load_state_dict(ckpt["model"])

    def pack(self, data_pack: DataPack,
             output_dict: Optional[Dict[str, Dict[str, List[str]]]] = None):
        """
        Write the prediction results back to datapack. by writing the predicted
        ner to the original tokens.
        """

        if output_dict is None:
            return

        current_entity_mention: Tuple[int, str] = (-1, "None")

        for i in range(len(output_dict["Token"]["tid"])):
            # an instance
            for j in range(len(output_dict["Token"]["tid"][i])):
                tid: int = output_dict["Token"]["tid"][i][j]  # type: ignore

                orig_token: Token = data_pack.get_entry(tid)  # type: ignore
                ner_tag: str = output_dict["Token"]["ner"][i][j]

                orig_token.set_fields(ner=ner_tag)

                token = orig_token
                token_ner = token.get_field("ner")
                if token_ner[0] == "B":
                    current_entity_mention = (token.span.begin, token_ner[2:])
                elif token_ner[0] == "I":
                    continue
                elif token_ner[0] == "O":
                    continue

                elif token_ner[0] == "E":
                    if token_ner[2:] != current_entity_mention[1]:
                        continue

                    kwargs_i = {"ner_type": current_entity_mention[1]}
                    entity = EntityMention(data_pack,
                                           current_entity_mention[0],
                                           token.span.end)
                    entity.set_fields(**kwargs_i)
                    data_pack.add_or_get_entry(entity)
                elif token_ner[0] == "S":
                    current_entity_mention = (token.span.begin, token_ner[2:])
                    kwargs_i = {"ner_type": current_entity_mention[1]}
                    entity = EntityMention(data_pack, current_entity_mention[0],
                                           token.span.end)
                    entity.set_fields(**kwargs_i)
                    data_pack.add_or_get_entry(entity)

    def get_batch_tensor(
            self, data: List[Tuple[List[int], List[List[int]]]],
            device: Optional[torch.device] = None) -> \
            Tuple[torch.Tensor, torch.Tensor, torch.Tensor, torch.Tensor]:
        """Get the tensors to be fed into the model.

        Args:
            data: A list of tuple (word_ids, char_id_sequences)
            device: The device for the tensors.

        Returns:
            A tuple where

            - ``words``: A tensor of shape `[batch_size, batch_length]`
              representing the word ids in the batch
            - ``chars``: A tensor of shape
              `[batch_size, batch_length, char_length]` representing the char
              ids for each word in the batch
            - ``masks``: A tensor of shape `[batch_size, batch_length]`
              representing the indices to be masked in the batch. 1 indicates
              no masking.
            - ``lengths``: A tensor of shape `[batch_size]` representing the
              length of each sentences in the batch
        """
        batch_size = len(data)
        batch_length = max([len(d[0]) for d in data])
        char_length = max(
            [max([len(charseq) for charseq in d[1]]) for d in data]
        )

        char_length = min(
            self.config_data.max_char_length,
            char_length + self.config_data.num_char_pad,
        )

        wid_inputs = np.empty([batch_size, batch_length], dtype=np.int64)
        cid_inputs = np.empty(
            [batch_size, batch_length, char_length], dtype=np.int64
        )

        masks = np.zeros([batch_size, batch_length], dtype=np.float32)

        lengths = np.empty(batch_size, dtype=np.int64)

        for i, inst in enumerate(data):
            wids, cid_seqs = inst

            inst_size = len(wids)
            lengths[i] = inst_size
            # word ids
            wid_inputs[i, :inst_size] = wids
            wid_inputs[i, inst_size:] = self.word_alphabet.pad_id
            for c, cids in enumerate(cid_seqs):
                cid_inputs[i, c, : len(cids)] = cids
                cid_inputs[i, c, len(cids):] = self.char_alphabet.pad_id
            cid_inputs[i, inst_size:, :] = self.char_alphabet.pad_id
            masks[i, :inst_size] = 1.0

        words = torch.from_numpy(wid_inputs).to(device)
        chars = torch.from_numpy(cid_inputs).to(device)
        masks = torch.from_numpy(masks).to(device)
        lengths = torch.from_numpy(lengths).to(device)

        return words, chars, masks, lengths

    # TODO: change this to manageable size
    @staticmethod
    def default_configs():
<<<<<<< HEAD
        r"""
        Default config for NER Predictor
        """
        return {
            "config_data": {
                "train_path": "",
                "val_path": "",
                "test_path": "",
                "num_epochs": 200,
                "batch_size_tokens": 512,
                "test_batch_size": 16,
                "max_char_length": 45,
                "num_char_pad": 2
            },
            "config_model": {
                "output_hidden_size": 128,
                "dropout_rate": 0.3,
                "word_emb": {
                    "dim": 100
                },
                "char_emb": {
                    "dim": 30,
                    "initializer": {
                        "type": "normal_"
                    }
                },
                "char_cnn_conv": {
                    "in_channels": 30,
                    "out_channels": 30,
                    "kernel_size": 3,
                    "padding": 2
                },
                "bilstm_sentence_encoder": {
                    "rnn_cell_fw": {
                        "input_size": 130,
                        "type": "LSTMCell",
                        "kwargs": {
                            "num_units": 128
                        }
                    },
                    "rnn_cell_share_config": "yes",
                    "output_layer_fw": {
                        "num_layers": 0
                    },
                    "output_layer_share_config": "yes"
                },
                "learning_rate": 0.01,
                "momentum": 0.9,
                "decay_interval": 1,
                "decay_rate": 0.05,
                "random_seed": 1234,
                "initializer": {
                    "type": "xavier_uniform_"
                },
                "model_path": "",
                "resource_dir": ""
            }
=======
        """
        This defines a basic config structure
        :return:
        """
        hparams_dict = {
            'storage_path': None,
>>>>>>> 9dae8b7b
        }


class CoNLLNEREvaluator(Evaluator):
    def __init__(self, config: Optional[HParams] = None):
        super().__init__(config)
        self.test_component = CoNLLNERPredictor().component_name
        self.output_file = "tmp_eval.txt"
        self.score_file = "tmp_eval.score"
        self.scores: Dict[str, float] = {}

    def consume_next(self, pred_pack: DataPack, refer_pack: DataPack):
        pred_getdata_args = {
            "context_type": Sentence,
            "request": {
                Token: {
                    "fields": ["ner"],
                },
                Sentence: [],  # span by default
            },
        }

        refer_getdata_args = {
            "context_type": Sentence,
            "request": {
                Token: {
                    "fields": ["chunk", "pos", "ner"]},
                Sentence: [],  # span by default
            }
        }

        conll_utils.write_tokens_to_file(pred_pack=pred_pack,
                                         pred_request=pred_getdata_args,
                                         refer_pack=refer_pack,
                                         refer_request=refer_getdata_args,
                                         output_filename=self.output_file)
        eval_script = \
            Path(os.path.abspath(__file__)).parents[1] / \
            "utils/eval_scripts/conll03eval.v2"
        os.system(f"perl {eval_script} < {self.output_file} > "
                  f"{self.score_file}")
        with open(self.score_file, "r") as fin:
            fin.readline()
            line = fin.readline()
            fields = line.split(";")
            acc = float(fields[0].split(":")[1].strip()[:-1])
            precision = float(fields[1].split(":")[1].strip()[:-1])
            recall = float(fields[2].split(":")[1].strip()[:-1])
            f1 = float(fields[3].split(":")[1].strip())

        self.scores = {
            "accuracy": acc,
            "precision": precision,
            "recall": recall,
            "f1": f1,
        }

    def get_result(self):
        return self.scores<|MERGE_RESOLUTION|>--- conflicted
+++ resolved
@@ -287,10 +287,8 @@
     # TODO: change this to manageable size
     @staticmethod
     def default_configs():
-<<<<<<< HEAD
-        r"""
-        Default config for NER Predictor
-        """
+        r"""Default config for NER Predictor"""
+
         return {
             "config_data": {
                 "train_path": "",
@@ -345,14 +343,6 @@
                 "model_path": "",
                 "resource_dir": ""
             }
-=======
-        """
-        This defines a basic config structure
-        :return:
-        """
-        hparams_dict = {
-            'storage_path': None,
->>>>>>> 9dae8b7b
         }
 
 
