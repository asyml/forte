--- conflicted
+++ resolved
@@ -16,23 +16,18 @@
 
 logger = logging.getLogger(__name__)
 
-# TODO (haoran): documentation
-
-<<<<<<< HEAD
-
-class CoNLLNERPredictor(BatchProcessor):
+
+class CoNLLNERPredictor(FixedSizeBatchProcessor):
     """
-    An Named Entity Recognizer trained according to `Ma, Xuezhe, and Eduard
-    Hovy. "End-to-end sequence labeling via bi-directional lstm-cnns-crf."
-    <https://arxiv.org/abs/1603.01354>`_.
-
-    Note that to use :class:`CoNLLNERPredictor`, the :attr:`ontology` of
-    :class:`Pipeline` must be an ontology that includes
-    ``forte.data.ontology.conll03_ontology``.
-    """
-=======
-class CoNLLNERPredictor(FixedSizeBatchProcessor):
->>>>>>> 51d8425e
+       An Named Entity Recognizer trained according to `Ma, Xuezhe, and Eduard
+       Hovy. "End-to-end sequence labeling via bi-directional lstm-cnns-crf."
+       <https://arxiv.org/abs/1603.01354>`_.
+
+       Note that to use :class:`CoNLLNERPredictor`, the :attr:`ontology` of
+       :class:`Pipeline` must be an ontology that includes
+       ``forte.data.ontology.conll03_ontology``.
+       """
+
     def __init__(self):
         super().__init__()
         self.model = None
