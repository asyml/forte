"""
Writers are simply processors with the side-effect to write to the disk.
This file provide some basic writer implementations.
"""

import gzip
import logging
import os
from abc import abstractmethod, ABC
from typing import Optional

from texar.torch.hyperparams import HParams

from forte.common.resources import Resources
from forte.data.base_pack import PackType
from forte.data.io_utils import ensure_dir
from forte.processors.base.base_processor import BaseProcessor

logger = logging.getLogger(__name__)

__all__ = [
    'JsonPackWriter',
]


class JsonPackWriter(BaseProcessor[PackType], ABC):
    def __init__(self):
        super().__init__()
        self.root_output_dir: str = ''
        self.zip_pack: bool = False

<<<<<<< HEAD
    def initialize(self, resource: Resources, configs: Optional[HParams]):
        if configs is not None:
            self.root_output_dir = configs.output_dir
            self.zip_pack = configs.zip_pack
=======
    def initialize(self, _: Resources, configs: HParams):
        self.root_output_dir = configs.output_dir
        self.zip_pack = configs.zip_pack
>>>>>>> c71ac58f

        if not self.root_output_dir:
            raise NotADirectoryError('Root output directory is not defined '
                                     'correctly in the configs.')

        if not os.path.exists(self.root_output_dir):
            os.makedirs(self.root_output_dir)

    @abstractmethod
    def sub_output_path(self, pack: PackType) -> str:
        """
        Allow defining output path using the information of the pack.
        Args:
            pack:

        Returns:

        """
        raise NotImplementedError

    @staticmethod
    def default_hparams():
        """
        This defines a basic Hparams structure
        :return:
        """
        return {
            'output_dir': None,
            'zip_pack': False,
        }

    def _process(self, input_pack: PackType):
        sub_path = self.sub_output_path(input_pack)
        if sub_path == '':
            raise ValueError(
                "No concrete path provided from sub_output_path.")

        p = os.path.join(self.root_output_dir, sub_path)
        ensure_dir(p)

        if self.zip_pack:
            with gzip.open(p + '.gz', 'wt') as out:
                out.write(input_pack.serialize())
        else:
            with open(p, 'w') as out:
                out.write(input_pack.serialize())<|MERGE_RESOLUTION|>--- conflicted
+++ resolved
@@ -29,16 +29,9 @@
         self.root_output_dir: str = ''
         self.zip_pack: bool = False
 
-<<<<<<< HEAD
-    def initialize(self, resource: Resources, configs: Optional[HParams]):
-        if configs is not None:
-            self.root_output_dir = configs.output_dir
-            self.zip_pack = configs.zip_pack
-=======
     def initialize(self, _: Resources, configs: HParams):
         self.root_output_dir = configs.output_dir
         self.zip_pack = configs.zip_pack
->>>>>>> c71ac58f
 
         if not self.root_output_dir:
             raise NotADirectoryError('Root output directory is not defined '
