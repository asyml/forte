--- conflicted
+++ resolved
@@ -42,8 +42,7 @@
     @abstractmethod
     def sub_output_path(self, pack: PackType) -> str:
         """
-        The implementation of this defines relative output path based on the
-        information of the pack. For example, it can be the pack's doc id.
+        Allow defining output path using the information of the pack.
         Args:
             pack:
 
@@ -64,16 +63,12 @@
         }
 
     def _process(self, input_pack: PackType):
-<<<<<<< HEAD
-        p = os.path.join(self.root_output_dir, self.sub_output_path(input_pack))
-=======
         sub_path = self.sub_output_path(input_pack)
         if sub_path == '':
             raise ValueError(
                 "No concrete path provided from sub_output_path.")
 
         p = os.path.join(self.root_output_dir, sub_path)
->>>>>>> c71ac58f
         ensure_dir(p)
 
         if self.zip_pack:
