--- conflicted
+++ resolved
@@ -51,11 +51,7 @@
         batch will contain the POS tags for all words in the sentence.
 
         The "context" parameter here has the same meaning as the
-<<<<<<< HEAD
-        :meth:``get_data()`` function in class :class:``DataPack``.
-=======
         :meth:`get_data()` function in class :class:`DataPack`.
->>>>>>> c7b5b4e5
         """
         raise NotImplementedError
 
@@ -63,13 +59,10 @@
     def define_batcher(self) -> ProcessingBatcher:
         """
         Define a specific batcher for this processor.
-<<<<<<< HEAD
-=======
         Single pack :class:`BatchProcessor` initialize the batcher to be a
         :class:`~forte.data.batchers.ProcessingBatcher`.
         And :class:`MultiPackBatchProcessor` initialize the batcher to be a
         :class:`~forte.data.batchers.MultiPackProcessingBatcher`.
->>>>>>> c7b5b4e5
         """
         raise NotImplementedError
 
@@ -110,11 +103,7 @@
         Make predictions for the input ``data_batch``.
 
         Args:
-<<<<<<< HEAD
-              data_batch (Dict): A batch of instances in our dict datasets.
-=======
               data_batch (dict): A batch of instances in our dict format.
->>>>>>> c7b5b4e5
 
         Returns:
               The prediction results in dict datasets.
@@ -189,24 +178,13 @@
                     self.context_type,
                     entry_type
                 )
-<<<<<<< HEAD
-
-=======
->>>>>>> c7b5b4e5
+
 
 class FixedSizeBatchProcessor(BatchProcessor, ABC):
     # pylint: disable=no-self-use
     def define_batcher(self) -> ProcessingBatcher:
         return FixedSizeDataPackBatcher()
 
-<<<<<<< HEAD
-=======
-class FixedSizeBatchProcessor(BatchProcessor, ABC):
-    # pylint: disable=no-self-use
-    def define_batcher(self) -> ProcessingBatcher:
-        return FixedSizeDataPackBatcher()
-
->>>>>>> c7b5b4e5
 
 class MultiPackBatchProcessor(BaseBatchProcessor[MultiPack], ABC):
     """
