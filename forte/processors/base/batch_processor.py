from abc import abstractmethod, ABC
from typing import Dict, Optional, Type

from texar.torch import HParams

from forte.common import Resources
from forte.data.base_pack import PackType
from forte.data import DataPack, MultiPack
from forte.data import slice_batch
from forte.data.batchers import ProcessingBatcher, FixedSizeDataPackBatcher
from forte.data.ontology.top import Annotation
from forte.processors.base.base_processor import BaseProcessor

__all__ = [
    "BaseBatchProcessor",
    "BatchProcessor",
    "MultiPackBatchProcessor",
    "FixedSizeBatchProcessor",
    "FixedSizeMultiPackBatchProcessor"
]


class BaseBatchProcessor(BaseProcessor[PackType], ABC):
    """
    The base class of processors that process data in batch. This processor
    enables easy data batching via analyze the context and data objects. The
    context defines the scope of analysis of a particular task. For example, in
    dependency parsing, the context is normally a sentence, in entity
    coreference, the context is normally a document. The processor will create
    data batches relative to the context.
    """

    def __init__(self):
        super().__init__()
        self.context_type: Type[Annotation] = self.define_context()
        self.batcher: ProcessingBatcher = self.define_batcher()
        self.use_coverage_index = False

    def initialize(self, resource: Resources, configs: Optional[HParams]):
        super().initialize(resource, configs)
        # Initialize the batcher.
        self.batcher.initialize(configs)

    @abstractmethod
    def define_context(self) -> Type[Annotation]:
        """
        User should define the context type for batch processors here. The
        context must be of type :class:`Annotation`, the processor will create
        data batches with in the span of each annotations. For example, if the
        context type is ``Sentence``, and the task is POS tagging, then each
        batch will contain the POS tags for all words in the sentence.

        The "context" parameter here has the same meaning as the
        :meth:``get_data()`` function in class :class:``DataPack``.
        """
        raise NotImplementedError

    @abstractmethod
    def define_batcher(self) -> ProcessingBatcher:
        """
<<<<<<< HEAD
        Single pack :class:`BatchProcessor` initialize the batcher to be a
        :class:`~forte.data.batchers.ProcessingBatcher`.
        And :class:`MultiPackBatchProcessor` initialize the batcher to be a
        :class:`~forte.data.batchers.MultiPackProcessingBatcher`.
=======
        Define a specific batcher for this processor.
>>>>>>> 51d8425e
        """
        raise NotImplementedError

    def _process(self, input_pack: PackType):
        """
        In batch processors, all data are processed in batches. So this function
        is implemented to convert the input datapacks into batches according to
        the Batcher. Users do not need to implement this function but should
        instead implement ``predict``, which computes results from batches, and
        ``pack``, which convert the batch results back to datapacks.

        Args:
            input_pack: The next input pack to be fed in.

        Returns:

        """
        if input_pack.meta.cache_state == self.component_name:
            input_pack = None  # type: ignore
        else:
            input_pack.meta.cache_state = self.component_name

        if self.use_coverage_index:
            self.prepare_coverage_index(input_pack)
        for batch in self.batcher.get_batch(
                input_pack, self.context_type, self.input_info):
            pred = self.predict(batch)
            self.pack_all(pred)
            self.finish_up_packs(-1)
        if len(self.batcher.current_batch_sources) == 0:
            self.finish_up_packs()

    @abstractmethod
    def predict(self, data_batch: Dict):
        """
        The function that task processors should implement.

        Make predictions for the input ``data_batch``.

        Args:
<<<<<<< HEAD
              data_batch (dict): A batch of instances in our dict format.
=======
              data_batch (Dict): A batch of instances in our dict datasets.
>>>>>>> 51d8425e

        Returns:
              The prediction results in dict datasets.
        """
        pass

    def pack_all(self, output_dict: Dict):
        """
        Pack the prediction results ``output_dict`` back to the
        corresponding packs.
        """
        start = 0
        for i in range(len(self.batcher.data_pack_pool)):
            output_dict_i = slice_batch(output_dict, start,
                                        self.batcher.current_batch_sources[i])
            self.pack(self.batcher.data_pack_pool[i], output_dict_i)
            start += self.batcher.current_batch_sources[i]

    @abstractmethod
    def pack(self, pack: PackType, output_dict: Dict) -> None:
        """
        The function that task processors should implement.

        Add corresponding fields to ``pack``. Custom function of how
        to add the value back.

        Args:
            pack (PackType): The pack to add entries or fields to.
            output_dict: The prediction results returned by :meth:`predict`. You
                need to add entries or fields corresponding to this prediction
                results to ``pack``.
        """
        raise NotImplementedError

    def finish_up_packs(self, end: Optional[int] = None):
        """
        Do finishing work for packs in :attr:`data_pack_pool` from the
        beginning to ``end`` (``end`` is not included).

        Args:
            end (int): Will do finishing work for data packs in
                :attr:`data_pack_pool` from the beginning to ``end``
                (``end`` is not included). If `None`, will finish up all the
                packs in :attr:`data_pack_pool`.
        """
        if end is None:
            end = len(self.batcher.data_pack_pool)
        self.batcher.data_pack_pool = self.batcher.data_pack_pool[end:]
        self.batcher.current_batch_sources = \
            self.batcher.current_batch_sources[end:]

    @abstractmethod
    def prepare_coverage_index(self, input_pack: PackType):
        """
        Build the coverage index for ``input_pack`` according to
        :attr:`input_info`.
        """
        pass


class BatchProcessor(BaseBatchProcessor[DataPack], ABC):
    """
    The batch processors that process :class:`DataPack`.
    """

<<<<<<< HEAD
    def initialize_batcher(self, hard_batch: bool = True):
        return ProcessingBatcher(self.batch_size, self.context_type,
                                 self.input_info, hard_batch)

=======
>>>>>>> 51d8425e
    def prepare_coverage_index(self, input_pack: DataPack):
        for entry_type in self.input_info.keys():
            if input_pack.index.coverage_index(self.context_type,
                                               entry_type) is None:
                input_pack.index.build_coverage_index(
                    input_pack,
                    self.context_type,
                    entry_type
                )


class FixedSizeBatchProcessor(BatchProcessor, ABC):
    # pylint: disable=no-self-use
    def define_batcher(self) -> ProcessingBatcher:
        return FixedSizeDataPackBatcher()


class MultiPackBatchProcessor(BaseBatchProcessor[MultiPack], ABC):
    """
    This just defines the generic type to MultiPack.
    The implemented batch processors will process MultiPacks.
    """

    def __init__(self):
        super().__init__()
        self.input_pack_name = None

    def prepare_coverage_index(self, input_pack: MultiPack):
        for entry_type in self.input_info.keys():
            if input_pack.packs[self.input_pack_name].index.coverage_index(
                    self.context_type, entry_type) is None:
                input_pack.packs[
                    self.input_pack_name].index.build_coverage_index(
                    self.context_type, entry_type)


class FixedSizeMultiPackBatchProcessor(MultiPackBatchProcessor, ABC):
    # pylint: disable=no-self-use
    def define_batcher(self) -> ProcessingBatcher:
        return FixedSizeDataPackBatcher()<|MERGE_RESOLUTION|>--- conflicted
+++ resolved
@@ -58,14 +58,11 @@
     @abstractmethod
     def define_batcher(self) -> ProcessingBatcher:
         """
-<<<<<<< HEAD
+        Define a specific batcher for this processor.
         Single pack :class:`BatchProcessor` initialize the batcher to be a
         :class:`~forte.data.batchers.ProcessingBatcher`.
         And :class:`MultiPackBatchProcessor` initialize the batcher to be a
         :class:`~forte.data.batchers.MultiPackProcessingBatcher`.
-=======
-        Define a specific batcher for this processor.
->>>>>>> 51d8425e
         """
         raise NotImplementedError
 
@@ -106,11 +103,7 @@
         Make predictions for the input ``data_batch``.
 
         Args:
-<<<<<<< HEAD
               data_batch (dict): A batch of instances in our dict format.
-=======
-              data_batch (Dict): A batch of instances in our dict datasets.
->>>>>>> 51d8425e
 
         Returns:
               The prediction results in dict datasets.
@@ -130,7 +123,7 @@
             start += self.batcher.current_batch_sources[i]
 
     @abstractmethod
-    def pack(self, pack: PackType, output_dict: Dict) -> None:
+    def pack(self, pack: PackType, inputs) -> None:
         """
         The function that task processors should implement.
 
@@ -139,7 +132,7 @@
 
         Args:
             pack (PackType): The pack to add entries or fields to.
-            output_dict: The prediction results returned by :meth:`predict`. You
+            inputs: The prediction results returned by :meth:`predict`. You
                 need to add entries or fields corresponding to this prediction
                 results to ``pack``.
         """
@@ -176,13 +169,6 @@
     The batch processors that process :class:`DataPack`.
     """
 
-<<<<<<< HEAD
-    def initialize_batcher(self, hard_batch: bool = True):
-        return ProcessingBatcher(self.batch_size, self.context_type,
-                                 self.input_info, hard_batch)
-
-=======
->>>>>>> 51d8425e
     def prepare_coverage_index(self, input_pack: DataPack):
         for entry_type in self.input_info.keys():
             if input_pack.index.coverage_index(self.context_type,
