--- conflicted
+++ resolved
@@ -36,22 +36,6 @@
         self.output_info: ProcessInfo = {}
         self.selector = DummySelector()
         self.__is_last_step = False
-<<<<<<< HEAD
-
-    # TODO: what if we have config-free processors? It might be cumbersome to
-    #  always require a config.
-    def initialize(self, resource: Resources, configs: Optional[HParams]):
-        """
-        The pipeline will call the initialize method at the start of a
-        processing. The processor will be initialized with ``configs``,
-        and register global resources into ``resource``. The implementation
-        should set up the states of the processor.
-
-        :param configs: The configuration passed in to set up this processor.
-        :param resource: A global resource register. User can register
-        shareable resources here, for example, the vocabulary.
-        :return:
-=======
 
     # TODO: what if we have config-free processors? It might be cumbersome to
     #  always require a config.
@@ -69,7 +53,6 @@
 
         Returns:
 
->>>>>>> c7b5b4e5
         """
         pass
 
