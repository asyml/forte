# Copyright 2019 The Forte Authors. All Rights Reserved.
#
# Licensed under the Apache License, Version 2.0 (the "License");
# you may not use this file except in compliance with the License.
# You may obtain a copy of the License at
#
#      http://www.apache.org/licenses/LICENSE-2.0
#
# Unless required by applicable law or agreed to in writing, software
# distributed under the License is distributed on an "AS IS" BASIS,
# WITHOUT WARRANTIES OR CONDITIONS OF ANY KIND, either express or implied.
# See the License for the specific language governing permissions and
# limitations under the License.
"""
Base class for processors.
"""
import logging
from abc import abstractmethod, ABC
from typing import Any, Dict, Set

from forte.data.base_pack import PackType
from forte.data.selector import DummySelector
from forte.pipeline_component import PipelineComponent
from forte.utils.utils_processor import record_types_and_attributes_check

__all__ = [
    "BaseProcessor",
]


class BaseProcessor(PipelineComponent[PackType], ABC):
    r"""Base class inherited by all kinds of processors such as trainer,
    predictor and evaluator.
    """

    def __init__(self):
        super().__init__()
        self.selector = DummySelector()

    def record(self, record_meta: Dict[str, Set[str]]):
        r"""Method to add output record of the current processor to
        :attr:`forte.data.data_pack.Meta.record`. The key of the record
        should be the entry type and values should be attributes of the entry
        type. All the information would be used for consistency checking
        purpose if :meth:`~forte.pipeline.Pipeline.enforce_consistency` is
        enabled for the pipeline.

        Args:
            record_meta: The field in the datapack for type record that need to
                fill in for consistency checking.
        """
        pass

    @classmethod
    def expected_types_and_attributes(cls) -> Dict[str, Set[str]]:
        r"""Method to add expected types and attributes for the input of the
        current processor which would be checked before running the processor if
        :meth:`~forte.pipeline.Pipeline.enforce_consistency` was enabled for
        the pipeline.
        """
        return {}

    def check_record(self, input_pack: PackType):
        # pylint: disable=protected-access
        r"""Method to check type consistency if
        :meth:`~forte.pipeline.Pipeline.enforce_consistency` is enabled
        for the pipeline. If any expected type or its attribute
        does not exist in the datapack record of the previous pipeline
        component, an error of
        :class:`~forte.common.exception.ExpectedRecordNotFound` will be raised.

        Args:
            input_pack: The input datapack.
        """
        if self._check_type_consistency:
            expectation = self.expected_types_and_attributes()
            record_types_and_attributes_check(expectation, input_pack)

    def write_record(self, input_pack: PackType):
        r"""Method to write records of the output type of the current
        processor to the datapack. The key of the record should be the entry
        type and values should be attributes of the entry type. All the
        information would be used for consistency checking purpose if
        :meth:`~forte.pipeline.Pipeline.enforce_consistency` is enabled
        for the pipeline.

        Args:
            input_pack: The input datapack.

        """
        # pylint: disable=protected-access
<<<<<<< HEAD
        self.record(input_pack._meta.record)
=======
        try:
            self.record(input_pack._meta.record)
        except AttributeError:
            # For backward compatibility, no record to write.
            logging.info(
                "Packs of the old format do not have the record field.")
>>>>>>> 564573a4

    def process(self, input_pack: PackType):
        self.check_record(input_pack)
        # Set the component for recording purpose.
        self._process(input_pack)
        self.write_record(input_pack)

    @abstractmethod
    def _process(self, input_pack: PackType):
        r"""The main function of the processor. The implementation should
        process the ``input_pack``, and conduct operations such as adding
        entries into the pack, or produce some side-effect such as writing
        data into the disk.

        Args:
            input_pack: The input datapack.
        """
        raise NotImplementedError

    @classmethod
    def default_configs(cls) -> Dict[str, Any]:
        r"""Returns a `dict` of configurations of the processor with default
        values. Used to replace the missing values of input ``configs`` during
        pipeline construction.
        """
        config = super().default_configs()
        config.update({
            'selector': {
                'type': 'forte.data.selector.DummySelector',
                'args': None,
                'kwargs': {}
            },
            'overwrite': False,
        })
        return config<|MERGE_RESOLUTION|>--- conflicted
+++ resolved
@@ -89,16 +89,12 @@
 
         """
         # pylint: disable=protected-access
-<<<<<<< HEAD
-        self.record(input_pack._meta.record)
-=======
         try:
             self.record(input_pack._meta.record)
         except AttributeError:
             # For backward compatibility, no record to write.
             logging.info(
                 "Packs of the old format do not have the record field.")
->>>>>>> 564573a4
 
     def process(self, input_pack: PackType):
         self.check_record(input_pack)
