# Copyright 2019 The Forte Authors. All Rights Reserved.
#
# Licensed under the Apache License, Version 2.0 (the "License");
# you may not use this file except in compliance with the License.
# You may obtain a copy of the License at
#
#      http://www.apache.org/licenses/LICENSE-2.0
#
# Unless required by applicable law or agreed to in writing, software
# distributed under the License is distributed on an "AS IS" BASIS,
# WITHOUT WARRANTIES OR CONDITIONS OF ANY KIND, either express or implied.
# See the License for the specific language governing permissions and
# limitations under the License.
"""
Base class for processors.
"""

from abc import abstractmethod, ABC
from typing import Any, Dict

from forte.common import ExpectedRecordNotFound
from forte.data.base_pack import PackType
from forte.data.selector import DummySelector
from forte.pipeline_component import PipelineComponent

__all__ = [
    "BaseProcessor",
]


class BaseProcessor(PipelineComponent[PackType], ABC):
    r"""Base class inherited by all kinds of processors such as trainer,
    predictor and evaluator.
    """

    def __init__(self):
        super().__init__()
        self.selector = DummySelector()

    def record(self, record_meta: Dict):
        r"""Method to add output type record of current processor
        to :attr:`forte.data.data_pack.Meta.record`
        """
        pass

    @classmethod
    def expected_type(cls) -> Dict:
        r"""Method to add expected type for current processor input which
        would be checked before running the processor if
        :meth:`~forte.pipeline.Pipeline.enforce_consistency` was enabled for
        the pipeline.
        """
        return {}

    def check_record_and_writes_record(self, input_pack: PackType):
        r"""Method to check type consistency if
        :meth:`~forte.pipeline.Pipeline.enforce_consistency` is enabled
        for the pipeline and write record of the output type of the current
         processor to the datapack. If the expected type or its attributes
         doesn't exist in the datapack record of the previous pipeline
         component, an ``ExpectedRecordNotFound`` will be raised.

        Args:
            input_pack: The input datapack.
        """
        if self._check_type_consistency:
            expected_types = self.expected_type()
            # check if expected types are in input pack.
            for expected_t in expected_types:
                if expected_t not in input_pack._meta.record.keys():
                    raise ExpectedRecordNotFound(
                        f"The record type {expected_t} is not found in "
                        f"meta of the provided pack.")
                else:
                    expected_t_value = self.expected_type().get(expected_t)
                    for expected_t_v in expected_t_value:
                        if expected_t_v not in input_pack._meta.\
                                record.get(expected_t):
                            raise ExpectedRecordNotFound(
                                f"The record attribute type {expected_t_v} is "
                                f"not found in attribute of record {expected_t}"
                                f" in meta of the input datapack.")
        # add type record of output to meta of the input pack.
        self.record(input_pack._meta.record)

    def process(self, input_pack: PackType):
<<<<<<< HEAD
        self.check_record_and_writes_record(input_pack)
        # Set the component for recording purpose.
        input_pack.set_control_component(self.name)
        self._process(input_pack)
        # Change status for pack processors
        q_index = self._process_manager.current_queue_index
        u_index = self._process_manager.unprocessed_queue_indices[q_index]
        current_queue = self._process_manager.current_queue

        for job_i in itertools.islice(current_queue, 0, u_index + 1):
            if job_i.status == ProcessJobStatus.UNPROCESSED:
                job_i.set_status(ProcessJobStatus.PROCESSED)
=======
        self._process(input_pack)
>>>>>>> 496e2ff5

    @abstractmethod
    def _process(self, input_pack: PackType):
        r"""The main function of the processor. The implementation should
        process the ``input_pack``, and conduct operations such as adding
        entries into the pack, or produce some side-effect such as writing
        data into the disk.

        Args:
            input_pack: The input datapack.
        """
        raise NotImplementedError

    @classmethod
    def default_configs(cls) -> Dict[str, Any]:
        r"""Returns a `dict` of configurations of the processor with default
        values. Used to replace the missing values of input ``configs`` during
        pipeline construction.
        """
        config = super().default_configs()
        config.update({
            'selector': {
                'type': 'forte.data.selector.DummySelector',
                'args': None,
                'kwargs': {}
            },
            'overwrite': False,
        })
        return config<|MERGE_RESOLUTION|>--- conflicted
+++ resolved
@@ -84,22 +84,9 @@
         self.record(input_pack._meta.record)
 
     def process(self, input_pack: PackType):
-<<<<<<< HEAD
         self.check_record_and_writes_record(input_pack)
         # Set the component for recording purpose.
-        input_pack.set_control_component(self.name)
         self._process(input_pack)
-        # Change status for pack processors
-        q_index = self._process_manager.current_queue_index
-        u_index = self._process_manager.unprocessed_queue_indices[q_index]
-        current_queue = self._process_manager.current_queue
-
-        for job_i in itertools.islice(current_queue, 0, u_index + 1):
-            if job_i.status == ProcessJobStatus.UNPROCESSED:
-                job_i.set_status(ProcessJobStatus.PROCESSED)
-=======
-        self._process(input_pack)
->>>>>>> 496e2ff5
 
     @abstractmethod
     def _process(self, input_pack: PackType):
