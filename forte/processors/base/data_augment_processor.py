--- conflicted
+++ resolved
@@ -183,13 +183,6 @@
         Returns:
             A bool value. True if the insertion happened, False otherwise.
         """
-<<<<<<< HEAD
-        replaced_text: str
-        is_replace: bool
-        is_replace, replaced_text = replacement_op.replace(input)
-        if is_replace:
-            self.replaced_spans.append((input, replaced_text))
-=======
         pid: int = data_pack.meta.pack_id
         if self._is_span_overlap(pid, pos, pos):
             return False
@@ -216,7 +209,6 @@
         self.replaced_annos[pid].append((input.span, ""))
         self.deleted_annos[pid].add(input.tid)
         return True
->>>>>>> 53c10675
 
     def auto_align_annotations(
         self,
