--- conflicted
+++ resolved
@@ -11,8 +11,6 @@
     "Alphabet",
     "VocabularyProcessor",
 ]
-
-# TODO (haoran): add documentation
 
 
 class Alphabet:
@@ -33,7 +31,6 @@
             ignore_case_in_query: bool = True,
             other_embeddings: Optional[Dict] = None,
     ):
-
         self.__name = name
         self.reserved_tokens = tx.data.SpecialTokens
 
@@ -143,7 +140,6 @@
         )
 
     def load(self, input_directory, name=None):
-
         loading_name = name if name else self.__name
         self.__from_json(
             json.load(
@@ -155,103 +151,10 @@
 
 class VocabularyProcessor(BaseProcessor, ABC):
     """
-<<<<<<< HEAD
-    Build vocabulary from the input DataPack,
-    Write the result to either:
-
-    #. Another file
-    #. write into the DataPack directly? Then if we want to build a joint
-       vocabulary multiple Datapacks, we need to extract these vocabulary
-       from datapacks, and then where to write this?
-
-    Format: token, count
-=======
     Build vocabulary from the input DataPack, write the result into the
     shared resources.
->>>>>>> 51d8425e
     """
 
     def __init__(self) -> None:
         super().__init__()
-<<<<<<< HEAD
-        self.min_frequency = min_frequency
-
-    def process(self, input_pack: Iterator[DataPack]) -> Dict[str, Any]:
-        """
-        Args:
-            input_pack:
-
-        """
-        pass
-
-
-class CoNLL03VocabularyProcessor(VocabularyProcessor):
-    """
-    Vocabulary Processor for the format of CoNLL data
-    Create the vocabulary for the word, character, pos tag, chunk id and ner
-    tag
-    """
-
-    def __init__(
-            self,
-            min_frequency: int = -1,
-            normalize_digit: bool = True,
-    ) -> None:
-        super().__init__(min_frequency)
-        self.normalize_digit = normalize_digit
-
-    def normalize_func(self, x):
-        if self.normalize_digit:
-            return normalize_digit_word(x)
-        else:
-            return x
-
-    def process(  # type: ignore
-            self,
-            input_pack: Iterator[DataPack]) -> List[CounterType[str]]:
-        """
-        Args:
-            input_pack: The ner_data packs to create vocabulary with
-
-        Returns:
-            A list of five counters for different ner_data features, for words,
-            characters, POS tags, chunk IDs and Name Entity Recognition
-        """
-        word_cnt: Counter = Counter()
-        char_cnt: Counter = Counter()
-        pos_cnt: Counter = Counter()
-        chunk_cnt: Counter = Counter()
-        ner_cnt: Counter = Counter()
-
-        for data_pack in input_pack:
-            for instance in data_pack.get_data(
-                    context_type=base_ontology.Sentence,
-                    requests={
-                        base_ontology.Token:
-                            ["chunk_tag", "pos_tag", "ner_tag"],
-                    },
-            ):
-                for token in instance["Token"]["text"]:
-                    for char in token:
-                        char_cnt[char] += 1
-                    word = self.normalize_func(token)
-                    word_cnt[word] += 1
-
-                for pos in instance["Token"]["pos_tag"]:
-                    pos_cnt[pos] += 1
-                for chunk in instance["Token"]["chunk_tag"]:
-                    chunk_cnt[chunk] += 1
-                for ner in instance["Token"]["ner_tag"]:
-                    ner_cnt[ner] += 1
-
-                # if a singleton is in pre-trained embedding dict,
-                # set the count to min_occur + c
-
-        for word in word_cnt:
-            if word_cnt[word] < self.min_frequency:
-                del word_cnt[word]
-
-        return [word_cnt, char_cnt, pos_cnt, chunk_cnt, ner_cnt]
-=======
-        self.min_frequency = 0
->>>>>>> 51d8425e
+        self.min_frequency = 0