--- conflicted
+++ resolved
@@ -18,8 +18,5 @@
 
 VERSION_SHORT = "{0}.{1}".format(_MAJOR, _MINOR)
 VERSION = "{0}.{1}.{2}".format(_MAJOR, _MINOR, _REVISION)
-<<<<<<< HEAD
-PACK_VERSION = [0,0,1]
-=======
 FORTE_IR_VERSION = "0.0.1"
->>>>>>> 64448ddf
+PACK_VERSION = [0,0,1]