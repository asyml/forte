import logging
import random
import time
from typing import List, Tuple, Iterator, Optional

import numpy as np
import torch
from torch.optim import SGD
import torchtext
from tqdm import tqdm
from texar.torch import HParams

from forte.common.resources import Resources
from forte.data.ontology import conll03_ontology as conll
from forte.trainer.base.base_trainer import BaseTrainer
from forte.models.ner import utils
from forte.models.ner.model_factory import BiRecurrentConvCRF

logger = logging.getLogger(__name__)


class CoNLLNERTrainer(BaseTrainer):
    def __init__(self):
        super().__init__()

        self.model = None

        self.word_alphabet = None
        self.char_alphabet = None
        self.ner_alphabet = None

        self.config_model = None
        self.config_data = None
        self.normalize_func = None

        self.device = None
        self.optim, self.trained_epochs = None, None

        self.ontology = conll
        self.resource: Optional[Resources] = None

        self.train_instances_cache = []

        # Just for recording
        self.max_char_length = 0

        self.__past_dev_result = None

    def initialize(self, resource: Resources, configs: HParams):

        self.resource = resource
        # This reference is for saving the checkpoints

        self.word_alphabet = resource.get("word_alphabet")
        self.char_alphabet = resource.get("char_alphabet")
        self.ner_alphabet = resource.get("ner_alphabet")

        word_embedding_table = resource.get('word_embedding_table')

        self.config_model = configs.config_model
        self.config_data = configs.config_data

<<<<<<< HEAD
        self.normalize_func = utils.normalize_digit_word
=======
        self.normalize_func = normalize_digit_word
>>>>>>> c7b5b4e5

        self.device = torch.device("cuda") if torch.cuda.is_available() \
            else torch.device("cpu")

<<<<<<< HEAD
        utils.set_random_seed(self.config_model.random_seed)
=======
        set_random_seed(self.config_model.random_seed)
>>>>>>> c7b5b4e5

        self.model = BiRecurrentConvCRF(
            word_embedding_table,
            self.char_alphabet.size(),
            self.ner_alphabet.size(),
<<<<<<< HEAD
            self.config_model).to(device=self.device)
=======
            self.config_model
        ).to(device=device)
>>>>>>> c7b5b4e5

        self.optim = SGD(
            self.model.parameters(),
            lr=self.config_model.learning_rate,
            momentum=self.config_model.momentum,
            nesterov=True)

        self.trained_epochs = 0

        self.resource.update(model=self.model)

    def data_request(self):
        request_string = {
            "context_type": conll.Sentence,
            "request": {
                self.ontology.Token: ["ner_tag"],
                self.ontology.Sentence: [],  # span by default
            }
        }
        return request_string

    def consume(self, instance):
        tokens = instance["Token"]
        word_ids = []
        char_id_seqs = []
        ner_tags, ner_ids = tokens["ner_tag"], []

        for word in tokens["text"]:
            char_ids = []
            for char in word:
                char_ids.append(self.char_alphabet.get_index(char))
            if len(char_ids) > self.config_data.max_char_length:
                char_ids = char_ids[: self.config_data.max_char_length]
            char_id_seqs.append(char_ids)

            word = self.normalize_func(word)
            word_ids.append(self.word_alphabet.get_index(word))

        for ner in ner_tags:
            ner_ids.append(self.ner_alphabet.get_index(ner))

        max_len = max([len(char_seq) for char_seq in char_id_seqs])
        self.max_char_length = max(self.max_char_length, max_len)

        self.train_instances_cache.append((word_ids, char_id_seqs, ner_ids))

    def pack_finish_action(self, pack_count):
        pass

    def epoch_finish_action(self, epoch):
        """
        at the end of each dataset_iteration, we perform the training,
        and set validation flags
        :return:
        """
        counter = len(self.train_instances_cache)
        logger.info(f"Total number of ner_data: {counter}")

        lengths = \
            sum([len(instance[0]) for instance in self.train_instances_cache])

        logger.info(f"Average sentence length: {lengths / counter}")

        train_err = 0.0
        train_total = 0.0

        start_time = time.time()
        self.model.train()

        # Each time we will clear and reload the train_instances_cache
        instances = self.train_instances_cache
        random.shuffle(self.train_instances_cache)
        data_iterator = torchtext.data.iterator.pool(
            instances, self.config_data.batch_size_tokens,
            key=lambda x: x.length(),  # length of word_ids
            batch_size_fn=batch_size_fn,
            random_shuffler=torchtext.data.iterator.RandomShuffler())

        step = 0

        for batch in data_iterator:
            step += 1
            batch_data = self.get_batch_tensor(batch, device=self.device)
            word, char, labels, masks, lengths = batch_data

            self.optim.zero_grad()
            loss = self.model(word, char, labels, mask=masks)
            loss.backward()
            self.optim.step()

            num_inst = word.size(0)
            train_err += loss.item() * num_inst
            train_total += num_inst

            # update log
            if step % 200 == 0:
                logger.info(f"Train: {step}, loss: {train_err / train_total}")

        logger.info(f"Epoch: {epoch}, steps: {step}, "
                    f"loss: {train_err / train_total}, "
                    f"time: {time.time() - start_time}s")

        self.trained_epochs = epoch

        if epoch % self.config_model.decay_interval == 0:
            lr = self.config_model.learning_rate / \
                 (1.0 + self.trained_epochs * self.config_model.decay_rate)
            for param_group in self.optim.param_groups:
                param_group["lr"] = lr
            logger.info(f"Update learning rate to {lr}")

        self.request_eval()
        self.train_instances_cache.clear()

        if epoch >= self.config_data.num_epochs:
            self.request_stop_train()

    @torch.no_grad()
    def get_loss(self, instances: Iterator) -> float:
        losses = 0
        val_data = list(instances)
        for i in tqdm(
                range(0, len(val_data), self.config_data.test_batch_size)):
            b_data = val_data[i: i + self.config_data.test_batch_size]
            batch = self.get_batch_tensor(b_data, device=self.device)

            word, char, labels, masks, unused_lengths = batch
            loss = self.model(word, char, labels, mask=masks)
            losses += loss.item()

        mean_loss = losses / len(val_data)
        return mean_loss

    def post_validation_action(self, eval_result):
        if self.__past_dev_result is None or \
                (eval_result["eval"]["f1"] >
                 self.__past_dev_result["eval"]["f1"]):
            self.__past_dev_result = eval_result
            logger.info("Validation f1 increased, saving model")
            self.save_model_checkpoint()

        best_epoch = self.__past_dev_result["epoch"]
<<<<<<< HEAD
        acc, prec, rec, f1 = (self.__past_dev_result["eval"]["accuracy"],
                              self.__past_dev_result["eval"]["precision"],
                              self.__past_dev_result["eval"]["recall"],
                              self.__past_dev_result["eval"]["f1"])
        logger.info(f"Best val acc: {acc: 0.3f}, precision: {prec:0.3f}, "
                    f"recall: {rec:0.3f}, F1: {f1:0.3f}, epoch={best_epoch}")

        if "test" in self.__past_dev_result:
            acc, prec, rec, f1 = (self.__past_dev_result["test"]["accuracy"],
                                  self.__past_dev_result["test"]["precision"],
                                  self.__past_dev_result["test"]["recall"],
                                  self.__past_dev_result["test"]["f1"])
            logger.info(f"Best test acc: {acc: 0.3f}, precision: {prec: 0.3f}, "
                        f"recall: {rec: 0.3f}, F1: {f1: 0.3f}, "
                        f"epoch={best_epoch}")

    def finish(self, resources: Resources):  # pylint: disable=unused-argument
        self.resource.save(output_dir=self.config_model.resource_dir)
=======
        acc, prec, rec, f1 = (
            self.__past_dev_result["eval"]["accuracy"],
            self.__past_dev_result["eval"]["precision"],
            self.__past_dev_result["eval"]["recall"],
            self.__past_dev_result["eval"]["f1"],
        )
        logger.info(
            "best val acc: %f, precision: %f, recall: %f, "
            "F1: %f %% (epoch: %d)",
            acc, prec, rec, f1, best_epoch,
        )

        acc, prec, rec, f1 = (
            self.__past_dev_result["test"]["accuracy"],
            self.__past_dev_result["test"]["precision"],
            self.__past_dev_result["test"]["recall"],
            self.__past_dev_result["test"]["f1"],
        )
        logger.info(
            "best test acc: %f, precision: %f, recall: %f, "
            "F1: %f %% (epoch: %d)",
            acc, prec, rec, f1, best_epoch,
        )

    def finish(self, resources: Resources):  # pylint: disable=unused-argument
        # TODO: save only the resources related to the NER trainer to a path
        #  specified by the config, so that they can be reload back in the
        #  predictor.
>>>>>>> c7b5b4e5
        self.save_model_checkpoint()

    def save_model_checkpoint(self):
        states = {
            "model": self.model.state_dict(),
            "optimizer": self.optim.state_dict(),
        }
        torch.save(states, self.config_model.model_path)

    def load_model_checkpoint(self):
        ckpt = torch.load(self.config_model.model_path)
        logger.info("restoring model from %s",
                    self.config_model.model_path)
        self.model.load_state_dict(ckpt["model"])
        self.optim.load_state_dict(ckpt["optimizer"])

    def get_batch_tensor(self, data: List, device=None):
        """

        Args:
            data: A list of tuple
              (word_ids, char_id_seqs, pos_ids, chunk_ids, ner_ids)
            device: The device the tensor should be reside on.

        Returns:

        """
        batch_size = len(data)
        batch_length = max([len(d[0]) for d in data])
        char_length = max(
            [max([len(charseq) for charseq in d[1]]) for d in data]
        )

        char_length = min(
            self.config_data.max_char_length,
            char_length + self.config_data.num_char_pad,
        )

        wid_inputs = np.empty([batch_size, batch_length], dtype=np.int64)
        cid_inputs = np.empty(
            [batch_size, batch_length, char_length], dtype=np.int64
        )
        nid_inputs = np.empty([batch_size, batch_length], dtype=np.int64)

        masks = np.zeros([batch_size, batch_length], dtype=np.float32)

        lengths = np.empty(batch_size, dtype=np.int64)

        for i, inst in enumerate(data):
            wids, cid_seqs, nids = inst

            inst_size = len(wids)
            lengths[i] = inst_size
            # word ids
            wid_inputs[i, :inst_size] = wids
            wid_inputs[i, inst_size:] = self.word_alphabet.pad_id
            for c, cids in enumerate(cid_seqs):
                cid_inputs[i, c, : len(cids)] = cids
                cid_inputs[i, c, len(cids):] = self.char_alphabet.pad_id
            cid_inputs[i, inst_size:, :] = self.char_alphabet.pad_id
            # ner ids
            nid_inputs[i, :inst_size] = nids
            nid_inputs[i, inst_size:] = self.ner_alphabet.pad_id
            # masks
            masks[i, :inst_size] = 1.0

        words = torch.from_numpy(wid_inputs).to(device)
        chars = torch.from_numpy(cid_inputs).to(device)
        ners = torch.from_numpy(nid_inputs).to(device)
        masks = torch.from_numpy(masks).to(device)
        lengths = torch.from_numpy(lengths).to(device)

        return words, chars, ners, masks, lengths


def batch_size_fn(new: Tuple, count: int, _: int):
    if count == 1:
        batch_size_fn.max_length = 0  # type: ignore

    batch_size_fn.max_length = max(  # type: ignore
        batch_size_fn.max_length, len(new[0]))  # type: ignore
    elements = count * batch_size_fn.max_length  # type: ignore
    return elements<|MERGE_RESOLUTION|>--- conflicted
+++ resolved
@@ -1,3 +1,4 @@
+# pylint: disable=logging-fstring-interpolation
 import logging
 import random
 import time
@@ -60,31 +61,18 @@
         self.config_model = configs.config_model
         self.config_data = configs.config_data
 
-<<<<<<< HEAD
         self.normalize_func = utils.normalize_digit_word
-=======
-        self.normalize_func = normalize_digit_word
->>>>>>> c7b5b4e5
 
         self.device = torch.device("cuda") if torch.cuda.is_available() \
             else torch.device("cpu")
 
-<<<<<<< HEAD
         utils.set_random_seed(self.config_model.random_seed)
-=======
-        set_random_seed(self.config_model.random_seed)
->>>>>>> c7b5b4e5
 
         self.model = BiRecurrentConvCRF(
             word_embedding_table,
             self.char_alphabet.size(),
             self.ner_alphabet.size(),
-<<<<<<< HEAD
             self.config_model).to(device=self.device)
-=======
-            self.config_model
-        ).to(device=device)
->>>>>>> c7b5b4e5
 
         self.optim = SGD(
             self.model.parameters(),
@@ -227,7 +215,6 @@
             self.save_model_checkpoint()
 
         best_epoch = self.__past_dev_result["epoch"]
-<<<<<<< HEAD
         acc, prec, rec, f1 = (self.__past_dev_result["eval"]["accuracy"],
                               self.__past_dev_result["eval"]["precision"],
                               self.__past_dev_result["eval"]["recall"],
@@ -246,36 +233,6 @@
 
     def finish(self, resources: Resources):  # pylint: disable=unused-argument
         self.resource.save(output_dir=self.config_model.resource_dir)
-=======
-        acc, prec, rec, f1 = (
-            self.__past_dev_result["eval"]["accuracy"],
-            self.__past_dev_result["eval"]["precision"],
-            self.__past_dev_result["eval"]["recall"],
-            self.__past_dev_result["eval"]["f1"],
-        )
-        logger.info(
-            "best val acc: %f, precision: %f, recall: %f, "
-            "F1: %f %% (epoch: %d)",
-            acc, prec, rec, f1, best_epoch,
-        )
-
-        acc, prec, rec, f1 = (
-            self.__past_dev_result["test"]["accuracy"],
-            self.__past_dev_result["test"]["precision"],
-            self.__past_dev_result["test"]["recall"],
-            self.__past_dev_result["test"]["f1"],
-        )
-        logger.info(
-            "best test acc: %f, precision: %f, recall: %f, "
-            "F1: %f %% (epoch: %d)",
-            acc, prec, rec, f1, best_epoch,
-        )
-
-    def finish(self, resources: Resources):  # pylint: disable=unused-argument
-        # TODO: save only the resources related to the NER trainer to a path
-        #  specified by the config, so that they can be reload back in the
-        #  predictor.
->>>>>>> c7b5b4e5
         self.save_model_checkpoint()
 
     def save_model_checkpoint(self):
