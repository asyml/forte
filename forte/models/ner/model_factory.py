# Copyright 2019 The Forte Authors. All Rights Reserved.
#
# Licensed under the Apache License, Version 2.0 (the "License");
# you may not use this file except in compliance with the License.
# You may obtain a copy of the License at
#
#      http://www.apache.org/licenses/LICENSE-2.0
#
# Unless required by applicable law or agreed to in writing, software
# distributed under the License is distributed on an "AS IS" BASIS,
# WITHOUT WARRANTIES OR CONDITIONS OF ANY KIND, either express or implied.
# See the License for the specific language governing permissions and
# limitations under the License.

from typing import Dict
import torch
import torch.nn.functional as F
import torch.nn.utils.rnn as rnn_utils
from torch import nn
import texar.torch as texar
from texar.torch.modules.embedders import WordEmbedder

from forte.common.configuration import Config
from forte.models.ner.conditional_random_field import ConditionalRandomField


class BiRecurrentConvCRF(nn.Module):
<<<<<<< HEAD
    def __init__(self, word_vocab: Dict, char_vocab_size: int,
                 tag_vocab_size: int, config_model: Config):
=======
    def __init__(
        self,
        word_embedding_table: torch.Tensor,
        char_vocab_size: int,
        tag_vocab_size: int,
        config_model: Config,
    ):
>>>>>>> 1e3ba68f
        super().__init__()

        self.word_embedder = WordEmbedder(
            init_value=texar.data.Embedding(
                vocab=word_vocab, hparams={
                    "dim": config_model.word_emb.dim,
                    "file": config_model.embedding_path,
                    "read_fn": "load_glove",
                }).word_vecs)

        self.char_embedder = WordEmbedder(
            vocab_size=char_vocab_size, hparams=config_model.char_emb
        )

        self.char_cnn = torch.nn.Conv1d(**config_model.char_cnn_conv)

        self.dropout_in = nn.Dropout2d(config_model.dropout_rate)
        # standard dropout
        self.dropout_rnn_in = nn.Dropout(config_model.dropout_rate)
        self.dropout_out = nn.Dropout(config_model.dropout_rate)

        self.rnn = nn.LSTM(
            config_model.bilstm_sentence_encoder.rnn_cell_fw.input_size,
            config_model.bilstm_sentence_encoder.rnn_cell_fw.kwargs.num_units,
            num_layers=1,
            batch_first=True,
            bidirectional=True,
        )

        self.dense = nn.Linear(
            config_model.bilstm_sentence_encoder.rnn_cell_fw.kwargs.num_units
            * 2,
            config_model.output_hidden_size,
        )

        self.tag_projection_layer = nn.Linear(
            config_model.output_hidden_size, tag_vocab_size
        )

        self.crf = ConditionalRandomField(
            tag_vocab_size, constraints=None, include_start_end_transitions=True
        )

        if config_model.initializer is None or callable(
            config_model.initializer
        ):
            self.initializer = config_model.initializer
        else:
            self.initializer = texar.core.layers.get_initializer(
                config_model["initializer"]
            )

        self.reset_parameters()

    def reset_parameters(self):
        if self.initializer is None:
            return

        for name, parameter in self.named_parameters():
            if name.find("embedder") == -1 and name.find("crf") == -1:
                if parameter.dim() == 1:
                    nn.init.constant_(parameter, 0.0)
                else:
                    self.initializer(parameter)

    def forward(self, input_word, input_char, target=None, mask=None, hx=None):
        """

        Args:
            input_word:
            input_char:
            target:
            mask:
            hx:

        Returns: the loss value

        """
        output, _, mask, _ = self.encode(input_word, input_char, mask, hx)

        logits = self.tag_projection_layer(output)
        log_likelihood = (
            self.crf.forward(logits, target, mask) / target.size()[0]
        )
        return -log_likelihood

    def decode(self, input_word, input_char, mask=None, hx=None):
        """
        Args:
            input_word:
            input_char:
            mask:
            hx:

        Returns:

        """
        output, _, mask, _ = self.encode(
            input_word, input_char, mask=mask, hx=hx
        )

        logits = self.tag_projection_layer(output)
        best_paths = self.crf.viterbi_tags(logits, mask.long())
        predicted_tags = [x for x, y in best_paths]
        predicted_tags = [torch.tensor(x).unsqueeze(0) for x in predicted_tags]
        predicted_tags = texar.utils.pad_and_concat(
            predicted_tags, axis=0, pad_constant_values=0
        )

        return predicted_tags

    def encode(self, input_word, input_char, mask=None, hx=None):
        # output from rnn [batch, length, tag_space]
        length = mask.sum(dim=1).long()

        # [batch, length, word_dim]
        word = self.word_embedder(input_word)
        word = self.dropout_in(word)

        # [batch, length, char_length, char_dim]
        char = self.char_embedder(input_char)
        char_size = char.size()
        # first transform to [batch * length, char_length, char_dim]
        # then transpose to [batch * length, char_dim, char_length]
        char = char.view(
            char_size[0] * char_size[1], char_size[2], char_size[3]
        ).transpose(1, 2)
        # put into cnn [batch*length, char_filters, char_length]
        # then put into maxpooling [batch * length, char_filters]
        char, _ = self.char_cnn(char).max(dim=2)
        # reshape to [batch, length, char_filters]
        char = torch.tanh(char).view(char_size[0], char_size[1], -1)

        # independently apply dropout to word and characters
        char = self.dropout_in(char)

        # concatenate word and char [batch, length, word_dim+char_filter]
        input = torch.cat([word, char], dim=2)
        input = self.dropout_rnn_in(input)

        # prepare packed_sequence
        seq_input, hx, rev_order, mask = prepare_rnn_seq(
            input, length, hx=hx, masks=mask, batch_first=True
        )
        self.rnn.flatten_parameters()
        seq_output, hn = self.rnn(seq_input, hx=hx)
        output, hn = recover_rnn_seq(
            seq_output, rev_order, hx=hn, batch_first=True
        )

        # apply dropout for the output of rnn
        output = self.dropout_out(output)

        # [batch, length, tag_space]
        output = self.dropout_out(F.elu(self.dense(output)))

        return output, hn, mask, length


def prepare_rnn_seq(rnn_input, lengths, hx=None, masks=None, batch_first=False):
    """

    Args:
        rnn_input: [seq_len, batch, input_size]:
            tensor containing the features of the input sequence.
        lengths: [batch]:
            tensor containing the lengthes of the input sequence
        hx: [num_layers * num_directions, batch, hidden_size]:
            tensor containing the initial hidden state for each element
            in the batch.
        masks: [seq_len, batch]:
            tensor containing the mask for each element in the batch.
        batch_first:
            If True, then the input and output tensors are provided as
            [batch, seq_len, feature].

    Returns:

    """

    def check_decreasing(lengths):
        lens, order = torch.sort(lengths, dim=0, descending=True)
        if torch.ne(lens, lengths).sum() == 0:
            return None
        else:
            _, rev_order = torch.sort(order)
            return lens, order, rev_order

    check_res = check_decreasing(lengths)

    if check_res is None:
        lens = lengths
        rev_order = None
    else:
        lens, order, rev_order = check_res
        batch_dim = 0 if batch_first else 1
        rnn_input = rnn_input.index_select(batch_dim, order)
        if hx is not None:
            if isinstance(hx, tuple):
                hx, cx = hx
                hx = hx.index_select(1, order)
                cx = cx.index_select(1, order)
                hx = (hx, cx)
            else:
                hx = hx.index_select(1, order)

    lens = lens.tolist()
    seq = rnn_utils.pack_padded_sequence(
        rnn_input, lens, batch_first=batch_first
    )

    if masks is not None:
        if batch_first:
            masks = masks[:, : lens[0]]
        else:
            masks = masks[: lens[0]]

    return seq, hx, rev_order, masks


def recover_rnn_seq(seq, rev_order, hx=None, batch_first=False):
    output, _ = rnn_utils.pad_packed_sequence(seq, batch_first=batch_first)
    if rev_order is not None:
        batch_dim = 0 if batch_first else 1
        output = output.index_select(batch_dim, rev_order)
        if hx is not None:
            # hack lstm
            if isinstance(hx, tuple):
                hx, cx = hx
                hx = hx.index_select(1, rev_order)
                cx = cx.index_select(1, rev_order)
                hx = (hx, cx)
            else:
                hx = hx.index_select(1, rev_order)
    return output, hx<|MERGE_RESOLUTION|>--- conflicted
+++ resolved
@@ -25,18 +25,8 @@
 
 
 class BiRecurrentConvCRF(nn.Module):
-<<<<<<< HEAD
     def __init__(self, word_vocab: Dict, char_vocab_size: int,
                  tag_vocab_size: int, config_model: Config):
-=======
-    def __init__(
-        self,
-        word_embedding_table: torch.Tensor,
-        char_vocab_size: int,
-        tag_vocab_size: int,
-        config_model: Config,
-    ):
->>>>>>> 1e3ba68f
         super().__init__()
 
         self.word_embedder = WordEmbedder(
