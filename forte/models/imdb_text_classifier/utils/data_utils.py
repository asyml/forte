<<<<<<< HEAD
# coding=utf-8
# Copyright 2018 The Google AI Language Team Authors.
#
# Licensed under the Apache License, Version 2.0 (the "License");
# you may not use this file except in compliance with the License.
# You may obtain a copy of the License at
#
#     http://www.apache.org/licenses/LICENSE-2.0
#
# Unless required by applicable law or agreed to in writing, software
# distributed under the License is distributed on an "AS IS" BASIS,
# WITHOUT WARRANTIES OR CONDITIONS OF ANY KIND, either express or implied.
# See the License for the specific language governing permissions and
# limitations under the License.
"""
This is the Data Loading Pipeline for Sentence Classifier Task from:
    `https://github.com/google-research/bert/blob/master/run_classifier.py`
"""

import os
import csv
import collections

import tensorflow as tf

import texar.tf as tx


class InputExample():
    """A single training/test example for simple sequence classification."""

    def __init__(self, guid, text_a, text_b=None, label=None):
        """Constructs a InputExample.
        Args:
            guid: Unique id for the example.
            text_a: string. The untokenized text of the first sequence.
                For single sequence tasks, only this sequence must be specified.
            text_b: (Optional) string. The untokenized text of the second
                sequence. Only must be specified for sequence pair tasks.
            label: (Optional) string. The label of the example. This should be
                specified for train and dev examples, but not for test examples.
        """
        self.guid = guid
        self.text_a = text_a
        self.text_b = text_b
        self.label = label


class InputFeatures:
    """A single set of features of data."""

    def __init__(self, input_ids, input_mask, segment_ids, label_id):
        self.input_ids = input_ids
        self.input_mask = input_mask
        self.segment_ids = segment_ids
        self.label_id = label_id


class DataProcessor(object):
    """Base class for data converters for sequence classification data sets."""

    def get_train_examples(self, data_dir):
        """Gets a collection of `InputExample`s for the train set."""
        raise NotImplementedError()

    def get_dev_examples(self, data_dir):
        """Gets a collection of `InputExample`s for the dev set."""
        raise NotImplementedError()

    def get_test_examples(self, data_dir):
        """Gets a collection of `InputExample`s for prediction."""
        raise NotImplementedError()

    def get_labels(self):
        """Gets the list of labels for this data set."""
        raise NotImplementedError()

    @classmethod
    def _read_tsv(cls, input_file, quotechar=None):
        """Reads a tab separated value file."""
        with tf.gfile.Open(input_file, "r") as f:
            reader = csv.reader(f, delimiter="\t", quotechar=quotechar)
            lines = []
            for line in reader:
                lines.append(line)
        return lines


def clean_web_text(st):
  """clean text."""
  st = st.replace("<br />", " ")
  st = st.replace("&quot;", "\"")
  st = st.replace("<p>", " ")
  if "<a href=" in st:
    # print("before:\n", st)
    while "<a href=" in st:
      start_pos = st.find("<a href=")
      end_pos = st.find(">", start_pos)
      if end_pos != -1:
        st = st[:start_pos] + st[end_pos + 1:]
      else:
        print("incomplete href")
        print("before", st)
        st = st[:start_pos] + st[start_pos + len("<a href=")]
        print("after", st)

    st = st.replace("</a>", "")
    # print("after\n", st)
    # print("")
  st = st.replace("\\n", " ")
  st = st.replace("\\", " ")
  # while "  " in st:
  #   st = st.replace("  ", " ")
  return st


class IMDbProcessor(DataProcessor):
  """Processor for the CoLA data set (GLUE version)."""

  def get_train_examples(self, raw_data_dir):
    """See base class."""
    return self._create_examples(
        self._read_tsv(os.path.join(raw_data_dir, "train.csv"),
                       quotechar='"'), "train")

  def get_dev_examples(self, raw_data_dir):
    """See base class."""
    return self._create_examples(
        self._read_tsv(os.path.join(raw_data_dir, "test.csv"), # temporary workaround
                       quotechar='"'), "test")

  def get_test_examples(self, raw_data_dir):
    """See base class."""
    return self._create_examples(
        self._read_tsv(os.path.join(raw_data_dir, "test.csv"),
                       quotechar='"'), "test")

  def get_unsup_examples(self, raw_data_dir, unsup_set):
    """See base class."""
    if unsup_set == "unsup_ext":
      return self._create_examples(
          self._read_tsv(os.path.join(raw_data_dir, "unsup_ext.csv"),
                         quotechar='"'), "unsup_ext", skip_unsup=False)
    elif unsup_set == "unsup_in":
      return self._create_examples(
          self._read_tsv(os.path.join(raw_data_dir, "train.csv"),
                         quotechar='"'), "unsup_in", skip_unsup=False)

  def get_labels(self):
    """See base class."""
    return ["pos", "neg"]

  def _create_examples(self, lines, set_type, skip_unsup=True):
    """Creates examples for the training and dev sets."""
    examples = []
    for (i, line) in enumerate(lines):
      if i == 0:
        continue
      if skip_unsup and line[1] == "unsup":
        continue
      if line[1] == "unsup" and len(line[0]) < 500:
        # tf.logging.info("skipping short samples:{:s}".format(line[0]))
        continue
      if line[1] not in ["pos", "neg", "unsup"]:
        continue
      guid = "%s-%s" % (set_type, line[2])
      text_a = line[0]
      label = tx.utils.compat_as_text(line[1])
      text_a = tx.utils.compat_as_text(clean_web_text(text_a))
      examples.append(
          InputExample(guid=guid, text_a=text_a, text_b=None, label=label))
    return examples

  def get_train_size(self):
    return 25000

  def get_dev_size(self):
    return 25000


class SSTProcessor(DataProcessor):
    """Processor for the MRPC data set (GLUE version)."""

    def get_train_examples(self, data_dir):
        """See base class."""
        return self._create_examples(
            self._read_tsv(os.path.join(data_dir, "train.tsv")), "train")

    def get_dev_examples(self, data_dir):
        """See base class."""
        return self._create_examples(
            self._read_tsv(os.path.join(data_dir, "dev.tsv")), "dev")

    def get_test_examples(self, data_dir):
        """See base class."""
        return self._create_examples(
            self._read_tsv(os.path.join(data_dir, "test.tsv")), "test")

    def get_labels(self):
        """See base class."""
        return ["0", "1"]

    @staticmethod
    def _create_examples(lines, set_type):
        """Creates examples for the training and dev sets."""
        examples = []
        if set_type == 'train' or set_type == 'dev':
            for (i, line) in enumerate(lines):
                if i == 0:
                    continue
                guid = "%s-%s" % (set_type, i)
                text_a = tx.utils.compat_as_text(line[0])
                # Single sentence classification, text_b doesn't exist
                text_b = None
                label = tx.utils.compat_as_text(line[1])
                examples.append(InputExample(guid=guid, text_a=text_a,
                                             text_b=text_b, label=label))
        if set_type == 'test':
            for (i, line) in enumerate(lines):
                if i == 0:
                    continue
                guid = "%s-%s" % (set_type, i)
                text_a = tx.utils.compat_as_text(line[1])
                # Single sentence classification, text_b doesn't exist
                text_b = None
                label = '0'  # arbitrary set as 0
                examples.append(InputExample(guid=guid, text_a=text_a,
                                             text_b=text_b, label=label))
        return examples


class XnliProcessor(DataProcessor):
    """Processor for the XNLI data set."""

    def __init__(self):
        self.language = "zh"

    def get_train_examples(self, data_dir):
        """See base class."""
        lines = self._read_tsv(
            os.path.join(data_dir, "multinli",
                         "multinli.train.%s.tsv" % self.language))
        examples = []
        for (i, line) in enumerate(lines):
            if i == 0:
                continue
            guid = "train-%d" % (i)
            text_a = tx.utils.compat_as_text(line[0])
            text_b = tx.utils.compat_as_text(line[1])
            label = tx.utils.compat_as_text(line[2])
            if label == tx.utils.compat_as_text("contradictory"):
                label = tx.utils.compat_as_text("contradiction")
            examples.append(InputExample(guid=guid, text_a=text_a,
                                         text_b=text_b, label=label))
        return examples

    def get_dev_examples(self, data_dir):
        """See base class."""
        lines = self._read_tsv(os.path.join(data_dir, "xnli.dev.tsv"))
        examples = []
        for (i, line) in enumerate(lines):
            if i == 0:
                continue
            guid = "dev-%d" % (i)
            language = tx.utils.compat_as_text(line[0])
            if language != tx.utils.compat_as_text(self.language):
                continue
            text_a = tx.utils.compat_as_text(line[6])
            text_b = tx.utils.compat_as_text(line[7])
            label = tx.utils.compat_as_text(line[1])
            examples.append(InputExample(guid=guid, text_a=text_a,
                                         text_b=text_b, label=label))
        return examples

    def get_labels(self):
        """See base class."""
        return ["contradiction", "entailment", "neutral"]


class MnliProcessor(DataProcessor):
    """Processor for the MultiNLI data set (GLUE version)."""

    def get_train_examples(self, data_dir):
        """See base class."""
        return self._create_examples(
            self._read_tsv(os.path.join(data_dir, "train.tsv")), "train")

    def get_dev_examples(self, data_dir):
        """See base class."""
        return self._create_examples(
            self._read_tsv(os.path.join(data_dir, "dev_matched.tsv")),
            "dev_matched")

    def get_test_examples(self, data_dir):
        """See base class."""
        return self._create_examples(
            self._read_tsv(os.path.join(data_dir, "test_matched.tsv")),
            "test")

    def get_labels(self):
        """See base class."""
        return ["contradiction", "entailment", "neutral"]

    @staticmethod
    def _create_examples(lines, set_type):
        """Creates examples for the training and dev sets."""
        examples = []
        for (i, line) in enumerate(lines):
            if i == 0:
                continue
            guid = "%s-%s" % (set_type,
                              tx.utils.compat_as_text(line[0]))
            text_a = tx.utils.compat_as_text(line[8])
            text_b = tx.utils.compat_as_text(line[9])
            if set_type == "test":
                label = "contradiction"
            else:
                label = tx.utils.compat_as_text(line[-1])
            examples.append(InputExample(guid=guid, text_a=text_a,
                                         text_b=text_b, label=label))
        return examples


class MrpcProcessor(DataProcessor):
    """Processor for the MRPC data set (GLUE version)."""

    def get_train_examples(self, data_dir):
        """See base class."""
        return self._create_examples(
            self._read_tsv(os.path.join(data_dir, "train.tsv")),
            "train")

    def get_dev_examples(self, data_dir):
        """See base class."""
        return self._create_examples(
            self._read_tsv(os.path.join(data_dir, "dev.tsv")),
            "dev")

    def get_test_examples(self, data_dir):
        """See base class."""
        return self._create_examples(
            self._read_tsv(os.path.join(data_dir, "test.tsv")),
            "test")

    def get_labels(self):
        """See base class."""
        return ["0", "1"]

    @staticmethod
    def _create_examples(lines, set_type):
        """Creates examples for the training and dev sets."""
        examples = []
        for (i, line) in enumerate(lines):
            if i == 0:
                continue
            guid = "%s-%s" % (set_type, i)
            text_a = tx.utils.compat_as_text(line[3])
            text_b = tx.utils.compat_as_text(line[4])
            if set_type == "test":
                label = "0"
            else:
                label = tx.utils.compat_as_text(line[0])
            examples.append(InputExample(guid=guid, text_a=text_a,
                                         text_b=text_b, label=label))
        return examples


class ColaProcessor(DataProcessor):
    """Processor for the CoLA data set (GLUE version)."""

    def get_train_examples(self, data_dir):
        """See base class."""
        return self._create_examples(
            self._read_tsv(os.path.join(data_dir, "train.tsv")),
            "train")

    def get_dev_examples(self, data_dir):
        """See base class."""
        return self._create_examples(
            self._read_tsv(os.path.join(data_dir, "dev.tsv")),
            "dev")

    def get_test_examples(self, data_dir):
        """See base class."""
        return self._create_examples(
            self._read_tsv(os.path.join(data_dir, "test.tsv")),
            "test")

    def get_labels(self):
        """See base class."""
        return ["0", "1"]

    @staticmethod
    def _create_examples(lines, set_type):
        """Creates examples for the training and dev sets."""
        examples = []
        for (i, line) in enumerate(lines):
            # Only the test set has a header
            if set_type == "test" and i == 0:
                continue
            guid = "%s-%s" % (set_type, i)
            if set_type == "test":
                text_a = tx.utils.compat_as_text(line[1])
                label = "0"
            else:
                text_a = tx.utils.compat_as_text(line[3])
                label = tx.utils.compat_as_text(line[1])
            examples.append(InputExample(guid=guid, text_a=text_a,
                                         text_b=None, label=label))
        return examples


def convert_single_example(ex_index, example, label_list, max_seq_length,
                           tokenizer):
    """Converts a single `InputExample` into a single `InputFeatures`."""
    label_map = {}
    for (i, label) in enumerate(label_list):
        label_map[label] = i

    input_ids, segment_ids, input_mask = \
        tokenizer.encode_text(text_a=example.text_a,
                              text_b=example.text_b,
                              max_seq_length=max_seq_length)

    label_id = label_map[example.label]

    # here we disable the verbose printing of the data
    if ex_index <= 0:
        tf.logging.info("*** Example ***")
        tf.logging.info("guid: %s" % example.guid)
        tf.logging.info("input_ids: %s" % " ".join([str(x) for x in input_ids]))
        tf.logging.info("input_ids length: %d" % len(input_ids))
        tf.logging.info("input_mask: %s" %
                        " ".join([str(x) for x in input_mask]))
        tf.logging.info("segment_ids: %s" %
                        " ".join([str(x) for x in segment_ids]))
        tf.logging.info("label: %s (id = %d)" % (example.label, label_id))

    feature = InputFeatures(input_ids=input_ids,
                            input_mask=input_mask,
                            segment_ids=segment_ids,
                            label_id=label_id)
    return feature


def convert_examples_to_features_and_output_to_files(
        examples, label_list, max_seq_length, tokenizer, output_file):
    """Convert a set of `InputExample`s to a TFRecord file."""

    writer = tf.python_io.TFRecordWriter(output_file)

    for (ex_index, example) in enumerate(examples):

        feature = convert_single_example(ex_index, example, label_list,
                                         max_seq_length, tokenizer)

        def create_int_feature(values):
            return tf.train.Feature(
                int64_list=tf.train.Int64List(value=list(values)))

        features = collections.OrderedDict()
        features["input_ids"] = create_int_feature(feature.input_ids)
        features["input_mask"] = create_int_feature(feature.input_mask)
        features["segment_ids"] = create_int_feature(feature.segment_ids)
        features["label_ids"] = create_int_feature([feature.label_id])

        tf_example = tf.train.Example(
            features=tf.train.Features(feature=features))
        writer.write(tf_example.SerializeToString())


def prepare_TFRecord_data(processor, tokenizer,
                          data_dir, max_seq_length, output_dir):
    """
    Args:
        processor: Data Preprocessor, which must have get_lables,
            get_train/dev/test/examples methods defined.
        tokenizer: The Sentence Tokenizer. Generally should be
            SentencePiece Model.
        data_dir: The input data directory.
        max_seq_length: Max sequence length.
        output_dir: The directory to save the TFRecord in.
    """
    label_list = processor.get_labels()

    train_examples = processor.get_train_examples(data_dir)
    train_file = os.path.join(output_dir, "train.tf_record")
    convert_examples_to_features_and_output_to_files(
        train_examples, label_list, max_seq_length,
        tokenizer, train_file)

    eval_examples = processor.get_dev_examples(data_dir)
    eval_file = os.path.join(output_dir, "eval.tf_record")
    convert_examples_to_features_and_output_to_files(
        eval_examples, label_list,
        max_seq_length, tokenizer, eval_file)

    test_examples = processor.get_test_examples(data_dir)
    test_file = os.path.join(output_dir, "predict.tf_record")
    convert_examples_to_features_and_output_to_files(
        test_examples, label_list,
        max_seq_length, tokenizer, test_file)
=======
# coding=utf-8
# Copyright 2018 The Google AI Language Team Authors.
#
# Licensed under the Apache License, Version 2.0 (the "License");
# you may not use this file except in compliance with the License.
# You may obtain a copy of the License at
#
#     http://www.apache.org/licenses/LICENSE-2.0
#
# Unless required by applicable law or agreed to in writing, software
# distributed under the License is distributed on an "AS IS" BASIS,
# WITHOUT WARRANTIES OR CONDITIONS OF ANY KIND, either express or implied.
# See the License for the specific language governing permissions and
# limitations under the License.
"""
This is the Data Loading Pipeline for Sentence Classifier Task from:
    `https://github.com/google-research/bert/blob/master/run_classifier.py`
"""

import os
import csv
import logging

import tensorflow as tf

import texar.torch as tx


class InputExample():
    """A single training/test example for simple sequence classification."""

    def __init__(self, guid, text_a, text_b=None, label=None):
        """Constructs a InputExample.
        Args:
            guid: Unique id for the example.
            text_a: string. The untokenized text of the first sequence.
                For single sequence tasks, only this sequence must be specified.
            text_b: (Optional) string. The untokenized text of the second
                sequence. Only must be specified for sequence pair tasks.
            label: (Optional) string. The label of the example. This should be
                specified for train and dev examples, but not for test examples.
        """
        self.guid = guid
        self.text_a = text_a
        self.text_b = text_b
        self.label = label


class InputFeatures:
    """A single set of features of data."""

    def __init__(self, input_ids, input_mask, segment_ids, label_id):
        self.input_ids = input_ids
        self.input_mask = input_mask
        self.segment_ids = segment_ids
        self.label_id = label_id


class DataProcessor():
    """Base class for data converters for sequence classification data sets."""

    def get_train_examples(self, data_dir):
        """Gets a collection of `InputExample`s for the train set."""
        raise NotImplementedError()

    def get_dev_examples(self, data_dir):
        """Gets a collection of `InputExample`s for the dev set."""
        raise NotImplementedError()

    def get_test_examples(self, data_dir):
        """Gets a collection of `InputExample`s for prediction."""
        raise NotImplementedError()

    def get_labels(self):
        """Gets the list of labels for this data set."""
        raise NotImplementedError()

    @classmethod
    def _read_tsv(cls, input_file, quotechar=None):
        """Reads a tab separated value file."""
        with tf.gfile.Open(input_file, "r") as f:
            reader = csv.reader(f, delimiter="\t", quotechar=quotechar)
            lines = []
            for line in reader:
                lines.append(line)
        return lines


def clean_web_text(st):
    """clean text."""
    st = st.replace("<br />", " ")
    st = st.replace("&quot;", "\"")
    st = st.replace("<p>", " ")
    if "<a href=" in st:
        # print("before:\n", st)
        while "<a href=" in st:
            start_pos = st.find("<a href=")
            end_pos = st.find(">", start_pos)
            if end_pos != -1:
                st = st[:start_pos] + st[end_pos + 1:]
            else:
                print("incomplete href")
                print("before", st)
                st = st[:start_pos] + st[start_pos + len("<a href=")]
                print("after", st)

        st = st.replace("</a>", "")
        # print("after\n", st)
        # print("")
    st = st.replace("\\n", " ")
    st = st.replace("\\", " ")
    # while "  " in st:
    #   st = st.replace("  ", " ")
    return st


class IMDbProcessor(DataProcessor):
    """Processor for the CoLA data set (GLUE version)."""

    def get_train_examples(self, raw_data_dir):
        """See base class."""
        return self._create_examples(
            self._read_tsv(os.path.join(raw_data_dir, "train.csv"),
                           quotechar='"'), "train")

    def get_dev_examples(self, raw_data_dir):
        """See base class."""
        return self._create_examples(
            self._read_tsv(os.path.join(raw_data_dir, "test.csv"),
                           quotechar='"'), "test")

    def get_unsup_examples(self, raw_data_dir, unsup_set):
        """See base class."""
        if unsup_set == "unsup_ext":
            return self._create_examples(
                self._read_tsv(os.path.join(raw_data_dir, "unsup_ext.csv"),
                               quotechar='"'), "unsup_ext", skip_unsup=False)
        elif unsup_set == "unsup_in":
            return self._create_examples(
                self._read_tsv(os.path.join(raw_data_dir, "train.csv"),
                               quotechar='"'), "unsup_in", skip_unsup=False)

    def get_labels(self):
        """See base class."""
        return ["pos", "neg"]

    def _create_examples(self, lines, set_type, skip_unsup=True):
        """Creates examples for the training and dev sets."""
        examples = []
        for (i, line) in enumerate(lines):
            if i == 0:
                continue
            if skip_unsup and line[1] == "unsup":
                continue
            if line[1] == "unsup" and len(line[0]) < 500:
                # tf.logging.info("skipping short samples:{:s}".format(line[0]))
                continue
            guid = "%s-%s" % (set_type, line[2])
            text_a = line[0]
            label = line[1]
            text_a = clean_web_text(text_a)
            examples.append(InputExample(guid=guid, text_a=text_a,
                             text_b=None, label=label))
        return examples

    def get_train_size(self):
        return 25000

    def get_dev_size(self):
        return 25000


class SSTProcessor(DataProcessor):
    """Processor for the MRPC data set (GLUE version)."""

    def get_train_examples(self, data_dir):
        """See base class."""
        return self._create_examples(
            self._read_tsv(os.path.join(data_dir, "train.tsv")), "train")

    def get_dev_examples(self, data_dir):
        """See base class."""
        return self._create_examples(
            self._read_tsv(os.path.join(data_dir, "dev.tsv")), "dev")

    def get_test_examples(self, data_dir):
        """See base class."""
        return self._create_examples(
            self._read_tsv(os.path.join(data_dir, "test.tsv")), "test")

    def get_labels(self):
        """See base class."""
        return ["0", "1"]

    @staticmethod
    def _create_examples(lines, set_type):
        """Creates examples for the training and dev sets."""
        examples = []
        if set_type in ('train', 'dev'):
            for (i, line) in enumerate(lines):
                if i == 0:
                    continue
                guid = "%s-%s" % (set_type, i)
                text_a = tx.utils.compat_as_text(line[0])
                # Single sentence classification, text_b doesn't exist
                text_b = None
                label = tx.utils.compat_as_text(line[1])
                examples.append(InputExample(guid=guid, text_a=text_a,
                                             text_b=text_b, label=label))
        if set_type == 'test':
            for (i, line) in enumerate(lines):
                if i == 0:
                    continue
                guid = "%s-%s" % (set_type, i)
                text_a = tx.utils.compat_as_text(line[1])
                # Single sentence classification, text_b doesn't exist
                text_b = None
                label = '0'  # arbitrary set as 0
                examples.append(InputExample(guid=guid, text_a=text_a,
                                             text_b=text_b, label=label))
        return examples


class XnliProcessor(DataProcessor):
    """Processor for the XNLI data set."""

    def __init__(self):
        self.language = "zh"

    def get_train_examples(self, data_dir):
        """See base class."""
        lines = self._read_tsv(
            os.path.join(data_dir, "multinli",
                         "multinli.train.%s.tsv" % self.language))
        examples = []
        for (i, line) in enumerate(lines):
            if i == 0:
                continue
            guid = "train-%d" % (i)
            text_a = tx.utils.compat_as_text(line[0])
            text_b = tx.utils.compat_as_text(line[1])
            label = tx.utils.compat_as_text(line[2])
            if label == tx.utils.compat_as_text("contradictory"):
                label = tx.utils.compat_as_text("contradiction")
            examples.append(InputExample(guid=guid, text_a=text_a,
                                         text_b=text_b, label=label))
        return examples

    def get_dev_examples(self, data_dir):
        """See base class."""
        lines = self._read_tsv(os.path.join(data_dir, "xnli.dev.tsv"))
        examples = []
        for (i, line) in enumerate(lines):
            if i == 0:
                continue
            guid = "dev-%d" % (i)
            language = tx.utils.compat_as_text(line[0])
            if language != tx.utils.compat_as_text(self.language):
                continue
            text_a = tx.utils.compat_as_text(line[6])
            text_b = tx.utils.compat_as_text(line[7])
            label = tx.utils.compat_as_text(line[1])
            examples.append(InputExample(guid=guid, text_a=text_a,
                                         text_b=text_b, label=label))
        return examples

    def get_labels(self):
        """See base class."""
        return ["contradiction", "entailment", "neutral"]


class MnliProcessor(DataProcessor):
    """Processor for the MultiNLI data set (GLUE version)."""

    def get_train_examples(self, data_dir):
        """See base class."""
        return self._create_examples(
            self._read_tsv(os.path.join(data_dir, "train.tsv")), "train")

    def get_dev_examples(self, data_dir):
        """See base class."""
        return self._create_examples(
            self._read_tsv(os.path.join(data_dir, "dev_matched.tsv")),
            "dev_matched")

    def get_test_examples(self, data_dir):
        """See base class."""
        return self._create_examples(
            self._read_tsv(os.path.join(data_dir, "test_matched.tsv")),
            "test")

    def get_labels(self):
        """See base class."""
        return ["contradiction", "entailment", "neutral"]

    @staticmethod
    def _create_examples(lines, set_type):
        """Creates examples for the training and dev sets."""
        examples = []
        for (i, line) in enumerate(lines):
            if i == 0:
                continue
            guid = "%s-%s" % (set_type,
                              tx.utils.compat_as_text(line[0]))
            text_a = tx.utils.compat_as_text(line[8])
            text_b = tx.utils.compat_as_text(line[9])
            if set_type == "test":
                label = "contradiction"
            else:
                label = tx.utils.compat_as_text(line[-1])
            examples.append(InputExample(guid=guid, text_a=text_a,
                                         text_b=text_b, label=label))
        return examples


class MrpcProcessor(DataProcessor):
    """Processor for the MRPC data set (GLUE version)."""

    def get_train_examples(self, data_dir):
        """See base class."""
        return self._create_examples(
            self._read_tsv(os.path.join(data_dir, "train.tsv")),
            "train")

    def get_dev_examples(self, data_dir):
        """See base class."""
        return self._create_examples(
            self._read_tsv(os.path.join(data_dir, "dev.tsv")),
            "dev")

    def get_test_examples(self, data_dir):
        """See base class."""
        return self._create_examples(
            self._read_tsv(os.path.join(data_dir, "test.tsv")),
            "test")

    def get_labels(self):
        """See base class."""
        return ["0", "1"]

    @staticmethod
    def _create_examples(lines, set_type):
        """Creates examples for the training and dev sets."""
        examples = []
        for (i, line) in enumerate(lines):
            if i == 0:
                continue
            guid = "%s-%s" % (set_type, i)
            text_a = tx.utils.compat_as_text(line[3])
            text_b = tx.utils.compat_as_text(line[4])
            if set_type == "test":
                label = "0"
            else:
                label = tx.utils.compat_as_text(line[0])
            examples.append(InputExample(guid=guid, text_a=text_a,
                                         text_b=text_b, label=label))
        return examples


class ColaProcessor(DataProcessor):
    """Processor for the CoLA data set (GLUE version)."""

    def get_train_examples(self, data_dir):
        """See base class."""
        return self._create_examples(
            self._read_tsv(os.path.join(data_dir, "train.tsv")),
            "train")

    def get_dev_examples(self, data_dir):
        """See base class."""
        return self._create_examples(
            self._read_tsv(os.path.join(data_dir, "dev.tsv")),
            "dev")

    def get_test_examples(self, data_dir):
        """See base class."""
        return self._create_examples(
            self._read_tsv(os.path.join(data_dir, "test.tsv")),
            "test")

    def get_labels(self):
        """See base class."""
        return ["0", "1"]

    @staticmethod
    def _create_examples(lines, set_type):
        """Creates examples for the training and dev sets."""
        examples = []
        for (i, line) in enumerate(lines):
            # Only the test set has a header
            if set_type == "test" and i == 0:
                continue
            guid = "%s-%s" % (set_type, i)
            if set_type == "test":
                text_a = tx.utils.compat_as_text(line[1])
                label = "0"
            else:
                text_a = tx.utils.compat_as_text(line[3])
                label = tx.utils.compat_as_text(line[1])
            examples.append(InputExample(guid=guid, text_a=text_a,
                                         text_b=None, label=label))
        return examples


def convert_single_example(ex_index, example, label_list, max_seq_length,
                           tokenizer):
    r"""Converts a single `InputExample` into a single `InputFeatures`."""
    label_map = {}
    for (i, label) in enumerate(label_list):
        label_map[label] = i

    input_ids, segment_ids, input_mask = \
        tokenizer.encode_text(text_a=example.text_a,
                              text_b=example.text_b,
                              max_seq_length=max_seq_length)

    label_id = label_map[example.label]

    # here we disable the verbose printing of the data
    if ex_index < 0:
        logging.info("*** Example ***")
        logging.info("guid: %s", example.guid)
        logging.info("input_ids: %s", " ".join([str(x) for x in input_ids]))
        logging.info("input_ids length: %d", len(input_ids))
        logging.info("input_mask: %s", " ".join([str(x) for x in input_mask]))
        logging.info("segment_ids: %s", " ".join([str(x) for x in segment_ids]))
        logging.info("label: %s (id = %d)", example.label, label_id)

    feature = InputFeatures(input_ids=input_ids,
                            input_mask=input_mask,
                            segment_ids=segment_ids,
                            label_id=label_id)
    return feature


def convert_examples_to_features_and_output_to_files(
        examples, label_list, max_seq_length, tokenizer, output_file,
        feature_types):
    r"""Convert a set of `InputExample`s to a pickled file."""

    with tx.data.RecordData.writer(output_file, feature_types) as writer:
        for (ex_index, example) in enumerate(examples):
            feature = convert_single_example(ex_index, example, label_list,
                                             max_seq_length, tokenizer)

            features = {
                "input_ids": feature.input_ids,
                "input_mask": feature.input_mask,
                "segment_ids": feature.segment_ids,
                "label_ids": feature.label_id
            }
            writer.write(features)


def prepare_record_data(processor, tokenizer,
                        data_dir, max_seq_length, output_dir,
                        feature_types):
    r"""Prepare record data.
    Args:
        processor: Data Preprocessor, which must have get_labels,
            get_train/dev/test/examples methods defined.
        tokenizer: The Sentence Tokenizer. Generally should be
            SentencePiece Model.
        data_dir: The input data directory.
        max_seq_length: Max sequence length.
        output_dir: The directory to save the pickled file in.
        feature_types: The original type of the feature.
    """
    label_list = processor.get_labels()

    train_examples = processor.get_train_examples(data_dir)
    train_file = os.path.join(output_dir, "train.pkl")
    convert_examples_to_features_and_output_to_files(
        train_examples, label_list, max_seq_length,
        tokenizer, train_file, feature_types)

    eval_examples = processor.get_dev_examples(data_dir)
    eval_file = os.path.join(output_dir, "eval.pkl")
    convert_examples_to_features_and_output_to_files(
        eval_examples, label_list,
        max_seq_length, tokenizer, eval_file, feature_types)

    test_examples = processor.get_test_examples(data_dir)
    test_file = os.path.join(output_dir, "predict.pkl")
    convert_examples_to_features_and_output_to_files(
        test_examples, label_list,
        max_seq_length, tokenizer, test_file, feature_types)
>>>>>>> 8758d099
<|MERGE_RESOLUTION|>--- conflicted
+++ resolved
@@ -1,992 +1,487 @@
-<<<<<<< HEAD
-# coding=utf-8
-# Copyright 2018 The Google AI Language Team Authors.
-#
-# Licensed under the Apache License, Version 2.0 (the "License");
-# you may not use this file except in compliance with the License.
-# You may obtain a copy of the License at
-#
-#     http://www.apache.org/licenses/LICENSE-2.0
-#
-# Unless required by applicable law or agreed to in writing, software
-# distributed under the License is distributed on an "AS IS" BASIS,
-# WITHOUT WARRANTIES OR CONDITIONS OF ANY KIND, either express or implied.
-# See the License for the specific language governing permissions and
-# limitations under the License.
-"""
-This is the Data Loading Pipeline for Sentence Classifier Task from:
-    `https://github.com/google-research/bert/blob/master/run_classifier.py`
-"""
-
-import os
-import csv
-import collections
-
-import tensorflow as tf
-
-import texar.tf as tx
-
-
-class InputExample():
-    """A single training/test example for simple sequence classification."""
-
-    def __init__(self, guid, text_a, text_b=None, label=None):
-        """Constructs a InputExample.
-        Args:
-            guid: Unique id for the example.
-            text_a: string. The untokenized text of the first sequence.
-                For single sequence tasks, only this sequence must be specified.
-            text_b: (Optional) string. The untokenized text of the second
-                sequence. Only must be specified for sequence pair tasks.
-            label: (Optional) string. The label of the example. This should be
-                specified for train and dev examples, but not for test examples.
-        """
-        self.guid = guid
-        self.text_a = text_a
-        self.text_b = text_b
-        self.label = label
-
-
-class InputFeatures:
-    """A single set of features of data."""
-
-    def __init__(self, input_ids, input_mask, segment_ids, label_id):
-        self.input_ids = input_ids
-        self.input_mask = input_mask
-        self.segment_ids = segment_ids
-        self.label_id = label_id
-
-
-class DataProcessor(object):
-    """Base class for data converters for sequence classification data sets."""
-
-    def get_train_examples(self, data_dir):
-        """Gets a collection of `InputExample`s for the train set."""
-        raise NotImplementedError()
-
-    def get_dev_examples(self, data_dir):
-        """Gets a collection of `InputExample`s for the dev set."""
-        raise NotImplementedError()
-
-    def get_test_examples(self, data_dir):
-        """Gets a collection of `InputExample`s for prediction."""
-        raise NotImplementedError()
-
-    def get_labels(self):
-        """Gets the list of labels for this data set."""
-        raise NotImplementedError()
-
-    @classmethod
-    def _read_tsv(cls, input_file, quotechar=None):
-        """Reads a tab separated value file."""
-        with tf.gfile.Open(input_file, "r") as f:
-            reader = csv.reader(f, delimiter="\t", quotechar=quotechar)
-            lines = []
-            for line in reader:
-                lines.append(line)
-        return lines
-
-
-def clean_web_text(st):
-  """clean text."""
-  st = st.replace("<br />", " ")
-  st = st.replace("&quot;", "\"")
-  st = st.replace("<p>", " ")
-  if "<a href=" in st:
-    # print("before:\n", st)
-    while "<a href=" in st:
-      start_pos = st.find("<a href=")
-      end_pos = st.find(">", start_pos)
-      if end_pos != -1:
-        st = st[:start_pos] + st[end_pos + 1:]
-      else:
-        print("incomplete href")
-        print("before", st)
-        st = st[:start_pos] + st[start_pos + len("<a href=")]
-        print("after", st)
-
-    st = st.replace("</a>", "")
-    # print("after\n", st)
-    # print("")
-  st = st.replace("\\n", " ")
-  st = st.replace("\\", " ")
-  # while "  " in st:
-  #   st = st.replace("  ", " ")
-  return st
-
-
-class IMDbProcessor(DataProcessor):
-  """Processor for the CoLA data set (GLUE version)."""
-
-  def get_train_examples(self, raw_data_dir):
-    """See base class."""
-    return self._create_examples(
-        self._read_tsv(os.path.join(raw_data_dir, "train.csv"),
-                       quotechar='"'), "train")
-
-  def get_dev_examples(self, raw_data_dir):
-    """See base class."""
-    return self._create_examples(
-        self._read_tsv(os.path.join(raw_data_dir, "test.csv"), # temporary workaround
-                       quotechar='"'), "test")
-
-  def get_test_examples(self, raw_data_dir):
-    """See base class."""
-    return self._create_examples(
-        self._read_tsv(os.path.join(raw_data_dir, "test.csv"),
-                       quotechar='"'), "test")
-
-  def get_unsup_examples(self, raw_data_dir, unsup_set):
-    """See base class."""
-    if unsup_set == "unsup_ext":
-      return self._create_examples(
-          self._read_tsv(os.path.join(raw_data_dir, "unsup_ext.csv"),
-                         quotechar='"'), "unsup_ext", skip_unsup=False)
-    elif unsup_set == "unsup_in":
-      return self._create_examples(
-          self._read_tsv(os.path.join(raw_data_dir, "train.csv"),
-                         quotechar='"'), "unsup_in", skip_unsup=False)
-
-  def get_labels(self):
-    """See base class."""
-    return ["pos", "neg"]
-
-  def _create_examples(self, lines, set_type, skip_unsup=True):
-    """Creates examples for the training and dev sets."""
-    examples = []
-    for (i, line) in enumerate(lines):
-      if i == 0:
-        continue
-      if skip_unsup and line[1] == "unsup":
-        continue
-      if line[1] == "unsup" and len(line[0]) < 500:
-        # tf.logging.info("skipping short samples:{:s}".format(line[0]))
-        continue
-      if line[1] not in ["pos", "neg", "unsup"]:
-        continue
-      guid = "%s-%s" % (set_type, line[2])
-      text_a = line[0]
-      label = tx.utils.compat_as_text(line[1])
-      text_a = tx.utils.compat_as_text(clean_web_text(text_a))
-      examples.append(
-          InputExample(guid=guid, text_a=text_a, text_b=None, label=label))
-    return examples
-
-  def get_train_size(self):
-    return 25000
-
-  def get_dev_size(self):
-    return 25000
-
-
-class SSTProcessor(DataProcessor):
-    """Processor for the MRPC data set (GLUE version)."""
-
-    def get_train_examples(self, data_dir):
-        """See base class."""
-        return self._create_examples(
-            self._read_tsv(os.path.join(data_dir, "train.tsv")), "train")
-
-    def get_dev_examples(self, data_dir):
-        """See base class."""
-        return self._create_examples(
-            self._read_tsv(os.path.join(data_dir, "dev.tsv")), "dev")
-
-    def get_test_examples(self, data_dir):
-        """See base class."""
-        return self._create_examples(
-            self._read_tsv(os.path.join(data_dir, "test.tsv")), "test")
-
-    def get_labels(self):
-        """See base class."""
-        return ["0", "1"]
-
-    @staticmethod
-    def _create_examples(lines, set_type):
-        """Creates examples for the training and dev sets."""
-        examples = []
-        if set_type == 'train' or set_type == 'dev':
-            for (i, line) in enumerate(lines):
-                if i == 0:
-                    continue
-                guid = "%s-%s" % (set_type, i)
-                text_a = tx.utils.compat_as_text(line[0])
-                # Single sentence classification, text_b doesn't exist
-                text_b = None
-                label = tx.utils.compat_as_text(line[1])
-                examples.append(InputExample(guid=guid, text_a=text_a,
-                                             text_b=text_b, label=label))
-        if set_type == 'test':
-            for (i, line) in enumerate(lines):
-                if i == 0:
-                    continue
-                guid = "%s-%s" % (set_type, i)
-                text_a = tx.utils.compat_as_text(line[1])
-                # Single sentence classification, text_b doesn't exist
-                text_b = None
-                label = '0'  # arbitrary set as 0
-                examples.append(InputExample(guid=guid, text_a=text_a,
-                                             text_b=text_b, label=label))
-        return examples
-
-
-class XnliProcessor(DataProcessor):
-    """Processor for the XNLI data set."""
-
-    def __init__(self):
-        self.language = "zh"
-
-    def get_train_examples(self, data_dir):
-        """See base class."""
-        lines = self._read_tsv(
-            os.path.join(data_dir, "multinli",
-                         "multinli.train.%s.tsv" % self.language))
-        examples = []
-        for (i, line) in enumerate(lines):
-            if i == 0:
-                continue
-            guid = "train-%d" % (i)
-            text_a = tx.utils.compat_as_text(line[0])
-            text_b = tx.utils.compat_as_text(line[1])
-            label = tx.utils.compat_as_text(line[2])
-            if label == tx.utils.compat_as_text("contradictory"):
-                label = tx.utils.compat_as_text("contradiction")
-            examples.append(InputExample(guid=guid, text_a=text_a,
-                                         text_b=text_b, label=label))
-        return examples
-
-    def get_dev_examples(self, data_dir):
-        """See base class."""
-        lines = self._read_tsv(os.path.join(data_dir, "xnli.dev.tsv"))
-        examples = []
-        for (i, line) in enumerate(lines):
-            if i == 0:
-                continue
-            guid = "dev-%d" % (i)
-            language = tx.utils.compat_as_text(line[0])
-            if language != tx.utils.compat_as_text(self.language):
-                continue
-            text_a = tx.utils.compat_as_text(line[6])
-            text_b = tx.utils.compat_as_text(line[7])
-            label = tx.utils.compat_as_text(line[1])
-            examples.append(InputExample(guid=guid, text_a=text_a,
-                                         text_b=text_b, label=label))
-        return examples
-
-    def get_labels(self):
-        """See base class."""
-        return ["contradiction", "entailment", "neutral"]
-
-
-class MnliProcessor(DataProcessor):
-    """Processor for the MultiNLI data set (GLUE version)."""
-
-    def get_train_examples(self, data_dir):
-        """See base class."""
-        return self._create_examples(
-            self._read_tsv(os.path.join(data_dir, "train.tsv")), "train")
-
-    def get_dev_examples(self, data_dir):
-        """See base class."""
-        return self._create_examples(
-            self._read_tsv(os.path.join(data_dir, "dev_matched.tsv")),
-            "dev_matched")
-
-    def get_test_examples(self, data_dir):
-        """See base class."""
-        return self._create_examples(
-            self._read_tsv(os.path.join(data_dir, "test_matched.tsv")),
-            "test")
-
-    def get_labels(self):
-        """See base class."""
-        return ["contradiction", "entailment", "neutral"]
-
-    @staticmethod
-    def _create_examples(lines, set_type):
-        """Creates examples for the training and dev sets."""
-        examples = []
-        for (i, line) in enumerate(lines):
-            if i == 0:
-                continue
-            guid = "%s-%s" % (set_type,
-                              tx.utils.compat_as_text(line[0]))
-            text_a = tx.utils.compat_as_text(line[8])
-            text_b = tx.utils.compat_as_text(line[9])
-            if set_type == "test":
-                label = "contradiction"
-            else:
-                label = tx.utils.compat_as_text(line[-1])
-            examples.append(InputExample(guid=guid, text_a=text_a,
-                                         text_b=text_b, label=label))
-        return examples
-
-
-class MrpcProcessor(DataProcessor):
-    """Processor for the MRPC data set (GLUE version)."""
-
-    def get_train_examples(self, data_dir):
-        """See base class."""
-        return self._create_examples(
-            self._read_tsv(os.path.join(data_dir, "train.tsv")),
-            "train")
-
-    def get_dev_examples(self, data_dir):
-        """See base class."""
-        return self._create_examples(
-            self._read_tsv(os.path.join(data_dir, "dev.tsv")),
-            "dev")
-
-    def get_test_examples(self, data_dir):
-        """See base class."""
-        return self._create_examples(
-            self._read_tsv(os.path.join(data_dir, "test.tsv")),
-            "test")
-
-    def get_labels(self):
-        """See base class."""
-        return ["0", "1"]
-
-    @staticmethod
-    def _create_examples(lines, set_type):
-        """Creates examples for the training and dev sets."""
-        examples = []
-        for (i, line) in enumerate(lines):
-            if i == 0:
-                continue
-            guid = "%s-%s" % (set_type, i)
-            text_a = tx.utils.compat_as_text(line[3])
-            text_b = tx.utils.compat_as_text(line[4])
-            if set_type == "test":
-                label = "0"
-            else:
-                label = tx.utils.compat_as_text(line[0])
-            examples.append(InputExample(guid=guid, text_a=text_a,
-                                         text_b=text_b, label=label))
-        return examples
-
-
-class ColaProcessor(DataProcessor):
-    """Processor for the CoLA data set (GLUE version)."""
-
-    def get_train_examples(self, data_dir):
-        """See base class."""
-        return self._create_examples(
-            self._read_tsv(os.path.join(data_dir, "train.tsv")),
-            "train")
-
-    def get_dev_examples(self, data_dir):
-        """See base class."""
-        return self._create_examples(
-            self._read_tsv(os.path.join(data_dir, "dev.tsv")),
-            "dev")
-
-    def get_test_examples(self, data_dir):
-        """See base class."""
-        return self._create_examples(
-            self._read_tsv(os.path.join(data_dir, "test.tsv")),
-            "test")
-
-    def get_labels(self):
-        """See base class."""
-        return ["0", "1"]
-
-    @staticmethod
-    def _create_examples(lines, set_type):
-        """Creates examples for the training and dev sets."""
-        examples = []
-        for (i, line) in enumerate(lines):
-            # Only the test set has a header
-            if set_type == "test" and i == 0:
-                continue
-            guid = "%s-%s" % (set_type, i)
-            if set_type == "test":
-                text_a = tx.utils.compat_as_text(line[1])
-                label = "0"
-            else:
-                text_a = tx.utils.compat_as_text(line[3])
-                label = tx.utils.compat_as_text(line[1])
-            examples.append(InputExample(guid=guid, text_a=text_a,
-                                         text_b=None, label=label))
-        return examples
-
-
-def convert_single_example(ex_index, example, label_list, max_seq_length,
-                           tokenizer):
-    """Converts a single `InputExample` into a single `InputFeatures`."""
-    label_map = {}
-    for (i, label) in enumerate(label_list):
-        label_map[label] = i
-
-    input_ids, segment_ids, input_mask = \
-        tokenizer.encode_text(text_a=example.text_a,
-                              text_b=example.text_b,
-                              max_seq_length=max_seq_length)
-
-    label_id = label_map[example.label]
-
-    # here we disable the verbose printing of the data
-    if ex_index <= 0:
-        tf.logging.info("*** Example ***")
-        tf.logging.info("guid: %s" % example.guid)
-        tf.logging.info("input_ids: %s" % " ".join([str(x) for x in input_ids]))
-        tf.logging.info("input_ids length: %d" % len(input_ids))
-        tf.logging.info("input_mask: %s" %
-                        " ".join([str(x) for x in input_mask]))
-        tf.logging.info("segment_ids: %s" %
-                        " ".join([str(x) for x in segment_ids]))
-        tf.logging.info("label: %s (id = %d)" % (example.label, label_id))
-
-    feature = InputFeatures(input_ids=input_ids,
-                            input_mask=input_mask,
-                            segment_ids=segment_ids,
-                            label_id=label_id)
-    return feature
-
-
-def convert_examples_to_features_and_output_to_files(
-        examples, label_list, max_seq_length, tokenizer, output_file):
-    """Convert a set of `InputExample`s to a TFRecord file."""
-
-    writer = tf.python_io.TFRecordWriter(output_file)
-
-    for (ex_index, example) in enumerate(examples):
-
-        feature = convert_single_example(ex_index, example, label_list,
-                                         max_seq_length, tokenizer)
-
-        def create_int_feature(values):
-            return tf.train.Feature(
-                int64_list=tf.train.Int64List(value=list(values)))
-
-        features = collections.OrderedDict()
-        features["input_ids"] = create_int_feature(feature.input_ids)
-        features["input_mask"] = create_int_feature(feature.input_mask)
-        features["segment_ids"] = create_int_feature(feature.segment_ids)
-        features["label_ids"] = create_int_feature([feature.label_id])
-
-        tf_example = tf.train.Example(
-            features=tf.train.Features(feature=features))
-        writer.write(tf_example.SerializeToString())
-
-
-def prepare_TFRecord_data(processor, tokenizer,
-                          data_dir, max_seq_length, output_dir):
-    """
-    Args:
-        processor: Data Preprocessor, which must have get_lables,
-            get_train/dev/test/examples methods defined.
-        tokenizer: The Sentence Tokenizer. Generally should be
-            SentencePiece Model.
-        data_dir: The input data directory.
-        max_seq_length: Max sequence length.
-        output_dir: The directory to save the TFRecord in.
-    """
-    label_list = processor.get_labels()
-
-    train_examples = processor.get_train_examples(data_dir)
-    train_file = os.path.join(output_dir, "train.tf_record")
-    convert_examples_to_features_and_output_to_files(
-        train_examples, label_list, max_seq_length,
-        tokenizer, train_file)
-
-    eval_examples = processor.get_dev_examples(data_dir)
-    eval_file = os.path.join(output_dir, "eval.tf_record")
-    convert_examples_to_features_and_output_to_files(
-        eval_examples, label_list,
-        max_seq_length, tokenizer, eval_file)
-
-    test_examples = processor.get_test_examples(data_dir)
-    test_file = os.path.join(output_dir, "predict.tf_record")
-    convert_examples_to_features_and_output_to_files(
-        test_examples, label_list,
-        max_seq_length, tokenizer, test_file)
-=======
-# coding=utf-8
-# Copyright 2018 The Google AI Language Team Authors.
-#
-# Licensed under the Apache License, Version 2.0 (the "License");
-# you may not use this file except in compliance with the License.
-# You may obtain a copy of the License at
-#
-#     http://www.apache.org/licenses/LICENSE-2.0
-#
-# Unless required by applicable law or agreed to in writing, software
-# distributed under the License is distributed on an "AS IS" BASIS,
-# WITHOUT WARRANTIES OR CONDITIONS OF ANY KIND, either express or implied.
-# See the License for the specific language governing permissions and
-# limitations under the License.
-"""
-This is the Data Loading Pipeline for Sentence Classifier Task from:
-    `https://github.com/google-research/bert/blob/master/run_classifier.py`
-"""
-
-import os
-import csv
-import logging
-
-import tensorflow as tf
-
-import texar.torch as tx
-
-
-class InputExample():
-    """A single training/test example for simple sequence classification."""
-
-    def __init__(self, guid, text_a, text_b=None, label=None):
-        """Constructs a InputExample.
-        Args:
-            guid: Unique id for the example.
-            text_a: string. The untokenized text of the first sequence.
-                For single sequence tasks, only this sequence must be specified.
-            text_b: (Optional) string. The untokenized text of the second
-                sequence. Only must be specified for sequence pair tasks.
-            label: (Optional) string. The label of the example. This should be
-                specified for train and dev examples, but not for test examples.
-        """
-        self.guid = guid
-        self.text_a = text_a
-        self.text_b = text_b
-        self.label = label
-
-
-class InputFeatures:
-    """A single set of features of data."""
-
-    def __init__(self, input_ids, input_mask, segment_ids, label_id):
-        self.input_ids = input_ids
-        self.input_mask = input_mask
-        self.segment_ids = segment_ids
-        self.label_id = label_id
-
-
-class DataProcessor():
-    """Base class for data converters for sequence classification data sets."""
-
-    def get_train_examples(self, data_dir):
-        """Gets a collection of `InputExample`s for the train set."""
-        raise NotImplementedError()
-
-    def get_dev_examples(self, data_dir):
-        """Gets a collection of `InputExample`s for the dev set."""
-        raise NotImplementedError()
-
-    def get_test_examples(self, data_dir):
-        """Gets a collection of `InputExample`s for prediction."""
-        raise NotImplementedError()
-
-    def get_labels(self):
-        """Gets the list of labels for this data set."""
-        raise NotImplementedError()
-
-    @classmethod
-    def _read_tsv(cls, input_file, quotechar=None):
-        """Reads a tab separated value file."""
-        with tf.gfile.Open(input_file, "r") as f:
-            reader = csv.reader(f, delimiter="\t", quotechar=quotechar)
-            lines = []
-            for line in reader:
-                lines.append(line)
-        return lines
-
-
-def clean_web_text(st):
-    """clean text."""
-    st = st.replace("<br />", " ")
-    st = st.replace("&quot;", "\"")
-    st = st.replace("<p>", " ")
-    if "<a href=" in st:
-        # print("before:\n", st)
-        while "<a href=" in st:
-            start_pos = st.find("<a href=")
-            end_pos = st.find(">", start_pos)
-            if end_pos != -1:
-                st = st[:start_pos] + st[end_pos + 1:]
-            else:
-                print("incomplete href")
-                print("before", st)
-                st = st[:start_pos] + st[start_pos + len("<a href=")]
-                print("after", st)
-
-        st = st.replace("</a>", "")
-        # print("after\n", st)
-        # print("")
-    st = st.replace("\\n", " ")
-    st = st.replace("\\", " ")
-    # while "  " in st:
-    #   st = st.replace("  ", " ")
-    return st
-
-
-class IMDbProcessor(DataProcessor):
-    """Processor for the CoLA data set (GLUE version)."""
-
-    def get_train_examples(self, raw_data_dir):
-        """See base class."""
-        return self._create_examples(
-            self._read_tsv(os.path.join(raw_data_dir, "train.csv"),
-                           quotechar='"'), "train")
-
-    def get_dev_examples(self, raw_data_dir):
-        """See base class."""
-        return self._create_examples(
-            self._read_tsv(os.path.join(raw_data_dir, "test.csv"),
-                           quotechar='"'), "test")
-
-    def get_unsup_examples(self, raw_data_dir, unsup_set):
-        """See base class."""
-        if unsup_set == "unsup_ext":
-            return self._create_examples(
-                self._read_tsv(os.path.join(raw_data_dir, "unsup_ext.csv"),
-                               quotechar='"'), "unsup_ext", skip_unsup=False)
-        elif unsup_set == "unsup_in":
-            return self._create_examples(
-                self._read_tsv(os.path.join(raw_data_dir, "train.csv"),
-                               quotechar='"'), "unsup_in", skip_unsup=False)
-
-    def get_labels(self):
-        """See base class."""
-        return ["pos", "neg"]
-
-    def _create_examples(self, lines, set_type, skip_unsup=True):
-        """Creates examples for the training and dev sets."""
-        examples = []
-        for (i, line) in enumerate(lines):
-            if i == 0:
-                continue
-            if skip_unsup and line[1] == "unsup":
-                continue
-            if line[1] == "unsup" and len(line[0]) < 500:
-                # tf.logging.info("skipping short samples:{:s}".format(line[0]))
-                continue
-            guid = "%s-%s" % (set_type, line[2])
-            text_a = line[0]
-            label = line[1]
-            text_a = clean_web_text(text_a)
-            examples.append(InputExample(guid=guid, text_a=text_a,
-                             text_b=None, label=label))
-        return examples
-
-    def get_train_size(self):
-        return 25000
-
-    def get_dev_size(self):
-        return 25000
-
-
-class SSTProcessor(DataProcessor):
-    """Processor for the MRPC data set (GLUE version)."""
-
-    def get_train_examples(self, data_dir):
-        """See base class."""
-        return self._create_examples(
-            self._read_tsv(os.path.join(data_dir, "train.tsv")), "train")
-
-    def get_dev_examples(self, data_dir):
-        """See base class."""
-        return self._create_examples(
-            self._read_tsv(os.path.join(data_dir, "dev.tsv")), "dev")
-
-    def get_test_examples(self, data_dir):
-        """See base class."""
-        return self._create_examples(
-            self._read_tsv(os.path.join(data_dir, "test.tsv")), "test")
-
-    def get_labels(self):
-        """See base class."""
-        return ["0", "1"]
-
-    @staticmethod
-    def _create_examples(lines, set_type):
-        """Creates examples for the training and dev sets."""
-        examples = []
-        if set_type in ('train', 'dev'):
-            for (i, line) in enumerate(lines):
-                if i == 0:
-                    continue
-                guid = "%s-%s" % (set_type, i)
-                text_a = tx.utils.compat_as_text(line[0])
-                # Single sentence classification, text_b doesn't exist
-                text_b = None
-                label = tx.utils.compat_as_text(line[1])
-                examples.append(InputExample(guid=guid, text_a=text_a,
-                                             text_b=text_b, label=label))
-        if set_type == 'test':
-            for (i, line) in enumerate(lines):
-                if i == 0:
-                    continue
-                guid = "%s-%s" % (set_type, i)
-                text_a = tx.utils.compat_as_text(line[1])
-                # Single sentence classification, text_b doesn't exist
-                text_b = None
-                label = '0'  # arbitrary set as 0
-                examples.append(InputExample(guid=guid, text_a=text_a,
-                                             text_b=text_b, label=label))
-        return examples
-
-
-class XnliProcessor(DataProcessor):
-    """Processor for the XNLI data set."""
-
-    def __init__(self):
-        self.language = "zh"
-
-    def get_train_examples(self, data_dir):
-        """See base class."""
-        lines = self._read_tsv(
-            os.path.join(data_dir, "multinli",
-                         "multinli.train.%s.tsv" % self.language))
-        examples = []
-        for (i, line) in enumerate(lines):
-            if i == 0:
-                continue
-            guid = "train-%d" % (i)
-            text_a = tx.utils.compat_as_text(line[0])
-            text_b = tx.utils.compat_as_text(line[1])
-            label = tx.utils.compat_as_text(line[2])
-            if label == tx.utils.compat_as_text("contradictory"):
-                label = tx.utils.compat_as_text("contradiction")
-            examples.append(InputExample(guid=guid, text_a=text_a,
-                                         text_b=text_b, label=label))
-        return examples
-
-    def get_dev_examples(self, data_dir):
-        """See base class."""
-        lines = self._read_tsv(os.path.join(data_dir, "xnli.dev.tsv"))
-        examples = []
-        for (i, line) in enumerate(lines):
-            if i == 0:
-                continue
-            guid = "dev-%d" % (i)
-            language = tx.utils.compat_as_text(line[0])
-            if language != tx.utils.compat_as_text(self.language):
-                continue
-            text_a = tx.utils.compat_as_text(line[6])
-            text_b = tx.utils.compat_as_text(line[7])
-            label = tx.utils.compat_as_text(line[1])
-            examples.append(InputExample(guid=guid, text_a=text_a,
-                                         text_b=text_b, label=label))
-        return examples
-
-    def get_labels(self):
-        """See base class."""
-        return ["contradiction", "entailment", "neutral"]
-
-
-class MnliProcessor(DataProcessor):
-    """Processor for the MultiNLI data set (GLUE version)."""
-
-    def get_train_examples(self, data_dir):
-        """See base class."""
-        return self._create_examples(
-            self._read_tsv(os.path.join(data_dir, "train.tsv")), "train")
-
-    def get_dev_examples(self, data_dir):
-        """See base class."""
-        return self._create_examples(
-            self._read_tsv(os.path.join(data_dir, "dev_matched.tsv")),
-            "dev_matched")
-
-    def get_test_examples(self, data_dir):
-        """See base class."""
-        return self._create_examples(
-            self._read_tsv(os.path.join(data_dir, "test_matched.tsv")),
-            "test")
-
-    def get_labels(self):
-        """See base class."""
-        return ["contradiction", "entailment", "neutral"]
-
-    @staticmethod
-    def _create_examples(lines, set_type):
-        """Creates examples for the training and dev sets."""
-        examples = []
-        for (i, line) in enumerate(lines):
-            if i == 0:
-                continue
-            guid = "%s-%s" % (set_type,
-                              tx.utils.compat_as_text(line[0]))
-            text_a = tx.utils.compat_as_text(line[8])
-            text_b = tx.utils.compat_as_text(line[9])
-            if set_type == "test":
-                label = "contradiction"
-            else:
-                label = tx.utils.compat_as_text(line[-1])
-            examples.append(InputExample(guid=guid, text_a=text_a,
-                                         text_b=text_b, label=label))
-        return examples
-
-
-class MrpcProcessor(DataProcessor):
-    """Processor for the MRPC data set (GLUE version)."""
-
-    def get_train_examples(self, data_dir):
-        """See base class."""
-        return self._create_examples(
-            self._read_tsv(os.path.join(data_dir, "train.tsv")),
-            "train")
-
-    def get_dev_examples(self, data_dir):
-        """See base class."""
-        return self._create_examples(
-            self._read_tsv(os.path.join(data_dir, "dev.tsv")),
-            "dev")
-
-    def get_test_examples(self, data_dir):
-        """See base class."""
-        return self._create_examples(
-            self._read_tsv(os.path.join(data_dir, "test.tsv")),
-            "test")
-
-    def get_labels(self):
-        """See base class."""
-        return ["0", "1"]
-
-    @staticmethod
-    def _create_examples(lines, set_type):
-        """Creates examples for the training and dev sets."""
-        examples = []
-        for (i, line) in enumerate(lines):
-            if i == 0:
-                continue
-            guid = "%s-%s" % (set_type, i)
-            text_a = tx.utils.compat_as_text(line[3])
-            text_b = tx.utils.compat_as_text(line[4])
-            if set_type == "test":
-                label = "0"
-            else:
-                label = tx.utils.compat_as_text(line[0])
-            examples.append(InputExample(guid=guid, text_a=text_a,
-                                         text_b=text_b, label=label))
-        return examples
-
-
-class ColaProcessor(DataProcessor):
-    """Processor for the CoLA data set (GLUE version)."""
-
-    def get_train_examples(self, data_dir):
-        """See base class."""
-        return self._create_examples(
-            self._read_tsv(os.path.join(data_dir, "train.tsv")),
-            "train")
-
-    def get_dev_examples(self, data_dir):
-        """See base class."""
-        return self._create_examples(
-            self._read_tsv(os.path.join(data_dir, "dev.tsv")),
-            "dev")
-
-    def get_test_examples(self, data_dir):
-        """See base class."""
-        return self._create_examples(
-            self._read_tsv(os.path.join(data_dir, "test.tsv")),
-            "test")
-
-    def get_labels(self):
-        """See base class."""
-        return ["0", "1"]
-
-    @staticmethod
-    def _create_examples(lines, set_type):
-        """Creates examples for the training and dev sets."""
-        examples = []
-        for (i, line) in enumerate(lines):
-            # Only the test set has a header
-            if set_type == "test" and i == 0:
-                continue
-            guid = "%s-%s" % (set_type, i)
-            if set_type == "test":
-                text_a = tx.utils.compat_as_text(line[1])
-                label = "0"
-            else:
-                text_a = tx.utils.compat_as_text(line[3])
-                label = tx.utils.compat_as_text(line[1])
-            examples.append(InputExample(guid=guid, text_a=text_a,
-                                         text_b=None, label=label))
-        return examples
-
-
-def convert_single_example(ex_index, example, label_list, max_seq_length,
-                           tokenizer):
-    r"""Converts a single `InputExample` into a single `InputFeatures`."""
-    label_map = {}
-    for (i, label) in enumerate(label_list):
-        label_map[label] = i
-
-    input_ids, segment_ids, input_mask = \
-        tokenizer.encode_text(text_a=example.text_a,
-                              text_b=example.text_b,
-                              max_seq_length=max_seq_length)
-
-    label_id = label_map[example.label]
-
-    # here we disable the verbose printing of the data
-    if ex_index < 0:
-        logging.info("*** Example ***")
-        logging.info("guid: %s", example.guid)
-        logging.info("input_ids: %s", " ".join([str(x) for x in input_ids]))
-        logging.info("input_ids length: %d", len(input_ids))
-        logging.info("input_mask: %s", " ".join([str(x) for x in input_mask]))
-        logging.info("segment_ids: %s", " ".join([str(x) for x in segment_ids]))
-        logging.info("label: %s (id = %d)", example.label, label_id)
-
-    feature = InputFeatures(input_ids=input_ids,
-                            input_mask=input_mask,
-                            segment_ids=segment_ids,
-                            label_id=label_id)
-    return feature
-
-
-def convert_examples_to_features_and_output_to_files(
-        examples, label_list, max_seq_length, tokenizer, output_file,
-        feature_types):
-    r"""Convert a set of `InputExample`s to a pickled file."""
-
-    with tx.data.RecordData.writer(output_file, feature_types) as writer:
-        for (ex_index, example) in enumerate(examples):
-            feature = convert_single_example(ex_index, example, label_list,
-                                             max_seq_length, tokenizer)
-
-            features = {
-                "input_ids": feature.input_ids,
-                "input_mask": feature.input_mask,
-                "segment_ids": feature.segment_ids,
-                "label_ids": feature.label_id
-            }
-            writer.write(features)
-
-
-def prepare_record_data(processor, tokenizer,
-                        data_dir, max_seq_length, output_dir,
-                        feature_types):
-    r"""Prepare record data.
-    Args:
-        processor: Data Preprocessor, which must have get_labels,
-            get_train/dev/test/examples methods defined.
-        tokenizer: The Sentence Tokenizer. Generally should be
-            SentencePiece Model.
-        data_dir: The input data directory.
-        max_seq_length: Max sequence length.
-        output_dir: The directory to save the pickled file in.
-        feature_types: The original type of the feature.
-    """
-    label_list = processor.get_labels()
-
-    train_examples = processor.get_train_examples(data_dir)
-    train_file = os.path.join(output_dir, "train.pkl")
-    convert_examples_to_features_and_output_to_files(
-        train_examples, label_list, max_seq_length,
-        tokenizer, train_file, feature_types)
-
-    eval_examples = processor.get_dev_examples(data_dir)
-    eval_file = os.path.join(output_dir, "eval.pkl")
-    convert_examples_to_features_and_output_to_files(
-        eval_examples, label_list,
-        max_seq_length, tokenizer, eval_file, feature_types)
-
-    test_examples = processor.get_test_examples(data_dir)
-    test_file = os.path.join(output_dir, "predict.pkl")
-    convert_examples_to_features_and_output_to_files(
-        test_examples, label_list,
-        max_seq_length, tokenizer, test_file, feature_types)
->>>>>>> 8758d099
+# coding=utf-8
+# Copyright 2018 The Google AI Language Team Authors.
+#
+# Licensed under the Apache License, Version 2.0 (the "License");
+# you may not use this file except in compliance with the License.
+# You may obtain a copy of the License at
+#
+#     http://www.apache.org/licenses/LICENSE-2.0
+#
+# Unless required by applicable law or agreed to in writing, software
+# distributed under the License is distributed on an "AS IS" BASIS,
+# WITHOUT WARRANTIES OR CONDITIONS OF ANY KIND, either express or implied.
+# See the License for the specific language governing permissions and
+# limitations under the License.
+"""
+This is the Data Loading Pipeline for Sentence Classifier Task from:
+    `https://github.com/google-research/bert/blob/master/run_classifier.py`
+"""
+
+import os
+import csv
+import logging
+
+import tensorflow as tf
+
+import texar.torch as tx
+
+
+class InputExample():
+    """A single training/test example for simple sequence classification."""
+
+    def __init__(self, guid, text_a, text_b=None, label=None):
+        """Constructs a InputExample.
+        Args:
+            guid: Unique id for the example.
+            text_a: string. The untokenized text of the first sequence.
+                For single sequence tasks, only this sequence must be specified.
+            text_b: (Optional) string. The untokenized text of the second
+                sequence. Only must be specified for sequence pair tasks.
+            label: (Optional) string. The label of the example. This should be
+                specified for train and dev examples, but not for test examples.
+        """
+        self.guid = guid
+        self.text_a = text_a
+        self.text_b = text_b
+        self.label = label
+
+
+class InputFeatures:
+    """A single set of features of data."""
+
+    def __init__(self, input_ids, input_mask, segment_ids, label_id):
+        self.input_ids = input_ids
+        self.input_mask = input_mask
+        self.segment_ids = segment_ids
+        self.label_id = label_id
+
+
+class DataProcessor():
+    """Base class for data converters for sequence classification data sets."""
+
+    def get_train_examples(self, data_dir):
+        """Gets a collection of `InputExample`s for the train set."""
+        raise NotImplementedError()
+
+    def get_dev_examples(self, data_dir):
+        """Gets a collection of `InputExample`s for the dev set."""
+        raise NotImplementedError()
+
+    def get_test_examples(self, data_dir):
+        """Gets a collection of `InputExample`s for prediction."""
+        raise NotImplementedError()
+
+    def get_labels(self):
+        """Gets the list of labels for this data set."""
+        raise NotImplementedError()
+
+    @classmethod
+    def _read_tsv(cls, input_file, quotechar=None):
+        """Reads a tab separated value file."""
+        with tf.gfile.Open(input_file, "r") as f:
+            reader = csv.reader(f, delimiter="\t", quotechar=quotechar)
+            lines = []
+            for line in reader:
+                lines.append(line)
+        return lines
+
+
+def clean_web_text(st):
+    """clean text."""
+    st = st.replace("<br />", " ")
+    st = st.replace("&quot;", "\"")
+    st = st.replace("<p>", " ")
+    if "<a href=" in st:
+        # print("before:\n", st)
+        while "<a href=" in st:
+            start_pos = st.find("<a href=")
+            end_pos = st.find(">", start_pos)
+            if end_pos != -1:
+                st = st[:start_pos] + st[end_pos + 1:]
+            else:
+                print("incomplete href")
+                print("before", st)
+                st = st[:start_pos] + st[start_pos + len("<a href=")]
+                print("after", st)
+
+        st = st.replace("</a>", "")
+        # print("after\n", st)
+        # print("")
+    st = st.replace("\\n", " ")
+    st = st.replace("\\", " ")
+    # while "  " in st:
+    #   st = st.replace("  ", " ")
+    return st
+
+
+class IMDbProcessor(DataProcessor):
+    """Processor for the CoLA data set (GLUE version)."""
+
+    def get_train_examples(self, raw_data_dir):
+        """See base class."""
+        return self._create_examples(
+            self._read_tsv(os.path.join(raw_data_dir, "train.csv"),
+                           quotechar='"'), "train")
+
+    def get_dev_examples(self, raw_data_dir):
+        """See base class."""
+        return self._create_examples(
+            self._read_tsv(os.path.join(raw_data_dir, "test.csv"),
+                           quotechar='"'), "test")
+
+    def get_unsup_examples(self, raw_data_dir, unsup_set):
+        """See base class."""
+        if unsup_set == "unsup_ext":
+            return self._create_examples(
+                self._read_tsv(os.path.join(raw_data_dir, "unsup_ext.csv"),
+                               quotechar='"'), "unsup_ext", skip_unsup=False)
+        elif unsup_set == "unsup_in":
+            return self._create_examples(
+                self._read_tsv(os.path.join(raw_data_dir, "train.csv"),
+                               quotechar='"'), "unsup_in", skip_unsup=False)
+
+    def get_labels(self):
+        """See base class."""
+        return ["pos", "neg"]
+
+    def _create_examples(self, lines, set_type, skip_unsup=True):
+        """Creates examples for the training and dev sets."""
+        examples = []
+        for (i, line) in enumerate(lines):
+            if i == 0:
+                continue
+            if skip_unsup and line[1] == "unsup":
+                continue
+            if line[1] == "unsup" and len(line[0]) < 500:
+                # tf.logging.info("skipping short samples:{:s}".format(line[0]))
+                continue
+            guid = "%s-%s" % (set_type, line[2])
+            text_a = line[0]
+            label = line[1]
+            text_a = clean_web_text(text_a)
+            examples.append(InputExample(guid=guid, text_a=text_a,
+                             text_b=None, label=label))
+        return examples
+
+    def get_train_size(self):
+        return 25000
+
+    def get_dev_size(self):
+        return 25000
+
+
+class SSTProcessor(DataProcessor):
+    """Processor for the MRPC data set (GLUE version)."""
+
+    def get_train_examples(self, data_dir):
+        """See base class."""
+        return self._create_examples(
+            self._read_tsv(os.path.join(data_dir, "train.tsv")), "train")
+
+    def get_dev_examples(self, data_dir):
+        """See base class."""
+        return self._create_examples(
+            self._read_tsv(os.path.join(data_dir, "dev.tsv")), "dev")
+
+    def get_test_examples(self, data_dir):
+        """See base class."""
+        return self._create_examples(
+            self._read_tsv(os.path.join(data_dir, "test.tsv")), "test")
+
+    def get_labels(self):
+        """See base class."""
+        return ["0", "1"]
+
+    @staticmethod
+    def _create_examples(lines, set_type):
+        """Creates examples for the training and dev sets."""
+        examples = []
+        if set_type in ('train', 'dev'):
+            for (i, line) in enumerate(lines):
+                if i == 0:
+                    continue
+                guid = "%s-%s" % (set_type, i)
+                text_a = tx.utils.compat_as_text(line[0])
+                # Single sentence classification, text_b doesn't exist
+                text_b = None
+                label = tx.utils.compat_as_text(line[1])
+                examples.append(InputExample(guid=guid, text_a=text_a,
+                                             text_b=text_b, label=label))
+        if set_type == 'test':
+            for (i, line) in enumerate(lines):
+                if i == 0:
+                    continue
+                guid = "%s-%s" % (set_type, i)
+                text_a = tx.utils.compat_as_text(line[1])
+                # Single sentence classification, text_b doesn't exist
+                text_b = None
+                label = '0'  # arbitrary set as 0
+                examples.append(InputExample(guid=guid, text_a=text_a,
+                                             text_b=text_b, label=label))
+        return examples
+
+
+class XnliProcessor(DataProcessor):
+    """Processor for the XNLI data set."""
+
+    def __init__(self):
+        self.language = "zh"
+
+    def get_train_examples(self, data_dir):
+        """See base class."""
+        lines = self._read_tsv(
+            os.path.join(data_dir, "multinli",
+                         "multinli.train.%s.tsv" % self.language))
+        examples = []
+        for (i, line) in enumerate(lines):
+            if i == 0:
+                continue
+            guid = "train-%d" % (i)
+            text_a = tx.utils.compat_as_text(line[0])
+            text_b = tx.utils.compat_as_text(line[1])
+            label = tx.utils.compat_as_text(line[2])
+            if label == tx.utils.compat_as_text("contradictory"):
+                label = tx.utils.compat_as_text("contradiction")
+            examples.append(InputExample(guid=guid, text_a=text_a,
+                                         text_b=text_b, label=label))
+        return examples
+
+    def get_dev_examples(self, data_dir):
+        """See base class."""
+        lines = self._read_tsv(os.path.join(data_dir, "xnli.dev.tsv"))
+        examples = []
+        for (i, line) in enumerate(lines):
+            if i == 0:
+                continue
+            guid = "dev-%d" % (i)
+            language = tx.utils.compat_as_text(line[0])
+            if language != tx.utils.compat_as_text(self.language):
+                continue
+            text_a = tx.utils.compat_as_text(line[6])
+            text_b = tx.utils.compat_as_text(line[7])
+            label = tx.utils.compat_as_text(line[1])
+            examples.append(InputExample(guid=guid, text_a=text_a,
+                                         text_b=text_b, label=label))
+        return examples
+
+    def get_labels(self):
+        """See base class."""
+        return ["contradiction", "entailment", "neutral"]
+
+
+class MnliProcessor(DataProcessor):
+    """Processor for the MultiNLI data set (GLUE version)."""
+
+    def get_train_examples(self, data_dir):
+        """See base class."""
+        return self._create_examples(
+            self._read_tsv(os.path.join(data_dir, "train.tsv")), "train")
+
+    def get_dev_examples(self, data_dir):
+        """See base class."""
+        return self._create_examples(
+            self._read_tsv(os.path.join(data_dir, "dev_matched.tsv")),
+            "dev_matched")
+
+    def get_test_examples(self, data_dir):
+        """See base class."""
+        return self._create_examples(
+            self._read_tsv(os.path.join(data_dir, "test_matched.tsv")),
+            "test")
+
+    def get_labels(self):
+        """See base class."""
+        return ["contradiction", "entailment", "neutral"]
+
+    @staticmethod
+    def _create_examples(lines, set_type):
+        """Creates examples for the training and dev sets."""
+        examples = []
+        for (i, line) in enumerate(lines):
+            if i == 0:
+                continue
+            guid = "%s-%s" % (set_type,
+                              tx.utils.compat_as_text(line[0]))
+            text_a = tx.utils.compat_as_text(line[8])
+            text_b = tx.utils.compat_as_text(line[9])
+            if set_type == "test":
+                label = "contradiction"
+            else:
+                label = tx.utils.compat_as_text(line[-1])
+            examples.append(InputExample(guid=guid, text_a=text_a,
+                                         text_b=text_b, label=label))
+        return examples
+
+
+class MrpcProcessor(DataProcessor):
+    """Processor for the MRPC data set (GLUE version)."""
+
+    def get_train_examples(self, data_dir):
+        """See base class."""
+        return self._create_examples(
+            self._read_tsv(os.path.join(data_dir, "train.tsv")),
+            "train")
+
+    def get_dev_examples(self, data_dir):
+        """See base class."""
+        return self._create_examples(
+            self._read_tsv(os.path.join(data_dir, "dev.tsv")),
+            "dev")
+
+    def get_test_examples(self, data_dir):
+        """See base class."""
+        return self._create_examples(
+            self._read_tsv(os.path.join(data_dir, "test.tsv")),
+            "test")
+
+    def get_labels(self):
+        """See base class."""
+        return ["0", "1"]
+
+    @staticmethod
+    def _create_examples(lines, set_type):
+        """Creates examples for the training and dev sets."""
+        examples = []
+        for (i, line) in enumerate(lines):
+            if i == 0:
+                continue
+            guid = "%s-%s" % (set_type, i)
+            text_a = tx.utils.compat_as_text(line[3])
+            text_b = tx.utils.compat_as_text(line[4])
+            if set_type == "test":
+                label = "0"
+            else:
+                label = tx.utils.compat_as_text(line[0])
+            examples.append(InputExample(guid=guid, text_a=text_a,
+                                         text_b=text_b, label=label))
+        return examples
+
+
+class ColaProcessor(DataProcessor):
+    """Processor for the CoLA data set (GLUE version)."""
+
+    def get_train_examples(self, data_dir):
+        """See base class."""
+        return self._create_examples(
+            self._read_tsv(os.path.join(data_dir, "train.tsv")),
+            "train")
+
+    def get_dev_examples(self, data_dir):
+        """See base class."""
+        return self._create_examples(
+            self._read_tsv(os.path.join(data_dir, "dev.tsv")),
+            "dev")
+
+    def get_test_examples(self, data_dir):
+        """See base class."""
+        return self._create_examples(
+            self._read_tsv(os.path.join(data_dir, "test.tsv")),
+            "test")
+
+    def get_labels(self):
+        """See base class."""
+        return ["0", "1"]
+
+    @staticmethod
+    def _create_examples(lines, set_type):
+        """Creates examples for the training and dev sets."""
+        examples = []
+        for (i, line) in enumerate(lines):
+            # Only the test set has a header
+            if set_type == "test" and i == 0:
+                continue
+            guid = "%s-%s" % (set_type, i)
+            if set_type == "test":
+                text_a = tx.utils.compat_as_text(line[1])
+                label = "0"
+            else:
+                text_a = tx.utils.compat_as_text(line[3])
+                label = tx.utils.compat_as_text(line[1])
+            examples.append(InputExample(guid=guid, text_a=text_a,
+                                         text_b=None, label=label))
+        return examples
+
+
+def convert_single_example(ex_index, example, label_list, max_seq_length,
+                           tokenizer):
+    r"""Converts a single `InputExample` into a single `InputFeatures`."""
+    label_map = {}
+    for (i, label) in enumerate(label_list):
+        label_map[label] = i
+
+    input_ids, segment_ids, input_mask = \
+        tokenizer.encode_text(text_a=example.text_a,
+                              text_b=example.text_b,
+                              max_seq_length=max_seq_length)
+
+    label_id = label_map[example.label]
+
+    # here we disable the verbose printing of the data
+    if ex_index < 0:
+        logging.info("*** Example ***")
+        logging.info("guid: %s", example.guid)
+        logging.info("input_ids: %s", " ".join([str(x) for x in input_ids]))
+        logging.info("input_ids length: %d", len(input_ids))
+        logging.info("input_mask: %s", " ".join([str(x) for x in input_mask]))
+        logging.info("segment_ids: %s", " ".join([str(x) for x in segment_ids]))
+        logging.info("label: %s (id = %d)", example.label, label_id)
+
+    feature = InputFeatures(input_ids=input_ids,
+                            input_mask=input_mask,
+                            segment_ids=segment_ids,
+                            label_id=label_id)
+    return feature
+
+
+def convert_examples_to_features_and_output_to_files(
+        examples, label_list, max_seq_length, tokenizer, output_file,
+        feature_types):
+    r"""Convert a set of `InputExample`s to a pickled file."""
+
+    with tx.data.RecordData.writer(output_file, feature_types) as writer:
+        for (ex_index, example) in enumerate(examples):
+            feature = convert_single_example(ex_index, example, label_list,
+                                             max_seq_length, tokenizer)
+
+            features = {
+                "input_ids": feature.input_ids,
+                "input_mask": feature.input_mask,
+                "segment_ids": feature.segment_ids,
+                "label_ids": feature.label_id
+            }
+            writer.write(features)
+
+
+def prepare_record_data(processor, tokenizer,
+                        data_dir, max_seq_length, output_dir,
+                        feature_types):
+    r"""Prepare record data.
+    Args:
+        processor: Data Preprocessor, which must have get_labels,
+            get_train/dev/test/examples methods defined.
+        tokenizer: The Sentence Tokenizer. Generally should be
+            SentencePiece Model.
+        data_dir: The input data directory.
+        max_seq_length: Max sequence length.
+        output_dir: The directory to save the pickled file in.
+        feature_types: The original type of the feature.
+    """
+    label_list = processor.get_labels()
+
+    train_examples = processor.get_train_examples(data_dir)
+    train_file = os.path.join(output_dir, "train.pkl")
+    convert_examples_to_features_and_output_to_files(
+        train_examples, label_list, max_seq_length,
+        tokenizer, train_file, feature_types)
+
+    eval_examples = processor.get_dev_examples(data_dir)
+    eval_file = os.path.join(output_dir, "eval.pkl")
+    convert_examples_to_features_and_output_to_files(
+        eval_examples, label_list,
+        max_seq_length, tokenizer, eval_file, feature_types)
+
+    test_examples = processor.get_test_examples(data_dir)
+    test_file = os.path.join(output_dir, "predict.pkl")
+    convert_examples_to_features_and_output_to_files(
+        test_examples, label_list,
+        max_seq_length, tokenizer, test_file, feature_types)