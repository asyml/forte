--- conflicted
+++ resolved
@@ -56,17 +56,16 @@
       "description": "A span based annotation `Document`, normally used to represent a document.",
       "attributes": [
         {
-<<<<<<< HEAD
           "name": "document_class",
           "type": "List",
           "item_type": "str",
           "description": "A list of class names that the document belongs to."
-=======
+        },
+        {
           "name": "sentiment",
           "type": "Dict",
           "key_type": "str",
           "value_type": "float"
->>>>>>> 7d9def63
         }
       ]
     },
