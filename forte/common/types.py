from typing import Tuple, List, Dict, Type, Union

<<<<<<< HEAD
from forte.data.ontology.base.core import EntryType, GroupType, LinkType
=======
from forte.data.ontology.core import EntryType, GroupType, LinkType, Entry
>>>>>>> 20df3e56
from forte.data.base import Span

__all__ = [
    "EntryType",
    "GroupType",
    "LinkType",
    "ReplaceOperationsType",
    "DataRequest",
]

ReplaceOperationsType = List[Tuple[Span, str]]

DataRequest = Dict[Type[Entry], Union[Dict, List]]<|MERGE_RESOLUTION|>--- conflicted
+++ resolved
@@ -1,10 +1,6 @@
 from typing import Tuple, List, Dict, Type, Union
 
-<<<<<<< HEAD
-from forte.data.ontology.base.core import EntryType, GroupType, LinkType
-=======
-from forte.data.ontology.core import EntryType, GroupType, LinkType, Entry
->>>>>>> 20df3e56
+from forte.data.ontology.base.core import Entry, EntryType, GroupType, LinkType
 from forte.data.base import Span
 
 __all__ = [
