--- conflicted
+++ resolved
@@ -26,10 +26,7 @@
     "ValidationError",
     "ResourceError",
     "ExpectedRecordNotFound",
-<<<<<<< HEAD
-=======
     "InvalidOperationException",
->>>>>>> 564573a4
 ]
 
 
@@ -88,12 +85,9 @@
 
 class ExpectedRecordNotFound(ValueError):
     r"""Raise this error when expected type for input is not in input record"""
-<<<<<<< HEAD
-=======
     pass
 
 
 class InvalidOperationException(Exception):
     """Throw when a methoc call is invalid for the object's current state"""
->>>>>>> 564573a4
     pass