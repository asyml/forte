# Copyright 2020 The Forte Authors. All Rights Reserved.
#
# Licensed under the Apache License, Version 2.0 (the "License");
# you may not use this file except in compliance with the License.
# You may obtain a copy of the License at
#
#      http://www.apache.org/licenses/LICENSE-2.0
#
# Unless required by applicable law or agreed to in writing, software
# distributed under the License is distributed on an "AS IS" BASIS,
# WITHOUT WARRANTIES OR CONDITIONS OF ANY KIND, either express or implied.
# See the License for the specific language governing permissions and
# limitations under the License.
"""
This file implements BioSeqTaggingExtractor, which is used to extract feature
from the tagging label.
"""
import logging
from typing import Tuple, List, Dict, Union, Optional, Iterable, Type

from torch import Tensor
from forte.common.configuration import Config
from forte.data.converter.feature import Feature
from forte.data.data_pack import DataPack
from forte.data.base_extractor import BaseExtractor
from forte.data.extractors.utils import bio_tagging, add_entry_to_pack
from forte.data.ontology import Annotation
from forte.utils import get_class

logger = logging.getLogger(__name__)

__all__ = [
    "BioSeqTaggingExtractor"
]


class BioSeqTaggingExtractor(BaseExtractor):
    r"""BioSeqTaggingExtractor will the feature by performing BIO encoding
    for the attribute of entry and aligning to the tagging_unit entry. Most of
    the time, a user will not need to call this class explicitly, they will
    be called by the framework.

    Args:
        config: An instance of `Dict` or
            :class:`~forte.common.configuration.Config`.
            See :meth:`default_configs` for available options and
            default values.
    """

    def initialize(self, config: Union[Dict, Config]):
        # pylint: disable=attribute-defined-outside-init
        super().initialize(config=config)
        if self.config.attribute is None:
            raise AttributeError("attribute is required "
                                 "in BioSeqTaggingExtractor.")
        if not self.config.tagging_unit:
            raise AttributeError("tagging_unit is required in "
                                 "BioSeqTaggingExtractor.")
        self.attribute: str = self.config.attribute
        self.tagging_unit: Type[Annotation] = \
                get_class(self.config.tagging_unit)
        self.is_bert: bool = self.config.is_bert
        if self.vocab:
            self.vocab.mark_special_element(0, "PAD", self.config.pad_value)

    @classmethod
    def default_configs(cls):
        r"""Returns a dictionary of default hyper-parameters.

        Here:

        entry_type (str):
            Required. The string to the ontology type that the extractor
            will get feature from,
            e.g: `"ft.onto.base_ontology.EntityMention"`.

        attribute (str): Required. The attribute name of the
            entry from which labels are extracted.

        tagging_unit (str): Required. The tagging label
            will align to the tagging_unit Entry,
            e.g: `"ft.onto.base_ontology.Token"`.

        vocab_method (str):
            What type of vocabulary is used for this extractor.
            `raw`, `indexing`, `one-hot` are supported, default is `indexing`.
            Check the behavior of vocabulary under different setting
            in :class:`~forte.data.vocabulary.Vocabulary`

        need_pad (bool):
            Whether the `<PAD>` element should be added to vocabulary. And
            whether the feature need to be batched and padded. Default is True.
            When True, pad_value has to be set.

        vocab_use_unk (bool):
            Whether the `<UNK>` element should be added to vocabulary.
            Default is true.

        pad_value (int):
            A customized value/representation to be used for
            padding. This value is only needed when `use_pad` is True.
            Default is None, where the value of padding is determined by
            the system.

        unk_value (int):
            A customized value/representation to be used for
            unknown value (`unk`). This value is only needed when
            `vocab_use_unk` is True. Default is None, where the value
            of `UNK` is determined by the system.

        is_bert (bool):
            It indicates whether Bert model is used. If true, padding
            will be added to the beginning and end of a sentence
            corresponding to the special tokens ([CLS], [SEP])
            used in Bert. Default is False.

        For example, the config can be:

        .. code-block:: python

            {
                "entry_type": "ft.onto.base_ontology.EntityMention",
                "attribute": "ner_type",
                "tagging_unit": "ft.onto.base_ontology.Token"
            }

        The extractor will extract the BIO NER tags for instances.
        A possible feature can be:

        .. code-block:: python

            [[None, "O"], ["LOC", "B"], ["LOC", "I"], [None, "O"],
            [None, "O"], ["PER", "B"], [None, "O"]]

        """
        config = super().default_configs()
        config.update({"attribute": None,
                       "tagging_unit": "",
                       "is_bert": False,
<<<<<<< HEAD
                       "pad_value": -100})
=======
                       "pad_value": 0})
>>>>>>> f147b508
        return config

    @classmethod
    def _bio_variance(cls, tag):
        r"""Return the BIO-schemed augmented tagging scheme, for example,
        if the `tag` is "person", the output would be `B-person`, `I-person`,
        `O-person`.

        Currently only supports B, I, O label.

        Args:
            tag (str): Tag name.
        """
        return [(tag, "B"), (tag, "I"), (None, "O")]

    def predefined_vocab(self, predefined: Iterable):
        r"""Add predefined tags into the vocabulary. i.e. One can construct the
        tag vocabulary without exploring the training data.

        Args:
            predefined (Iterable[str]): A set of pre-defined tags.
        """
        for tag in predefined:
            for element in self._bio_variance(tag):
                self.add(element)

    def update_vocab(self, pack: DataPack, instance: Annotation):
        r"""Add all the tag from one instance into the vocabulary.

        Args:
            pack (DataPack): The datapack that contains the current
                instance.
            instance (Annotation): The instance from which the
                extractor will extractor feature.
        """
        for entry in pack.get(self._entry_type, instance):
            attribute = getattr(entry, self.attribute)
            for tag_variance in self._bio_variance(attribute):
                self.add(tag_variance)

    def extract(self, pack: DataPack, instance: Annotation) -> Feature:
        r"""Extract the sequence tagging feature of one instance. If the
        vocabulary of this extractor is set, then the extracted tag sequences
        will be converted to the tag ids (int).

        Args:
            pack (DataPack): The datapack that contains the current
                instance.
            instance (Annotation): The instance from which the
                extractor will extractor feature.

        Returns (Feature):
           a feature that contains the extracted data.
        """
        instance_tagged: List[Tuple[Optional[str], str]] = \
            bio_tagging(pack, instance,
            self.tagging_unit,
            self._entry_type,
            self.attribute)

        pad_value = self.get_pad_value()
        if self.vocab:
            # Use the vocabulary to map data into representation.
            vocab_mapped: List[Union[int, List[int]]] = []
            for pair in instance_tagged:
                vocab_mapped.append(self.element2repr(pair))
            raw_data: List = vocab_mapped
            if self.is_bert:
                raw_data = [pad_value] + raw_data + [pad_value]

            need_pad = self.vocab.use_pad
        else:
            # When vocabulary is not available, use the original data.
            raw_data = instance_tagged
            need_pad = self.config.need_pad

        meta_data = {"need_pad": need_pad,
                     "pad_value": pad_value,
                     "dim": 1,
                     "dtype": int if self.vocab else tuple}

        return Feature(data=raw_data,
                       metadata=meta_data,
                       vocab=self.vocab)

    def pre_evaluation_action(self, pack: DataPack, instance: Annotation):
        r"""This function is performed on the pack before the evaluation
        stage, allowing one to perform some actions before the evaluation.
        By default, this function will remove tags in the instance. You can
        overwrite this function by yourself.

        Args:
            pack (DataPack): The datapack that contains the current
                instance.
            instance (Annotation): The instance on which the
                extractor performs the pre-evaluation action.
        """
        for entry in pack.get(self._entry_type, instance):
            pack.delete_entry(entry)

    def add_to_pack(self, pack: DataPack, instance: Annotation,
                    prediction: List[int]):
        r"""Add the prediction for attribute to the instance. We make following
        assumptions for prediction.

            1. If we encounter "I" while its tag is different from the previous
               tag, we will consider this "I" as a "B" and start a new tag here.
            2. We will truncate the prediction it according to the number of
               entry. If the prediction contains `<PAD>` element, this should
               remove them.

        Args:
            pack (DataPack):
                The datapack that contains the current instance.
            instance (Annotation):
                The instance to which the extractor add prediction.
            prediction (Iterable[Union[int, Any]]):
                This is the output of the model, which contains the index for
                attributes of one instance.
        """
        instance_tagging_unit: List[Annotation] = \
            list(pack.get(self.tagging_unit, instance))

        if self.is_bert:
            prediction = prediction[1:-1]

        prediction = prediction[:len(instance_tagging_unit)]
        if isinstance(prediction, Tensor):
            prediction = prediction.cpu().numpy()
        tags = [self.id2element(x) for x in prediction]
        tag_start = None
        tag_end = None
        tag_type = None
        for entry, tag in zip(instance_tagging_unit, tags):
            if tag[1] == "O" or tag[1] == "B" or \
                    (tag[1] == "I" and tag[0] != tag_type):
                if tag_type:
                    entity_mention = add_entry_to_pack(pack,
                                                       self._entry_type,
                                                       tag_start,
                                                       tag_end)
                    setattr(entity_mention, self.attribute, tag_type)
                tag_start = entry.begin
                tag_end = entry.end
                tag_type = tag[0]
            else:
                tag_end = entry.end

        # Handle the final tag
        if tag_type and tag_start and tag_end:
            entity_mention = add_entry_to_pack(pack,
                                               self._entry_type,
                                               tag_start,
                                               tag_end)
            setattr(entity_mention, self.attribute, tag_type)<|MERGE_RESOLUTION|>--- conflicted
+++ resolved
@@ -137,11 +137,7 @@
         config.update({"attribute": None,
                        "tagging_unit": "",
                        "is_bert": False,
-<<<<<<< HEAD
                        "pad_value": -100})
-=======
-                       "pad_value": 0})
->>>>>>> f147b508
         return config
 
     @classmethod
