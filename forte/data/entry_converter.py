--- conflicted
+++ resolved
@@ -114,8 +114,6 @@
                 tid=entry.tid,
                 allow_duplicate=allow_duplicate,
             )
-<<<<<<< HEAD
-=======
         elif data_store_ref._is_subclass(entry.entry_type(), Payload):
             entry = cast(Payload, entry)
             data_store_ref.add_entry_raw(
@@ -134,7 +132,6 @@
                 tid=entry.tid,
                 allow_duplicate=allow_duplicate,
             )
->>>>>>> 8b233e44
         elif data_store_ref._is_subclass(entry.entry_type(), MultiPackLink):
             data_store_ref.add_entry_raw(
                 type_name=entry.entry_type(),
