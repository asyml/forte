# Copyright 2019 The Forte Authors. All Rights Reserved.
#
# Licensed under the Apache License, Version 2.0 (the "License");
# you may not use this file except in compliance with the License.
# You may obtain a copy of the License at
#
#      http://www.apache.org/licenses/LICENSE-2.0
#
# Unless required by applicable law or agreed to in writing, software
# distributed under the License is distributed on an "AS IS" BASIS,
# WITHOUT WARRANTIES OR CONDITIONS OF ANY KIND, either express or implied.
# See the License for the specific language governing permissions and
# limitations under the License.

from enum import IntEnum
import logging
from pathlib import Path
from typing import (
    Dict,
    Iterable,
    Iterator,
    List,
    Optional,
    Type,
    Union,
    Any,
    Set,
    Callable,
    Tuple,
    cast,
)

import numpy as np
from sortedcontainers import SortedList
from forte.common.exception import (
    ProcessExecutionException,
    UnknownOntologyClassException,
)
from forte.common.constants import TID_INDEX
from forte.data import data_utils_io
from forte.data.data_store import DataStore
from forte.data.entry_converter import EntryConverter
from forte.data.base_pack import BaseMeta, BasePack
from forte.data.index import BaseIndex
from forte.data.ontology.core import Entry, Grid
from forte.data.ontology.core import EntryType
from forte.data.ontology.top import (
    Annotation,
    Grids,
    Link,
    Group,
    SinglePackEntries,
    Generics,
    AudioAnnotation,
    ImageAnnotation,
    Payload,
)

from forte.data.modality import Modality
from forte.data.span import Span
from forte.data.types import ReplaceOperationsType, DataRequest
from forte.utils import get_class, get_full_module_name

logger = logging.getLogger(__name__)

__all__ = ["Meta", "DataPack", "DataIndex"]


class Meta(BaseMeta):
    r"""Basic Meta information associated with each instance of
    :class:`~forte.data.data_pack.DataPack`.

    Args:
        pack_name:  An name to identify the data pack, which is helpful in
           situation like serialization. It is suggested that the packs should
           have different doc ids.
        language: The language used by this data pack, default is English.
        span_unit: The unit used for interpreting the Span object of this
          data pack. Default is character.
        sample_rate: An integer specifying the sample rate of audio payload.
          Default is None.
        info: Store additional string based information that the user add.
    Attributes:
        pack_name:  storing the provided `pack_name`.
        language: storing the provided `language`.
        sample_rate: storing the provided `sample_rate`.
        info: storing the provided `info`.
        record: Initialized as a dictionary. This is not a required field.
            The key of the record should be the entry type and values should
            be attributes of the entry type. All the information would be used
            for consistency checking purpose if the pipeline is initialized with
            `enforce_consistency=True`.
    """

    def __init__(
        self,
        pack_name: Optional[str] = None,
        language: str = "eng",
        span_unit: str = "character",
        sample_rate: Optional[int] = None,
        info: Optional[Dict[str, str]] = None,
    ):
        super().__init__(pack_name)
        self.language = language
        self.span_unit = span_unit
        self.sample_rate: Optional[int] = sample_rate
        self.record: Dict[str, Set[str]] = {}
        self.info: Dict[str, str]
        if info is None:
            self.info = {}
        else:
            self.info = info


def as_entry_type(entry_type: Union[str, Type[EntryType]]):
    entry_type_: Type[EntryType]
    if isinstance(entry_type, str):
        entry_type_ = get_class(entry_type)
        if not issubclass(entry_type_, Entry):
            raise ValueError(
                f"The specified entry type [{entry_type}] "
                f"does not correspond to a "
                f"`forte.data.ontology.core.Entry` class"
            )
    else:
        entry_type_ = entry_type
    return entry_type_


def as_sorted_error_check(entries: List[EntryType]) -> SortedList:
    """
    Given a list of entries, return a sorted list of it. If unknown entry
    classes are seen during this process,
    a :class:`~forte.common.exception.UnknownOntologyClassException` exception will be
    thrown.

    Args:
        entries: A list of entries to be converted.

    Returns: Sorted list of the input entries.
    """
    try:
        return SortedList(entries)
    except TypeError as e:
        for entry in entries:
            if isinstance(entry, Dict) and "py/object" in entry:
                entry_class = entry["py/object"]
                try:
                    get_class(entry_class)
                except ValueError:
                    raise UnknownOntologyClassException(
                        f"Cannot deserialize ontology type {entry_class}, "
                        f"make sure it is included in the PYTHONPATH."
                    ) from e


class DataPack(BasePack[Entry, Link, Group]):
    # pylint: disable=too-many-public-methods, unused-private-member
    r"""A :class:`~forte.data.data_pack.DataPack` contains a piece of natural language text and a
    collection of NLP entries (annotations, links, and groups). The natural
    language text could be a document, paragraph or in any other granularity.

    Args:
        pack_name: A name for this data pack.
    """

    def __init__(self, pack_name: Optional[str] = None):
        super().__init__(pack_name)

        self._data_store: DataStore = DataStore()
        self._entry_converter: EntryConverter = EntryConverter()
        self.image_annotations: List[ImageAnnotation] = []
<<<<<<< HEAD
=======
        self.grid: Optional[Grid] = None
>>>>>>> db53cbd6

        self.grids: List[Grids] = []
        self.text_payloads: List[Payload] = []
        self.audio_payloads: List[Payload] = []
        self.image_payloads: List[Payload] = []

        self._index: DataIndex = DataIndex()

    def __getstate__(self):
        r"""
        In serialization,
            1) will remove ``_entry_converter`` to save space.
        """
        state = super().__getstate__()
        state.pop("_entry_converter")
        return state

    def __setstate__(self, state):
        r"""
        In deserialization, we
            1) Perform pack version compatibility checking;
            2) initialize the entry converter
            3) initialize the indexes.
            4) Obtain the pack ids.
        """
        self._entry_converter = EntryConverter()
        super().__setstate__(state)
        for payload in (
            self.text_payloads + self.audio_payloads + self.image_payloads
        ):
            payload.set_pack(self)

        self._index = DataIndex()
        self._index.update_basic_index(list(iter(self)))

    def __iter__(self):
        yield from self.annotations
        yield from self.links
        yield from self.groups
        yield from self.generics
        yield from self.audio_annotations

    def _init_meta(self, pack_name: Optional[str] = None) -> Meta:
        return Meta(pack_name)

    def _validate(self, entry: EntryType) -> bool:
        return isinstance(entry, SinglePackEntries)

    @property
    def text(self) -> str:
        """
        Get the first text data stored in the DataPack.
        If there is no text payload in the DataPack, it will return empty
        string.

        Args:
            text_payload_index: the index of the text payload. Defaults to 0.

        Raises:
            ValueError: raised when the index is out of bound of the text
                payload list.

        Returns:
            text data in the text payload.
        """
        if len(self.text_payloads) > 0:
            return str(self.get_payload_data_at(Modality.Text, 0))
        else:
            return ""

    @property
    def audio(self):
        r"""Return the audio of the data pack"""
        return cast(np.ndarray, self.get_payload_data_at(Modality.Audio, 0))

    @property
    def all_annotations(self) -> Iterator[Annotation]:
        """
        An iterator of all annotations in this data pack.

        Returns: Iterator of all annotations, of
        type :class:`~forte.data.ontology.top.Annotation`.

        """
        for entry in self._data_store.all_entries(
            "forte.data.ontology.top.Annotation"
        ):
            yield self.get_entry(tid=entry[TID_INDEX])  # type: ignore

    @property
    def num_annotations(self) -> int:
        """
        Number of annotations in this data pack.

        Returns: (int) Number of the links.

        """
        return self._data_store.num_entries(
            "forte.data.ontology.top.Annotation"
        )

    @property
    def all_links(self) -> Iterator[Link]:
        """
        An iterator of all links in this data pack.

        Returns: Iterator of all links, of
        type :class:`~forte.data.ontology.top.Link`.

        """
        for entry in self._data_store.all_entries(
            "forte.data.ontology.top.Link"
        ):
            yield self.get_entry(tid=entry[TID_INDEX])  # type: ignore

    @property
    def num_links(self) -> int:
        """
        Number of links in this data pack.

        Returns: Number of the links.

        """
        return self._data_store.num_entries("forte.data.ontology.top.Link")

    @property
    def all_groups(self) -> Iterator[Group]:
        """
        An iterator of all groups in this data pack.

        Returns: Iterator of all groups, of
        type :class:`~forte.data.ontology.top.Group`.

        """
        for entry in self._data_store.all_entries(
            "forte.data.ontology.top.Group"
        ):
            yield self.get_entry(tid=entry[TID_INDEX])  # type: ignore

    @property
    def num_groups(self):
        """
        Number of groups in this data pack.

        Returns: Number of groups.

        """
        return self._data_store.num_entries("forte.data.ontology.top.Group")

    @property
    def all_generic_entries(self) -> Iterator[Generics]:
        """
        An iterator of all generic entries in this data pack.

        Returns: Iterator of generic

        """
        for entry in self._data_store.all_entries(
            "forte.data.ontology.top.Generics"
        ):
            yield self.get_entry(tid=entry[TID_INDEX])  # type: ignore

    @property
    def num_generics_entries(self):
        """
        Number of generics entries in this data pack.

        Returns: Number of generics entries.

        """
        return self._data_store.num_entries("forte.data.ontology.top.Generics")

    @property
    def all_audio_annotations(self) -> Iterator[AudioAnnotation]:
        """
        An iterator of all audio annotations in this data pack.

        Returns: Iterator of all audio annotations, of
        type :class:`~forte.data.ontology.top.AudioAnnotation`.

        """
        for entry in self._data_store.all_entries(
            "forte.data.ontology.top.AudioAnnotation"
        ):
            yield self.get_entry(tid=entry[TID_INDEX])  # type: ignore

    @property
    def num_audio_annotations(self):
        """
        Number of audio annotations in this data pack.

        Returns: Number of audio annotations.

        """
        return self._data_store.num_entries(
            "forte.data.ontology.top.AudioAnnotation"
        )

    @property
    def annotations(self):
        """
        A SortedList container of all annotations in this data pack.

        Returns: SortedList of all annotations, of
        type :class:`~forte.data.ontology.top.Annotation`.

        """
        return SortedList(self.all_annotations)

    @property
    def generics(self):
        """
        A SortedList container of all generic entries in this data pack.

        Returns: SortedList of generics

        """
        return SortedList(self.all_generic_entries)

    @property
    def audio_annotations(self):
        """
        A SortedList container of all audio annotations in this data pack.

        Returns: SortedList of all audio annotations, of
        type :class:`~forte.data.ontology.top.AudioAnnotation`.

        """
        return SortedList(self.all_audio_annotations)

    @property
    def links(self):
        """
        A List container of all links in this data pack.

        Returns: List of all links, of
        type :class:`~forte.data.ontology.top.Link`.

        """
        return SortedList(self.all_links)

    @property
    def groups(self):
        """
        A List container of all groups in this data pack.

        Returns: List of all groups, of
        type :class:`~forte.data.ontology.top.Group`.

        """
        return SortedList(self.all_groups)

    @groups.setter
    def groups(self, val):
        self._groups = val

    def get_payload_at(
        self, modality: IntEnum, payload_index: int
    ):  # -> Union[TextPayload, AudioPayload, ImagePayload]:
        """
        Get Payload of requested modality at the requested payload index.

        Args:
            modality: data modality among "text", "audio", "image"
            payload_index: the zero-based index of the Payload
                in this DataPack's Payload entries of the requested modality.

        Raises:
            ValueError: raised when the requested modality is not supported.

        Returns:
            Payload entry containing text data, image or audio data.

        """
        supported_modality = [enum.name for enum in Modality]

        try:
            if modality == Modality.Text:
                payloads_length = len(self.text_payloads)
                payload = self.text_payloads[payload_index]
            elif modality == Modality.Audio:
                payloads_length = len(self.audio_payloads)
                payload = self.audio_payloads[payload_index]
            elif modality == Modality.Image:
                payloads_length = len(self.image_payloads)
                payload = self.image_payloads[payload_index]
            else:
                raise ValueError(
                    f"Provided modality {modality.name} is not supported."
                    "Please provide one of modality among"
                    f" {supported_modality}."
                )
        except IndexError as e:
            raise ProcessExecutionException(
                f"payload index ({payload_index}) "
                f"is larger or equal to {modality.name} payload list"
                f" length ({payloads_length}). "
                f"Please input a {modality.name} payload index less than it."
            ) from e
        return payload

    def get_payload_data_at(
        self, modality: IntEnum, payload_index: int
    ) -> Union[str, np.ndarray]:
        """
        Get Payload of requested modality at the requested payload index.

        Args:
            modality: data modality among "text", "audio", "image"
            payload_index: the zero-based index of the Payload
                in this DataPack's Payload entries of the requested modality.

        Raises:
            ValueError: raised when the requested modality is not supported.

        Returns:
            different data types for different data modalities.

            1. str data for text data.

            2. Numpy array for image and audio data.

        """
        return self.get_payload_at(modality, payload_index).cache

    def get_span_text(
        self, begin: int, end: int, text_payload_index: int = 0
    ) -> str:
        r"""Get the text in the data pack contained in the span.

        Args:
            begin: begin index to query.
            end: end index to query.
            text_payload_index: the zero-based index of the TextPayload
                in this DataPack's TextPayload entries. Defaults to 0.

        Returns:
            The text within this span.
        """
        return cast(
            str, self.get_payload_data_at(Modality.Text, text_payload_index)
        )[begin:end]

    def get_span_audio(
        self, begin: int, end: int, audio_payload_index=0
    ) -> np.ndarray:
        r"""Get the audio in the data pack contained in the span.
        `begin` and `end` represent the starting and ending indices of the span
        in audio payload respectively. Each index corresponds to one sample in
        audio time series.

        Args:
            begin: begin index to query.
            end: end index to query.
            audio_payload_index: the zero-based index of the AudioPayload
                in this DataPack's AudioPayload entries. Defaults to 0.

        Returns:
            The audio within this span.
        """
        return cast(
            np.ndarray,
            self.get_payload_data_at(Modality.Audio, audio_payload_index)[
                begin:end
            ],
        )

    def set_text(
        self,
        text: str,
        replace_func: Optional[Callable[[str], ReplaceOperationsType]] = None,
        text_payload_index: int = 0,
    ):
        """
        Set text for TextPayload at a specified index.

        Args:
            text: a str text.
            replace_func: function that replace text. Defaults to None.
            text_payload_index: the zero-based index of the TextPayload
                in this DataPack's TextPayload entries. Defaults to 0.
        """
        # Temporary imports

        span_ops = [] if replace_func is None else replace_func(text)
        # The spans should be mutually exclusive
        (
            text,
            replace_back_operations,
            processed_original_spans,
            orig_text_len,
        ) = data_utils_io.modify_text_and_track_ops(text, span_ops)
        # temporary solution for backward compatibility
        # past API use this method to add a single text in the datapack
        if len(self.text_payloads) == 0 and text_payload_index == 0:
            from ft.onto.payload_ontology import (  # pylint: disable=import-outside-toplevel
                TextPayload,
            )

            tp = TextPayload(self, text_payload_index)
        else:
            tp = self.get_payload_at(Modality.Text, text_payload_index)

        tp.set_cache(text)

        tp.replace_back_operations = replace_back_operations
        tp.processed_original_spans = processed_original_spans
        tp.orig_text_len = orig_text_len

    def set_audio(
        self,
        audio: np.ndarray,
        sample_rate: int,
        audio_payload_index: int = 0,
    ):
        r"""Set the audio payload and sample rate of the :class:`~forte.data.data_pack.DataPack`
        object.

        Args:
            audio: A numpy array storing the audio waveform.
            sample_rate: An integer specifying the sample rate.
            audio_payload_index: the zero-based index of the AudioPayload
                in this DataPack's AudioPayload entries. Defaults to 0.
        """
        # temporary solution for backward compatibility
        # past API use this method to add a single audio in the datapack
        if len(self.audio_payloads) == 0 and audio_payload_index == 0:
            from ft.onto.payload_ontology import (  # pylint: disable=import-outside-toplevel
                AudioPayload,
            )

            ap = AudioPayload(self)
        else:
            ap = self.get_payload_at(Modality.Audio, audio_payload_index)

        ap.set_cache(audio)
        ap.sample_rate = sample_rate

    def get_original_text(self, text_payload_index: int = 0):
        r"""Get original unmodified text from the :class:`~forte.data.data_pack.DataPack` object.

        Args:
            text_payload_index: the zero-based index of the TextPayload
                in this DataPack's  entries. Defaults to 0.

        Returns:
            Original text after applying the `replace_back_operations` of
            :class:`~forte.data.data_pack.DataPack` object to the modified text
        """
        tp = self.get_payload_at(Modality.Text, text_payload_index)
        original_text, _, _, _ = data_utils_io.modify_text_and_track_ops(
            tp.cache, tp.replace_back_operations
        )
        return original_text

    def get_original_span(
        self, input_processed_span: Span, align_mode: str = "relaxed"
    ):
        r"""Function to obtain span of the original text that aligns with the
        given span of the processed text.

        Args:

            input_processed_span: Span of the processed text for which
                the corresponding span of the original text is desired.
            align_mode: The strictness criteria for alignment in the
                ambiguous cases, that is, if a part of input_processed_span
                spans a part of the inserted span, then align_mode controls
                whether to use the span fully or ignore it completely according
                to the following possible values:

                    - "strict" - do not allow ambiguous input, give ValueError.
                    - "relaxed" - consider spans on both sides.
                    - "forward" - align looking forward, that is, ignore the
                      span towards the left, but consider the span towards
                      the right.
                    - "backward" - align looking backwards, that is, ignore the
                      span towards the right, but consider the span towards the
                      left.


        Returns:
            Span of the original text that aligns with input_processed_span

        Example:
            * Let o-up1, o-up2, ... and m-up1, m-up2, ... denote the unprocessed
              spans of the original and modified string respectively. Note that
              each o-up would have a corresponding m-up of the same size.
            * Let o-pr1, o-pr2, ... and m-pr1, m-pr2, ... denote the processed
              spans of the original and modified string respectively. Note that
              each o-p is modified to a corresponding m-pr that may be of a
              different size than o-pr.
            * Original string:
              <--o-up1--> <-o-pr1-> <----o-up2----> <----o-pr2----> <-o-up3->
            * Modified string:
              <--m-up1--> <----m-pr1----> <----m-up2----> <-m-pr2-> <-m-up3->
            * Note that `self.inverse_original_spans` that contains modified
              processed spans and their corresponding original spans, would look
              like - [(o-pr1, m-pr1), (o-pr2, m-pr2)]

        .. code-block:: python

            >> data_pack = DataPack()
            >> original_text = "He plays in the park"
            >> data_pack.set_text(original_text,\
            >>                    lambda _: [(Span(0, 2), "She"))]
            >> data_pack.text
            "She plays in the park"
            >> input_processed_span = Span(0, len("She plays"))
            >> orig_span = data_pack.get_original_span(input_processed_span)
            >> data_pack.get_original_text()[orig_span.begin: orig_span.end]
            "He plays"

        """
        assert align_mode in ["relaxed", "strict", "backward", "forward"]

        req_begin = input_processed_span.begin
        req_end = input_processed_span.end

        def get_original_index(
            input_index: int, is_begin_index: bool, mode: str
        ) -> int:
            r"""
            Args:
                input_index: begin or end index of the input span
                is_begin_index: if the index is the begin index of the input
                span or the end index of the input span
                mode: alignment mode
            Returns:
                Original index that aligns with input_index
            """
            processed_original_spans = self.get_payload_at(
                Modality.Text, 0
            ).processed_original_spans
            if len(processed_original_spans) == 0:
                return input_index

            len_processed_text = len(self.text)
            orig_index = None
            prev_end = 0
            for (
                inverse_span,
                original_span,
            ) in processed_original_spans:
                # check if the input_index lies between one of the unprocessed
                # spans
                if prev_end <= input_index < inverse_span.begin:
                    increment = original_span.begin - inverse_span.begin
                    orig_index = input_index + increment
                # check if the input_index lies between one of the processed
                # spans
                elif inverse_span.begin <= input_index < inverse_span.end:
                    # look backward - backward shift of input_index
                    if is_begin_index and mode in ["backward", "relaxed"]:
                        orig_index = original_span.begin
                    if not is_begin_index and mode == "backward":
                        orig_index = original_span.begin - 1

                    # look forward - forward shift of input_index
                    if is_begin_index and mode == "forward":
                        orig_index = original_span.end
                    if not is_begin_index and mode in ["forward", "relaxed"]:
                        orig_index = original_span.end - 1

                # break if the original index is populated
                if orig_index is not None:
                    break
                prev_end = inverse_span.end

            if orig_index is None:
                # check if the input_index lies between the last unprocessed
                # span
                inverse_span, original_span = processed_original_spans[-1]
                if inverse_span.end <= input_index < len_processed_text:
                    increment = original_span.end - inverse_span.end
                    orig_index = input_index + increment
                else:
                    # check if there input_index is not valid given the
                    # alignment mode or lies outside the processed string
                    raise ValueError(
                        f"The input span either does not adhere "
                        f"to the {align_mode} alignment mode or "
                        f"lies outside to the processed string."
                    )
            return orig_index

        orig_begin = get_original_index(req_begin, True, align_mode)
        orig_end = get_original_index(req_end - 1, False, align_mode) + 1

        return Span(orig_begin, orig_end)

    @classmethod
    def deserialize(
        cls,
        data_source: Union[Path, str],
        serialize_method: str = "jsonpickle",
        zip_pack: bool = False,
    ) -> "DataPack":
        """
        Deserialize a Data Pack from a string. This internally calls the
        internal :meth:`~forte.data.base_pack.BasePack._deserialize()` function
        from :class:`~forte.data.base_pack.BasePack`.

        Args:
            data_source: The path storing data source.
            serialize_method: The method used to serialize the data, this
              should be the same as how serialization is done. The current
              options are `jsonpickle` and `pickle`. The default method
              is `jsonpickle`.
            zip_pack: Boolean value indicating whether the input source is
              zipped.

        Returns:
            An data pack object deserialized from the string.
        """
        return cls._deserialize(data_source, serialize_method, zip_pack)

    def _add_entry(self, entry: Union[EntryType, int]) -> EntryType:
        r"""Force add an :class:`~forte.data.ontology.core.Entry` object to the
        :class:`~forte.data.data_pack.DataPack` object. Allow duplicate entries in a pack.

        Args:
            entry: An :class:`~forte.data.ontology.core.Entry`
                object to be added to the pack.

        Returns:
            The input entry itself
        """
        return self.__add_entry_with_check(entry)

    def __add_entry_with_check(self, entry: Union[EntryType, int]) -> EntryType:
        r"""Internal method to add an :class:`~forte.data.ontology.core.Entry`
        object to the :class:`~forte.data.DataPack` object.

        Args:
            entry: An :class:`~forte.data.ontology.core.Entry` object
                to be added to the datapack.
            allow_duplicate: Whether we allow duplicate in the datapack.

        Returns:
            The input entry itself
        """
        if isinstance(entry, int):
            # If entry is a TID, convert it to the class object.
            entry = self._entry_converter.get_entry_object(tid=entry, pack=self)

        if isinstance(entry, Annotation):
            begin, end = entry.begin, entry.end

            if begin < 0:
                raise ValueError(
                    f"The begin {begin} is smaller than 0, this"
                    f"is not a valid begin."
                )

            if end > len(self.text):
                if len(self.text) == 0:
                    raise ValueError(
                        f"The end {end} of span is greater than the text "
                        f"length {len(self.text)}, which is invalid. The text "
                        f"length is 0, so it may be the case the you haven't "
                        f"set text for the data pack. Please set the text "
                        f"before calling `add_entry` on the annotations."
                    )
                else:
                    pack_ref = entry.pack.pack_id
                    raise ValueError(
                        f"The end {end} of span is greater than the text "
                        f"length {len(self.text)}, which is invalid. The "
                        f"problematic entry is of type {entry.__class__} "
                        f"at [{begin}:{end}], in pack {pack_ref}."
                    )

        # update the data pack index if needed
        # TODO: DataIndex will be deprecated in future
        self._index.update_basic_index([entry])
        if self._index.link_index_on and isinstance(entry, Link):
            self._index.update_link_index([entry])
        if self._index.group_index_on and isinstance(entry, Group):
            self._index.update_group_index([entry])
        self._index.deactivate_coverage_index()
        self._pending_entries.pop(entry.tid)
        return entry  # type: ignore

    def delete_entry(self, entry: EntryType):
        r"""Delete an :class:`~forte.data.ontology.core.Entry` object from the
        :class:`~forte.data.data_pack.DataPack`. This find out the entry in the index and remove it
        from the index. Note that entries will only appear in the index if
        `add_entry` (or _add_entry_with_check) is called.

        Please note that deleting a entry do not guarantee the deletion of
        the related entries.

        Args:
            entry: An :class:`~forte.data.ontology.core.Entry`
                object to be deleted from the pack.

        """
        super().delete_entry(entry=entry)
        self._index.deactivate_coverage_index()

    @classmethod
    def validate_link(cls, entry: EntryType) -> bool:
        return isinstance(entry, Link)

    @classmethod
    def validate_group(cls, entry: EntryType) -> bool:
        return isinstance(entry, Group)

    def get_data(
        self,
        context_type: Union[str, Type[Annotation], Type[AudioAnnotation]],
        request: Optional[DataRequest] = None,
        skip_k: int = 0,
        payload_index: int = 0,
    ) -> Iterator[Dict[str, Any]]:
        r"""Fetch data from entries in the data_pack of type
        `context_type`. Data includes `"span"`, annotation-specific
        default data fields and specific data fields by `"request"`.

        Annotation-specific data fields means:

            - `"text"` for ``Type[Annotation]``
            - `"audio"` for ``Type[AudioAnnotation]``

        Currently, we do not support Groups and Generics in the request.

        Example:

            .. code-block:: python

                requests = {
                    base_ontology.Sentence:
                        {
                            "component": ["dummy"],
                            "fields": ["speaker"],
                        },
                    base_ontology.Token: ["pos", "sense"],
                    base_ontology.EntityMention: {
                    },
                }
                pack.get_data(base_ontology.Sentence, requests)

        Args:
            context_type:
                The granularity of the data context, which
                could be any :class:`~forte.data.ontology.top.Annotation` or
                :class:`~forte.data.ontology.top.AudioAnnotation` type.
                Behaviors under different context_type varies:

                - str type will be converted into either
                  :class:`~forte.data.ontology.top.Annotation` type or
                  :class:`~forte.data.ontology.top.AudioAnnotation` type.
                - ``Type[Annotation]``: the default data field for getting
                  context data is :attr:`text`. This function iterates
                  :attr:`all_annotations` to search target entry data.
                - ``Type[AudioAnnotation]``: the default data field for getting
                  context data is :attr:`audio` which stores audio data in
                  numpy arrays. This function iterates
                  :attr:`all_audio_annotations` to search target entry data.

            request: The
                entry types and fields User wants to request.
                The keys of the requests dict are the required entry types
                and the value should be either:

                - a list of field names or
                - a dict which accepts three keys: `"fields"`, `"component"`,
                  and `"unit"`.

                    - By setting `"fields"` (list), users
                      specify the requested fields of the entry. If "fields"
                      is not specified, only the default fields will be
                      returned.
                    - By setting `"component"` (list), users
                      can specify the components by which the entries are
                      generated. If `"component"` is not specified, will return
                      entries generated by all components.
                    - By setting `"unit"` (string), users can
                      specify a unit by which the annotations are indexed.

                Note that for all annotation types, `"span"`
                fields and annotation-specific data fields are returned by
                default.

                For all link types, `"child"` and `"parent"` fields are
                returned by default.
            skip_k: Will skip the first `skip_k` instances and generate
                data from the (`offset` + 1)th instance.
            payload_index: the zero-based index of the Payload
                in this DataPack's Payload entries of a particular modality.
                The modality is dependent on ``context_type``. Defaults to 0.

        Returns:
            A data generator, which generates one piece of data (a dict
            containing the required entries, fields, and context).
        """
        context_type_: Union[Type[Annotation], Type[AudioAnnotation]]
        if isinstance(context_type, str):
            context_type_ = get_class(context_type)
            if not issubclass(context_type_, Entry):
                raise ValueError(
                    f"The provided `context_type` [{context_type_}] "
                    f"is not a subclass to the"
                    f"`forte.data.ontology.top.Annotation` class"
                )
        else:
            context_type_ = context_type

        annotation_types: Dict[
            Union[Type[Annotation], Type[AudioAnnotation]], Union[Dict, List]
        ] = {}
        link_types: Dict[Type[Link], Union[Dict, List]] = {}
        group_types: Dict[Type[Group], Union[Dict, List]] = {}
        generics_types: Dict[Type[Generics], Union[Dict, List]] = {}
        audio_annotation_types: Dict[
            Type[AudioAnnotation], Union[Dict, List]
        ] = {}

        if request is not None:
            for key_, value in request.items():
                key = as_entry_type(key_)
                if issubclass(key, Annotation):
                    annotation_types[key] = value
                elif issubclass(key, Link):
                    link_types[key] = value
                elif issubclass(key, Group):
                    group_types[key] = value
                elif issubclass(key, Generics):
                    generics_types[key] = value
                elif issubclass(key, AudioAnnotation):
                    audio_annotation_types[key] = value

        context_args = annotation_types.get(context_type_)

        context_components, _, context_fields = self._parse_request_args(
            context_type_, context_args
        )

        valid_context_ids: Set[int] = self._index.query_by_type_subtype(
            context_type_
        )

        if context_components:
            valid_component_id: Set[int] = set()
            for component in context_components:
                valid_component_id |= self.get_ids_by_creator(component)
            valid_context_ids &= valid_component_id

        def get_annotation_list(
            c_type: Union[Type[Annotation], Type[AudioAnnotation]]
        ):
            r"""Get an annotation list of a given context type.

            Args:
                c_type:
                    The granularity of the data context, which
                    could be any :class:`~forte.data.ontology.top.Annotation` type.

            Raises:
                NotImplementedError: raised when the given context type is
                    not implemented.

            Returns:
                List(Union[Annotation, AudioAnnotation]):
                    a list of annotations which is a copy of `self.annotations`
                    and it enables modifications of `self.annotations` while
                    iterating through its copy.
            """
            if issubclass(c_type, Annotation):
                return list(self.annotations)
            elif issubclass(c_type, AudioAnnotation):
                return list(self.audio_annotations)
            else:
                raise NotImplementedError(
                    f"Context type is set to {c_type},"
                    " but currently we only support"
                    " [Annotation, AudioAnnotation]."
                )

        def get_context_data(
            c_type: Union[Type[Annotation], Type[AudioAnnotation]],
            context: Union[Annotation, AudioAnnotation],
            payload_index: int,
        ):
            r"""
            Get context-specific data of a given context type and context.

            Args:
                c_type:
                    The granularity of the data context, which
                    could be any :class:`~forte.data.ontology.top.Annotation` type.
                context: context that
                    contains data to be extracted.
                payload_index: the zero-based index of the Payload
                    in this DataPack's Payload entries of a particular modality.
                    The modality is dependent on ``c_type``.

            Raises:
                NotImplementedError: raised when the given context type is
                    not implemented.

            Returns:
                str: context data.
            """
            if issubclass(c_type, Annotation):
                return self.get_payload_data_at(Modality.Text, payload_index)[
                    context.begin : context.end
                ]
            elif issubclass(c_type, AudioAnnotation):
                return self.get_payload_data_at(Modality.Audio, payload_index)[
                    context.begin : context.end
                ]
            else:
                raise NotImplementedError(
                    f"Context type is set to {context_type}"
                    "but currently we only support"
                    "[Annotation, AudioAnnotation]"
                )

        skipped = 0
        for context in get_annotation_list(context_type_):
            if context.tid not in valid_context_ids or not isinstance(
                context, context_type_
            ):
                continue
            if skipped < skip_k:
                skipped += 1
                continue
            data: Dict[str, Any] = {}
            data["context"] = get_context_data(
                context_type_, context, payload_index
            )
            data["offset"] = context.begin

            for field in context_fields:
                data[field] = getattr(context, field)

            if annotation_types:
                for a_type, a_args in annotation_types.items():
                    if issubclass(a_type, context_type_):
                        continue
                    if a_type.__name__ in data:
                        raise KeyError(
                            f"Requesting two types of entries with the "
                            f"same class name {a_type.__name__} at the "
                            f"same time is not allowed"
                        )
                    data[
                        a_type.__name__
                    ] = self._generate_annotation_entry_data(
                        a_type, a_args, data, context
                    )

            if audio_annotation_types:
                for a_type, a_args in audio_annotation_types.items():
                    if a_type.__name__ in data:
                        raise KeyError(
                            f"Requesting two types of entries with the "
                            f"same class name {a_type.__name__} at the "
                            f"same time is not allowed"
                        )
                    data[
                        a_type.__name__
                    ] = self._generate_annotation_entry_data(
                        a_type, a_args, data, context
                    )

            if link_types:
                for l_type, l_args in link_types.items():
                    if l_type.__name__ in data:
                        raise KeyError(
                            f"Requesting two types of entries with the "
                            f"same class name {l_type.__name__} at the "
                            f"same time is not allowed"
                        )
                    data[l_type.__name__] = self._generate_link_entry_data(
                        l_type, l_args, data, context
                    )
            # TODO: Getting Group based on range is not done yet.
            if group_types:
                raise NotImplementedError(
                    "Querying groups based on ranges is "
                    "currently not supported."
                )
            if generics_types:
                raise NotImplementedError(
                    "Querying generic types based on ranges is "
                    "currently not supported."
                )
            yield data

    def _parse_request_args(self, a_type, a_args):
        # request which fields generated by which component
        components = None
        unit = None
        fields = set()
        if isinstance(a_args, dict):
            components = a_args.get("component")
            # pylint: disable=isinstance-second-argument-not-valid-type
            # TODO: until fix: https://github.com/PyCQA/pylint/issues/3507
            if components is not None and not isinstance(components, Iterable):
                raise TypeError(
                    "Invalid request format for 'components'. "
                    "The value of 'components' should be of an iterable type."
                )
            unit = a_args.get("unit")
            if unit is not None and not isinstance(unit, str):
                raise TypeError(
                    "Invalid request format for 'unit'. "
                    "The value of 'unit' should be a string."
                )
            a_args = a_args.get("fields", set())

        # pylint: disable=isinstance-second-argument-not-valid-type
        # TODO: disable until fix: https://github.com/PyCQA/pylint/issues/3507
        if isinstance(a_args, Iterable):
            fields = set(a_args)
        elif a_args is not None:
            raise TypeError(
                f"Invalid request format for '{a_type}'. "
                f"The request should be of an iterable type or a dict."
            )

        fields.add("tid")
        return components, unit, fields

    def _generate_annotation_entry_data(
        self,
        a_type: Union[Type[Annotation], Type[AudioAnnotation]],
        a_args: Union[Dict, Iterable],
        data: Dict,
        cont: Optional[Annotation],
    ) -> Dict:

        components, unit, fields = self._parse_request_args(a_type, a_args)

        a_dict: Dict[str, Any] = {}
        a_dict["span"] = []
        # For AudioAnnotation, since the data is single numpy array
        # we don't initialize an empty list for a_dict["audio"]
        if issubclass(a_type, Annotation):
            a_dict["text"] = []
        elif issubclass(a_type, AudioAnnotation):
            a_dict["audio"] = []

        for field in fields:
            a_dict[field] = []
        unit_begin = 0
        if unit is not None:
            if unit not in data:
                raise KeyError(
                    f"{unit} is missing in data. You need to "
                    f"request {unit} before {a_type}."
                )
            a_dict["unit_span"] = []

        cont_begin = cont.begin if cont else 0
        annotation: Union[Type[Annotation], Type[AudioAnnotation]]
        for annotation in self.get(a_type, cont, components):  # type: ignore
            # we provide span, text (and also tid) by default
            a_dict["span"].append((annotation.begin, annotation.end))

            if isinstance(annotation, Annotation):
                a_dict["text"].append(annotation.text)
            elif isinstance(annotation, AudioAnnotation):
                a_dict["audio"].append(annotation.audio)
            else:
                raise NotImplementedError(
                    f"Annotation is set to {annotation}"
                    "but currently we only support"
                    "instances of [Annotation, "
                    "AudioAnnotation] and their subclass."
                )
            for field in fields:
                if field in ("span", "text", "audio"):
                    continue
                if field == "context_span":
                    a_dict[field].append(
                        (
                            annotation.begin - cont_begin,
                            annotation.end - cont_begin,
                        )
                    )
                    continue

                a_dict[field].append(getattr(annotation, field))

            if unit is not None:
                while not self._index.in_span(
                    data[unit]["tid"][unit_begin],
                    annotation.span,
                ):
                    unit_begin += 1

                unit_span_begin = unit_begin
                unit_span_end = unit_span_begin + 1

                while self._index.in_span(
                    data[unit]["tid"][unit_span_end],
                    annotation.span,
                ):
                    unit_span_end += 1

                a_dict["unit_span"].append((unit_span_begin, unit_span_end))
        for key, value in a_dict.items():
            a_dict[key] = np.array(value)

        return a_dict

    def _generate_link_entry_data(
        self,
        a_type: Type[Link],
        a_args: Union[Dict, Iterable],
        data: Dict,
        cont: Optional[Annotation],
    ) -> Dict:

        components, unit, fields = self._parse_request_args(a_type, a_args)

        if unit is not None:
            raise ValueError(f"Link entries cannot be indexed by {unit}.")

        a_dict: Dict[str, Any] = {}
        for field in fields:
            a_dict[field] = []
        a_dict["parent"] = []
        a_dict["child"] = []

        link: Link
        for link in self.get(a_type, cont, components):
            parent_type = link.ParentType.__name__
            child_type = link.ChildType.__name__

            if parent_type not in data:
                raise KeyError(
                    f"The Parent entry of {a_type} is not requested."
                    f" You should also request {parent_type} with "
                    f"{a_type}"
                )
            if child_type not in data:
                raise KeyError(
                    f"The child entry of {a_type} is not requested."
                    f" You should also request {child_type} with "
                    f"{a_type}"
                )

            a_dict["parent"].append(
                np.where(data[parent_type]["tid"] == link.parent)[0][0]
            )
            a_dict["child"].append(
                np.where(data[child_type]["tid"] == link.child)[0][0]
            )

            for field in fields:
                if field in ("parent", "child"):
                    continue

                a_dict[field].append(getattr(link, field))

        for key, value in a_dict.items():
            a_dict[key] = np.array(value)
        return a_dict

    def build_coverage_for(
        self,
        context_type: Type[Union[Annotation, AudioAnnotation]],
        covered_type: Type[EntryType],
    ):
        """
        User can call this function to build coverage index for specific types.
        The index provide a in-memory mapping from entries of `context_type`
        to the entries "covered" by it.
        See :class:`forte.data.data_pack.DataIndex` for more details.

        Args:
            context_type: The context/covering type.
            covered_type: The entry to find under the context type.

        """
        if self._index.coverage_index(context_type, covered_type) is None:
            self._index.build_coverage_index(self, context_type, covered_type)

    def covers(
        self,
        context_entry: Union[Annotation, AudioAnnotation],
        covered_entry: EntryType,
    ) -> bool:
        """
        Check if the `covered_entry` is covered (in span) of the `context_type`.

        See :meth:`~forte.data.data_pack.DataIndex.in_span` and
        :meth:`~forte.data.data_pack.DataIndex.in_audio_span` for the definition
        of `in span`.

        Args:
            context_entry: The context entry.
            covered_entry: The entry to be checked on whether it is in span
              of the context entry.

        Returns (bool): True if in span.
        """
        return covered_entry.tid in self._index.get_covered(
            self, context_entry, covered_entry.__class__
        )

    def get(  # type: ignore
        self,
        entry_type: Union[str, Type[EntryType]],
        range_annotation: Optional[Union[Annotation, AudioAnnotation]] = None,
        components: Optional[Union[str, Iterable[str]]] = None,
        include_sub_type: bool = True,
    ) -> Iterable[EntryType]:
        r"""This function is used to get data from a data pack with various
        methods.

        Depending on the provided arguments, the function will perform several
        different filtering of the returned data.

        The ``entry_type`` is mandatory, where all the entries matching this
        type
        will be returned. The sub-types of the provided entry type will be
        also returned if ``include_sub_type`` is set to True (which is the
        default behavior).

        The ``range_annotation`` controls the search area of the sub-types. An
        entry `E` will be returned if
        :meth:`~forte.data.data_pack.DataIndex.in_span` or
        :meth:`~forte.data.data_pack.DataIndex.in_audio_span` returns True.
        If this function is called frequently
        with queries related to the ``range_annotation``, please consider to
        build
        the coverage index regarding the related entry types. User can call
        :meth:`build_coverage_for(context_type, covered_type)` in order to
        build
        a mapping between a pair of entry types and target entries that are
        covered in ranges specified by outer entries.

        The ``components`` list will filter the results by the `component` (i.e
        the creator of the entry). If ``components`` is provided, only the
        entries
        created by one of the ``components`` will be returned.

        Example:

            .. code-block:: python

                # Iterate through all the sentences in the pack.
                for sentence in input_pack.get(Sentence):
                    # Take all tokens from a sentence created by NLTKTokenizer.
                    token_entries = input_pack.get(
                        entry_type=Token,
                        range_annotation=sentence,
                        component='NLTKTokenizer')
                    ...

            In the above code snippet, we get entries of type ``Token`` within
            each ``sentence`` which were generated by ``NLTKTokenizer``. You
            can consider build coverage index between ``Token`` and
            ``Sentence``
            if this snippet is frequently used:

                .. code-block:: python

                    # Build coverage index between `Token` and `Sentence`
                    input_pack.build_coverage_for(
                        context_type=Sentence
                        covered_type=Token
                    )

            After building the index from the snippet above, you will be able
            to retrieve the tokens covered by sentence much faster.


        Args:
            entry_type: The type of entries requested.
            range_annotation: The
                range of entries requested. If `None`, will return valid
                entries in the range of whole data pack.
            components: The component (creator)
                generating the entries requested. If `None`, will return valid
                entries generated by any component.
            include_sub_type: whether to consider the sub types of
                the provided entry type. Default `True`.

        Yields:
            Each `Entry` found using this method.
        """
        entry_type_: Type[EntryType] = as_entry_type(entry_type)

        def require_annotations(entry_class=Annotation) -> bool:
            if issubclass(entry_type_, entry_class):
                return True
            if issubclass(entry_type_, Link):
                return issubclass(
                    entry_type_.ParentType, entry_class
                ) and issubclass(entry_type_.ChildType, entry_class)
            if issubclass(entry_type_, Group):
                return issubclass(entry_type_.MemberType, entry_class)
            return False

        # If we don't have any annotations but the items to check requires them,
        # then we simply yield from an empty list.
        if (
            len(self.annotations) == 0
            and isinstance(range_annotation, Annotation)
            and require_annotations(Annotation)
        ) or (
            len(self.audio_annotations) == 0
            and isinstance(range_annotation, AudioAnnotation)
            and require_annotations(AudioAnnotation)
        ):
            yield from []
            return

        # If the ``entry_type`` and `range_annotation` are for different types of
        # payload, then we yield from an empty list with a warning.
        if (
            require_annotations(Annotation)
            and isinstance(range_annotation, AudioAnnotation)
        ) or (
            require_annotations(AudioAnnotation)
            and isinstance(range_annotation, Annotation)
        ):
            logger.warning(
                "Incompatible combination of ``entry_type`` and "
                "`range_annotation` found in the input of `DataPack.get()`"
                " method. An empty iterator will be returned when inputs "
                "contain multi-media entries. Please double check the input "
                "arguments and make sure they are associated with the same type"
                " of payload (i.e., either text or audio)."
            )
            yield from []
            return

        try:
            for entry_data in self._data_store.get(
                type_name=get_full_module_name(entry_type_),
                include_sub_type=include_sub_type,
                range_span=range_annotation  # type: ignore
                and (range_annotation.begin, range_annotation.end),
            ):
                entry: Entry = self.get_entry(tid=entry_data[TID_INDEX])
                # Filter by components
                if components is not None:
                    if not self.is_created_by(entry, components):
                        continue

                # Filter out incompatible audio span comparison for Links and Groups
                if (
                    issubclass(entry_type_, (Link, Group))
                    and isinstance(range_annotation, AudioAnnotation)
                    and not self._index.in_audio_span(
                        entry, range_annotation.span
                    )
                ):
                    continue

                yield entry  # type: ignore
        except ValueError:
            # type_name does not exist in DataStore
            yield from []

    def update(self, datapack: "DataPack"):
        r"""Update the attributes and properties of the current DataPack with
        another DataPack.

        Args:
            datapack: A reference datapack to update
        """
        # TODO: Not recommended to directly update __dict__. Should find a
        #   better solution.
        self.__dict__.update(datapack.__dict__)

    def _save_entry_to_data_store(self, entry: Entry):
        r"""Save an existing entry object into DataStore"""
        self._entry_converter.save_entry_object(entry=entry, pack=self)

        if isinstance(entry, Payload):
            if entry.modality == Modality.Text:
                entry.set_payload_index(len(self.text_payloads))
                self.text_payloads.append(entry)
            elif entry.modality == Modality.Audio:
                entry.set_payload_index(len(self.audio_payloads))
                self.audio_payloads.append(entry)
            elif entry.modality == Modality.Image:
                entry.set_payload_index(len(self.image_payloads))
                self.image_payloads.append(entry)

    def _get_entry_from_data_store(self, tid: int) -> EntryType:
        r"""Generate a class object from entry data in DataStore"""
        return self._entry_converter.get_entry_object(tid=tid, pack=self)


class DataIndex(BaseIndex):
    r"""A set of indexes used in :class:`~forte.data.data_pack.DataPack`, note that this class is
    used by the `DataPack` internally.

    #. :attr:`entry_index`, the index from each ``tid`` to the corresponding entry
    #. :attr:`type_index`, the index from each type to the entries of
       that type
    #. :attr:`component_index`, the index from each component to the
       entries generated by that component
    #. :attr:`link_index`, the index from child
       (:attr:`link_index["child_index"]`)and parent
       (:attr:`link_index["parent_index"]`) nodes to links
    #. :attr:`group_index`, the index from group members to groups.
    #. :attr:`_coverage_index`, the index that maps from an annotation to
       the entries it covers. :attr:`_coverage_index` is a dict of dict, where
       the key is a tuple of the outer entry type and the inner entry type.
       The outer entry type should be an annotation type. The value is a dict,
       where the key is the ``tid`` of the outer entry, and the value is a set of
       ``tid`` that are covered by the outer entry. We say an Annotation A covers
       an entry E if one of the following condition is met:
       1. E is of Annotation type, and that E.begin >= A.begin, E.end <= E.end
       2. E is of Link type, and both E's parent and child node are Annotation
       that are covered by A.

    """

    def __init__(self):
        super().__init__()
        self._coverage_index: Dict[
            Tuple[Type[Union[Annotation, AudioAnnotation]], Type[EntryType]],
            Dict[int, Set[int]],
        ] = {}
        self._coverage_index_valid = True

    def remove_entry(self, entry: EntryType):
        super().remove_entry(entry)
        self.deactivate_coverage_index()

    @property
    def coverage_index_is_valid(self):
        return self._coverage_index_valid

    def activate_coverage_index(self):
        self._coverage_index_valid = True

    def deactivate_coverage_index(self):
        self._coverage_index_valid = False

    def coverage_index(
        self,
        outer_type: Type[Union[Annotation, AudioAnnotation]],
        inner_type: Type[EntryType],
    ) -> Optional[Dict[int, Set[int]]]:
        r"""Get the coverage index from ``outer_type`` to ``inner_type``.

        Args:
            outer_type: an annotation or `AudioAnnotation` type.
            inner_type: an entry type.

        Returns:
            If the coverage index does not exist, return `None`. Otherwise,
            return a dict.
        """
        if not self.coverage_index_is_valid:
            return None
        return self._coverage_index.get((outer_type, inner_type))

    def get_covered(
        self,
        data_pack: DataPack,
        context_annotation: Union[Annotation, AudioAnnotation],
        inner_type: Type[EntryType],
    ) -> Set[int]:
        """
        Get the entries covered by a certain context annotation

        Args:
            data_pack: The data pack to search for.
            context_annotation: The context annotation to search in.
            inner_type: The inner type to be searched for.

        Returns:
            Entry ID of type `inner_type` that is covered by
            `context_annotation`.
        """
        context_type = context_annotation.__class__
        if self.coverage_index(context_type, inner_type) is None:
            self.build_coverage_index(data_pack, context_type, inner_type)
        assert self._coverage_index is not None
        return self._coverage_index.get((context_type, inner_type), {}).get(
            context_annotation.tid, set()
        )

    def build_coverage_index(
        self,
        data_pack: DataPack,
        outer_type: Type[Union[Annotation, AudioAnnotation]],
        inner_type: Type[EntryType],
    ):
        r"""Build the coverage index from ``outer_type`` to ``inner_type``.

        Args:
            data_pack: The data pack to build coverage for.
            outer_type: an annotation or `AudioAnnotation` type.
            inner_type: an entry type, can be Annotation, Link, Group,
                `AudioAnnotation`.
        """
        if not issubclass(
            inner_type, (Annotation, Link, Group, AudioAnnotation)
        ):
            raise ValueError(f"Do not support coverage index for {inner_type}.")

        if not self.coverage_index_is_valid:
            self._coverage_index = {}

        # prevent the index from being used during construction
        self.deactivate_coverage_index()

        # TODO: tests and documentations for the edge cases are missing. i.e. we
        #  are not clear about what would happen if the covered annotation
        #  is the same as the covering annotation, or if their spans are the
        #  same.
        self._coverage_index[(outer_type, inner_type)] = {}
        for range_annotation in data_pack.get_entries_of(outer_type):
            if isinstance(range_annotation, (Annotation, AudioAnnotation)):
                entries = data_pack.get(inner_type, range_annotation)
                entry_ids = {e.tid for e in entries}
                self._coverage_index[(outer_type, inner_type)][
                    range_annotation.tid
                ] = entry_ids

        self.activate_coverage_index()

    def have_overlap(
        self,
        entry1: Union[Annotation, int, AudioAnnotation],
        entry2: Union[Annotation, int, AudioAnnotation],
    ) -> bool:
        r"""Check whether the two annotations have overlap in span.

        Args:
            entry1: An
                :class:`Annotation` or :class:`AudioAnnotation` object to be
                checked, or the ``tid`` of the Annotation.
            entry2: Another
                :class:`Annotation` or :class:`AudioAnnotation` object to be
                checked, or the ``tid`` of the Annotation.
        """
        entry1_: Union[Annotation, AudioAnnotation] = (
            self._entry_index[entry1]
            if isinstance(entry1, (int, np.integer))
            else entry1
        )
        entry2_: Union[Annotation, AudioAnnotation] = (
            self._entry_index[entry2]
            if isinstance(entry2, (int, np.integer))
            else entry2
        )

        if not isinstance(entry1_, (Annotation, AudioAnnotation)):
            raise TypeError(
                f"'entry1' should be an instance of Annotation or `AudioAnnotation`,"
                f" but get {type(entry1)}"
            )

        if not isinstance(entry2_, (Annotation, AudioAnnotation)):
            raise TypeError(
                f"'entry2' should be an instance of Annotation or `AudioAnnotation`,"
                f" but get {type(entry2)}"
            )

        if (
            isinstance(entry1_, Annotation)
            and isinstance(entry2_, AudioAnnotation)
        ) or (
            isinstance(entry1_, AudioAnnotation)
            and isinstance(entry2_, Annotation)
        ):
            raise TypeError(
                "'entry1' and 'entry2' should be the same type of entry, "
                f"but get type(entry1)={type(entry1_)}, "
                f"typr(entry2)={type(entry2_)}"
            )

        return not (
            entry1_.begin >= entry2_.end or entry1_.end <= entry2_.begin
        )

    def in_span(self, inner_entry: Union[int, Entry], span: Span) -> bool:
        r"""Check whether the ``inner entry`` is within the given ``span``. The
        criterion are as followed:

        Annotation entries: they are considered in a span if the
        begin is not smaller than `span.begin` and the end is not larger than
        `span.end`.

        Link entries: if the parent and child of the links are both
        `Annotation` type, this link will be considered in span if both parent
        and child are :meth:`~forte.data.data_pack.DataIndex.in_span` of the
        provided `span`. If either the parent and
        the child is not of type `Annotation`, this function will always return
        `False`.

        Group entries: if the child type of the group is `Annotation` type,
        then the group will be considered in span if all the elements are
        :meth:`~forte.data.data_pack.DataIndex.in_span` of the provided `span`.
        If the child type is not `Annotation`
        type, this function will always return `False`.

        Other entries (i.e Generics and `AudioAnnotation`): they will not be
        considered :meth:`~forte.data.data_pack.DataIndex.in_span` of any
        spans. The function will always return
        `False`.

        Args:
            inner_entry: The inner entry object to be checked
             whether it is within ``span``. The argument can be the entry id
             or the entry object itself.
            span: A :class:`~forte.data.span.Span` object to be checked. We will check
                whether the ``inner_entry`` is within this span.

        Returns:
            True if the `inner_entry` is considered to be in span of the
            provided span.
        """
        # The reason of this check is that the get_data method will use numpy
        # integers. This might create problems when other unexpected integers
        # are used.
        if isinstance(inner_entry, (int, np.integer)):
            inner_entry = self._entry_index[inner_entry]

        inner_begin = -1
        inner_end = -1

        if isinstance(inner_entry, Annotation):
            inner_begin = inner_entry.begin
            inner_end = inner_entry.end
        elif isinstance(inner_entry, Link):
            if not issubclass(inner_entry.ParentType, Annotation):
                return False

            if not issubclass(inner_entry.ChildType, Annotation):
                return False

            child = inner_entry.get_child()
            parent = inner_entry.get_parent()

            if not isinstance(child, Annotation) or not isinstance(
                parent, Annotation
            ):
                # Cannot check in_span for non-annotations.
                return False

            child_: Annotation = child
            parent_: Annotation = parent

            inner_begin = min(child_.begin, parent_.begin)
            inner_end = max(child_.end, parent_.end)
        elif isinstance(inner_entry, Group):
            if not issubclass(inner_entry.MemberType, Annotation):
                return False

            for mem in inner_entry.get_members():
                mem_: Annotation = mem  # type: ignore
                if inner_begin == -1:
                    inner_begin = mem_.begin
                inner_begin = min(inner_begin, mem_.begin)
                inner_end = max(inner_end, mem_.end)
        else:
            # Generics, AudioAnnotation, or other user defined types will not
            # be check here.
            return False
        return inner_begin >= span.begin and inner_end <= span.end

    def in_audio_span(self, inner_entry: Union[int, Entry], span: Span) -> bool:
        r"""Check whether the ``inner entry`` is within the given audio span.
        This method is identical to
        :meth::meth:`~forte.data.data_pack.DataIndex.in_span` except that it
        operates on
        the audio payload of datapack. The criterion are as followed:

        `AudioAnnotation` entries: they are considered in a span if the
        begin is not smaller than `span.begin` and the end is not larger than
        `span.end`.

        Link entries: if the parent and child of the links are both
        `AudioAnnotation` type, this link will be considered in span if both
        parent and child are :meth:`~forte.data.data_pack.DataIndex.in_span` of
        the provided `span`. If either the
        parent and the child is not of type `AudioAnnotation`, this function
        will always return `False`.

        Group entries: if the child type of the group is `AudioAnnotation`
        type,
        then the group will be considered in span if all the elements are
        :meth:`~forte.data.data_pack.DataIndex.in_span` of the provided `span`.
        If the child type is not
        `AudioAnnotation` type, this function will always return `False`.

        Other entries (i.e Generics and Annotation): they will not be
        considered
        :meth:`~forte.data.data_pack.DataIndex.in_span` of any spans. The
        function will always return `False`.

        Args:
            inner_entry: The inner entry object to be checked
                whether it is within ``span``. The argument can be the entry id
                or the entry object itself.
            span: A :class:`~forte.data.span.Span` object to be checked.
                We will check whether the ``inner_entry`` is within this span.

        Returns:
            True if the `inner_entry` is considered to be in span of the
            provided span.
        """
        # The reason of this check is that the get_data method will use numpy
        # integers. This might create problems when other unexpected integers
        # are used.
        if isinstance(inner_entry, (int, np.integer)):
            inner_entry = self._entry_index[inner_entry]

        inner_begin = -1
        inner_end = -1

        if isinstance(inner_entry, AudioAnnotation):
            inner_begin = inner_entry.begin
            inner_end = inner_entry.end
        elif isinstance(inner_entry, Link):
            if not (
                issubclass(inner_entry.ParentType, AudioAnnotation)
                and issubclass(inner_entry.ChildType, AudioAnnotation)
            ):
                return False

            child = inner_entry.get_child()
            parent = inner_entry.get_parent()

            if not isinstance(child, AudioAnnotation) or not isinstance(
                parent, AudioAnnotation
            ):
                # Cannot check in_span for non-AudioAnnotation.
                return False

            child_: AudioAnnotation = child
            parent_: AudioAnnotation = parent

            inner_begin = min(child_.begin, parent_.begin)
            inner_end = max(child_.end, parent_.end)
        elif isinstance(inner_entry, Group):
            if not issubclass(inner_entry.MemberType, AudioAnnotation):
                return False

            for mem in inner_entry.get_members():
                mem_: AudioAnnotation = mem  # type: ignore
                if inner_begin == -1:
                    inner_begin = mem_.begin
                inner_begin = min(inner_begin, mem_.begin)
                inner_end = max(inner_end, mem_.end)
        else:
            # Generics, Annotation, or other user defined types will not be
            # check here.
            return False
        return inner_begin >= span.begin and inner_end <= span.end<|MERGE_RESOLUTION|>--- conflicted
+++ resolved
@@ -170,10 +170,7 @@
         self._data_store: DataStore = DataStore()
         self._entry_converter: EntryConverter = EntryConverter()
         self.image_annotations: List[ImageAnnotation] = []
-<<<<<<< HEAD
-=======
         self.grid: Optional[Grid] = None
->>>>>>> db53cbd6
 
         self.grids: List[Grids] = []
         self.text_payloads: List[Payload] = []
