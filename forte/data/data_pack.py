# Copyright 2019 The Forte Authors. All Rights Reserved.
#
# Licensed under the Apache License, Version 2.0 (the "License");
# you may not use this file except in compliance with the License.
# You may obtain a copy of the License at
#
#      http://www.apache.org/licenses/LICENSE-2.0
#
# Unless required by applicable law or agreed to in writing, software
# distributed under the License is distributed on an "AS IS" BASIS,
# WITHOUT WARRANTIES OR CONDITIONS OF ANY KIND, either express or implied.
# See the License for the specific language governing permissions and
# limitations under the License.

from enum import IntEnum
import logging
from pathlib import Path
from typing import (
    Dict,
    Iterable,
    Iterator,
    List,
    Optional,
    Type,
    Union,
    Any,
    Set,
    Callable,
    Tuple,
    cast,
)

import numpy as np
from sortedcontainers import SortedList

from forte.common.exception import (
    ProcessExecutionException,
    UnknownOntologyClassException,
)
from forte.common.constants import TID_INDEX
from forte.data import data_utils_io
from forte.data.data_store import DataStore
from forte.data.entry_converter import EntryConverter
from forte.data.base_pack import BaseMeta, BasePack
from forte.data.index import BaseIndex
from forte.data.ontology.core import Entry
from forte.data.ontology.core import EntryType
from forte.data.ontology.top import (
    Annotation,
    Link,
    Group,
    SinglePackEntries,
    Generics,
    AudioAnnotation,
    Payload,
)

from forte.data.modality import Modality
from forte.data.span import Span
from forte.data.types import ReplaceOperationsType, DataRequest
from forte.utils import get_class, get_full_module_name

logger = logging.getLogger(__name__)

__all__ = ["Meta", "DataPack", "DataIndex"]


class Meta(BaseMeta):
    r"""Basic Meta information associated with each instance of
    :class:`~forte.data.data_pack.DataPack`.

    Args:
        pack_name:  An name to identify the data pack, which is helpful in
           situation like serialization. It is suggested that the packs should
           have different doc ids.
        language: The language used by this data pack, default is English.
        span_unit: The unit used for interpreting the Span object of this
          data pack. Default is character.
        sample_rate: An integer specifying the sample rate of audio payload.
          Default is None.
        info: Store additional string based information that the user add.
    Attributes:
        pack_name:  storing the provided `pack_name`.
        language: storing the provided `language`.
        sample_rate: storing the provided `sample_rate`.
        info: storing the provided `info`.
        record: Initialized as a dictionary. This is not a required field.
            The key of the record should be the entry type and values should
            be attributes of the entry type. All the information would be used
            for consistency checking purpose if the pipeline is initialized with
            `enforce_consistency=True`.
    """

    def __init__(
        self,
        pack_name: Optional[str] = None,
        language: str = "eng",
        span_unit: str = "character",
        sample_rate: Optional[int] = None,
        info: Optional[Dict[str, str]] = None,
    ):
        super().__init__(pack_name)
        self.language = language
        self.span_unit = span_unit
        self.sample_rate: Optional[int] = sample_rate
        self.record: Dict[str, Set[str]] = {}
        self.info: Dict[str, str]
        if info is None:
            self.info = {}
        else:
            self.info = info


def as_entry_type(entry_type: Union[str, Type[EntryType]]):
    entry_type_: Type[EntryType]
    if isinstance(entry_type, str):
        entry_type_ = get_class(entry_type)
        if not issubclass(entry_type_, Entry):
            raise ValueError(
                f"The specified entry type [{entry_type}] "
                f"does not correspond to a "
                f"`forte.data.ontology.core.Entry` class"
            )
    else:
        entry_type_ = entry_type
    return entry_type_


def as_sorted_error_check(entries: List[EntryType]) -> SortedList:
    """
    Given a list of entries, return a sorted list of it. If unknown entry
    classes are seen during this process,
    a :class:`~forte.common.exception.UnknownOntologyClassException` exception will be
    thrown.

    Args:
        entries: A list of entries to be converted.

    Returns: Sorted list of the input entries.
    """
    try:
        return SortedList(entries)
    except TypeError as e:
        for entry in entries:
            if isinstance(entry, Dict) and "py/object" in entry:
                entry_class = entry["py/object"]
                try:
                    get_class(entry_class)
                except ValueError:
                    raise UnknownOntologyClassException(
                        f"Cannot deserialize ontology type {entry_class}, "
                        f"make sure it is included in the PYTHONPATH."
                    ) from e


class DataPack(BasePack[Entry, Link, Group]):
    # pylint: disable=too-many-public-methods, unused-private-member
    r"""A :class:`~forte.data.data_pack.DataPack` contains a piece of natural language text and a
    collection of NLP entries (annotations, links, and groups). The natural
    language text could be a document, paragraph or in any other granularity.

    Args:
        pack_name: A name for this data pack.
    """

    def __init__(self, pack_name: Optional[str] = None):
        super().__init__(pack_name)

        self._data_store: DataStore = DataStore()
        self._entry_converter: EntryConverter = EntryConverter()

        self.text_payloads: List[Payload] = []
        self.audio_payloads: List[Payload] = []
        self.image_payloads: List[Payload] = []

        self._index: DataIndex = DataIndex()

    def __getstate__(self):
        r"""
        In serialization,
            1) will remove ``_entry_converter`` to save space.
        """
        state = super().__getstate__()
        state.pop("_entry_converter")
        return state

    def __setstate__(self, state):
        r"""
        In deserialization, we
            1) Perform pack version compatibility checking;
            2) initialize the entry converter
            3) initialize the indexes.
            4) Obtain the pack ids.
        """
        self._entry_converter = EntryConverter()
        super().__setstate__(state)
        for payload in (
            self.text_payloads + self.audio_payloads + self.image_payloads
        ):
            payload.set_pack(self)

        self._index = DataIndex()
        self._index.update_basic_index(list(iter(self)))

    def __iter__(self):
        yield from self.annotations
        yield from self.links
        yield from self.groups
        yield from self.generics
        yield from self.audio_annotations

    def _init_meta(self, pack_name: Optional[str] = None) -> Meta:
        return Meta(pack_name)

    def _validate(self, entry: EntryType) -> bool:
        return isinstance(entry, SinglePackEntries)

    @property
    def text(self) -> str:
        """
        Get the first text data stored in the DataPack.
        If there is no text payload in the DataPack, it will return empty
        string.

        Args:
            text_payload_index: the index of the text payload. Defaults to 0.

        Raises:
            ValueError: raised when the index is out of bound of the text
                payload list.

        Returns:
            text data in the text payload.
        """
        if len(self.text_payloads) > 0:
            return str(self.get_payload_data_at(Modality.Text, 0))
        else:
            return ""

    @property
    def audio(self):
        r"""
        Return the audio data from the first audio payload in the DataPack.
        """
        return self.get_payload_data_at(Modality.Audio, 0)

    @property
    def image(self):
        r"""
        Return the image data from the first image payload in the data pack.
        """
        return self.get_image(0)

    def get_image(self, index: int):
        """
        Return the image data from the image payload at the specified index.

        Args:
            index: image payload index for retrieving the image data.

        Returns:
            image payload data at the specified index.
        """
        return self.get_payload_data_at(Modality.Image, index)

    @property
    def all_annotations(self) -> Iterator[Annotation]:
        """
        An iterator of all annotations in this data pack.

        Returns: Iterator of all annotations, of
        type :class:`~forte.data.ontology.top.Annotation`.

        """
        for entry in self._data_store.all_entries(
            "forte.data.ontology.top.Annotation"
        ):
            yield self.get_entry(tid=entry[TID_INDEX])  # type: ignore

    @property
    def num_annotations(self) -> int:
        """
        Number of annotations in this data pack.

        Returns: (int) Number of the links.

        """
        return self._data_store.num_entries(
            "forte.data.ontology.top.Annotation"
        )

    @property
    def all_links(self) -> Iterator[Link]:
        """
        An iterator of all links in this data pack.

        Returns: Iterator of all links, of
        type :class:`~forte.data.ontology.top.Link`.

        """
        for entry in self._data_store.all_entries(
            "forte.data.ontology.top.Link"
        ):
            yield self.get_entry(tid=entry[TID_INDEX])  # type: ignore

    @property
    def num_links(self) -> int:
        """
        Number of links in this data pack.

        Returns: Number of the links.

        """
        return self._data_store.num_entries("forte.data.ontology.top.Link")

    @property
    def all_groups(self) -> Iterator[Group]:
        """
        An iterator of all groups in this data pack.

        Returns: Iterator of all groups, of
        type :class:`~forte.data.ontology.top.Group`.

        """
        for entry in self._data_store.all_entries(
            "forte.data.ontology.top.Group"
        ):
            yield self.get_entry(tid=entry[TID_INDEX])  # type: ignore

    @property
    def num_groups(self):
        """
        Number of groups in this data pack.

        Returns: Number of groups.

        """
        return self._data_store.num_entries("forte.data.ontology.top.Group")

    @property
    def all_generic_entries(self) -> Iterator[Generics]:
        """
        An iterator of all generic entries in this data pack.

        Returns: Iterator of generic

        """
        for entry in self._data_store.all_entries(
            "forte.data.ontology.top.Generics"
        ):
            yield self.get_entry(tid=entry[TID_INDEX])  # type: ignore

    @property
    def num_generics_entries(self):
        """
        Number of generics entries in this data pack.

        Returns: Number of generics entries.

        """
        return self._data_store.num_entries("forte.data.ontology.top.Generics")

    @property
    def all_audio_annotations(self) -> Iterator[AudioAnnotation]:
        """
        An iterator of all audio annotations in this data pack.

        Returns: Iterator of all audio annotations, of
        type :class:`~forte.data.ontology.top.AudioAnnotation`.

        """
        for entry in self._data_store.all_entries(
            "forte.data.ontology.top.AudioAnnotation"
        ):
            yield self.get_entry(tid=entry[TID_INDEX])  # type: ignore

    @property
    def num_audio_annotations(self):
        """
        Number of audio annotations in this data pack.

        Returns: Number of audio annotations.

        """
        return self._data_store.num_entries(
            "forte.data.ontology.top.AudioAnnotation"
        )

    @property
    def annotations(self):
        """
        A SortedList container of all annotations in this data pack.

        Returns: SortedList of all annotations, of
        type :class:`~forte.data.ontology.top.Annotation`.

        """
        return SortedList(self.all_annotations)

    @property
    def generics(self):
        """
        A SortedList container of all generic entries in this data pack.

        Returns: SortedList of generics

        """
        return SortedList(self.all_generic_entries)

    @property
    def audio_annotations(self):
        """
        A SortedList container of all audio annotations in this data pack.

        Returns: SortedList of all audio annotations, of
        type :class:`~forte.data.ontology.top.AudioAnnotation`.

        """
        return SortedList(self.all_audio_annotations)

    @property
    def links(self):
        """
        A List container of all links in this data pack.

        Returns: List of all links, of
        type :class:`~forte.data.ontology.top.Link`.

        """
        return SortedList(self.all_links)

    @property
    def groups(self):
        """
        A List container of all groups in this data pack.

        Returns: List of all groups, of
        type :class:`~forte.data.ontology.top.Group`.

        """
        return SortedList(self.all_groups)

    @groups.setter
    def groups(self, val):
        self._groups = val

    def get_payload_at(
        self, modality: IntEnum, payload_index: int
    ):  # -> Union[TextPayload, AudioPayload, ImagePayload]:
        """
        Get Payload of requested modality at the requested payload index.

        Args:
            modality: data modality among "text", "audio", "image"
            payload_index: the zero-based index of the Payload
                in this DataPack's Payload entries of the requested modality.

        Raises:
            ValueError: raised when the requested modality is not supported.

        Returns:
            Payload entry containing text data, image or audio data.

        """
        supported_modality = [enum.name for enum in Modality]

        try:
            # if modality.name == "text":
            if modality == Modality.Text:
                payloads_length = len(self.text_payloads)
                payload = self.text_payloads[payload_index]
            # elif modality.name == "audio":
            elif modality == Modality.Audio:
                payloads_length = len(self.audio_payloads)
                payload = self.audio_payloads[payload_index]
            # elif modality.name == "image":
            elif modality == Modality.Image:
                payloads_length = len(self.image_payloads)
                payload = self.image_payloads[payload_index]
            else:
                raise ValueError(
                    f"Provided modality {modality.name} is not supported."
                    "Please provide one of modality among"
                    f" {supported_modality}."
                )
        except IndexError as e:
            raise ProcessExecutionException(
                f"payload index ({payload_index}) "
                f"is larger or equal to {modality.name} payload list"
                f" length ({payloads_length}). "
                f"Please input a {modality.name} payload index less than it."
            ) from e
        return payload

    def get_payload_data_at(
        self, modality: IntEnum, payload_index: int
    ) -> Union[str, np.ndarray]:
        """
        Get Payload of requested modality at the requested payload index.

        Args:
            modality: data modality among "text", "audio", "image"
            payload_index: the zero-based index of the Payload
                in this DataPack's Payload entries of the requested modality.

        Raises:
            ValueError: raised when the requested modality is not supported.

        Returns:
            different data types for different data modalities.

            1. str data for text data.

            2. Numpy array for image and audio data.

        """
        return self.get_payload_at(modality, payload_index).cache

    def get_span_text(
        self, begin: int, end: int, text_payload_index: int = 0
    ) -> str:
        r"""Get the text in the data pack contained in the span.

        Args:
            begin: begin index to query.
            end: end index to query.
            text_payload_index: the zero-based index of the TextPayload
                in this DataPack's TextPayload entries. Defaults to 0.

        Returns:
            The text within this span.
        """
        return cast(
            str, self.get_payload_data_at(Modality.Text, text_payload_index)
        )[begin:end]

    def get_span_audio(
        self, begin: int, end: int, audio_payload_index=0
    ) -> np.ndarray:
        r"""Get the audio in the data pack contained in the span.
        `begin` and `end` represent the starting and ending indices of the span
        in audio payload respectively. Each index corresponds to one sample in
        audio time series.

        Args:
            begin: begin index to query.
            end: end index to query.
            audio_payload_index: the zero-based index of the AudioPayload
                in this DataPack's AudioPayload entries. Defaults to 0.

        Returns:
            The audio within this span.
        """
        return cast(
            np.ndarray,
            self.get_payload_data_at(Modality.Audio, audio_payload_index)[
                begin:end
            ],
        )

    def add_text(self, text):
        """
        Add a text payload to this data pack.

        Args:
            text: Text to be added.
        """
        from ft.onto.base_ontology import (  # pylint: disable=import-outside-toplevel
            TextPayload,
        )

        ip = TextPayload(self)
        ip.set_cache(text)

    def set_text(
        self,
        text: str,
        replace_func: Optional[Callable[[str], ReplaceOperationsType]] = None,
        text_payload_index: int = 0,
    ):
        """
        Set text for TextPayload at a specified index or add a new TextPayload
        in the DataPack.

        Raises:
            ValueError: raised when the text payload index is out of range.

        Args:
            text: a str text.
            replace_func: function that replace text. Defaults to None.
            text_payload_index: the zero-based index of the TextPayload
                in this DataPack's TextPayload entries.
                If it's 0, it adds a new TextPayload if there is no text payload in the data pack.
        """
        # Temporary imports

        span_ops = [] if replace_func is None else replace_func(text)
        # The spans should be mutually exclusive
        (
            text,
            replace_back_operations,
            processed_original_spans,
            orig_text_len,
        ) = data_utils_io.modify_text_and_track_ops(text, span_ops)
        # temporary solution for backward compatibility
        # past API use this method to add a single text in the datapack
        if (
            self._data_store.num_entries("ft.onto.base_ontology.TextPayload")
            == 0
            and text_payload_index == 0
        ):
            from ft.onto.base_ontology import (  # pylint: disable=import-outside-toplevel
                TextPayload,
            )

            tp = TextPayload(self, text_payload_index)
        else:
            tp = self.get_payload_at(Modality.Text, text_payload_index)

        tp.set_cache(text)

        tp.replace_back_operations = replace_back_operations
        tp.processed_original_spans = processed_original_spans
        tp.orig_text_len = orig_text_len

    def set_audio(
        self,
        audio: np.ndarray,
        sample_rate: int,
        audio_payload_index: int = 0,
    ):
        r"""
        Set audio for AudioPayload at a specified index or add a new AudioPayload in the DataPack.

        Raises:
            ValueError: raised when the audio payload index is out of range.

        Args:
            audio: A numpy array storing the audio waveform.
            sample_rate: An integer specifying the sample rate.
            audio_payload_index: the zero-based index of the AudioPayload
                in this DataPack's AudioPayload entries. Defaults to 0, and
                it adds a new audio payload if there is no audio payload in the data pack.
        """
        # temporary solution for backward compatibility
        # past API use this method to add a single audio in the datapack
        if (
            self._data_store.num_entries("ft.onto.base_ontology.AudioPayload")
            == 0
            and audio_payload_index == 0
        ):
            from ft.onto.base_ontology import (  # pylint: disable=import-outside-toplevel
                AudioPayload,
            )

            logging.warning(
                "audio_payload_index is set to zero,"
                "and there is not existing AudioPayload"
                " in the DataPack."
                "An `AudioPayload` will be added into the DataPack."
                "However, we encourage user to"
                " use DataPack.add_audio() function instead."
            )
            ap = AudioPayload(self)
        else:
            ap = self.get_payload_at(Modality.Audio, audio_payload_index)

        ap.set_cache(audio)
        ap.sample_rate = sample_rate

    def add_audio(self, audio):
        r"""
        Add an AudioPayload storing the audio given in the parameters.

        Args:
            audio: A numpy array storing the audio.
        """
        from ft.onto.base_ontology import (  # pylint: disable=import-outside-toplevel
            AudioPayload,
        )

        ip = AudioPayload(self)
        ip.set_cache(audio)

    def add_image(self, image):
        r"""
        Add an ImagePayload storing the image given in the parameters.

        Args:
            image: A numpy array storing the image.
        """
        from ft.onto.base_ontology import (  # pylint: disable=import-outside-toplevel
            ImagePayload,
        )

        ip = ImagePayload(self)
        ip.set_cache(image)

    def set_image(
        self,
        image,
        image_payload_index: int = 0,
    ):
        r"""Set the image payload of the :class:`~forte.data.data_pack.DataPack`
        object.

        Args:
            image: A numpy array storing the image.
            image_payload_index: the zero-based index of the ImagePayload
                in this DataPack's ImagePayload entries. Defaults to 0.
        """
        # temporary solution for backward compatibility
        # past API use this method to add a single image in the datapack
        if (
            self._data_store.num_entries("ft.onto.base_ontology.ImagePayload")
            == 0
            and image_payload_index == 0
        ):
            from ft.onto.base_ontology import (  # pylint: disable=import-outside-toplevel
                ImagePayload,
            )

            ip = ImagePayload(self)
            logging.warning(
                "image_payload_index is set to zero,"
                "and there is not existing ImagePayload"
                " in the DataPack."
                "An `ImagePayload` will be added into the DataPack."
                "However, we encourage user to"
                " use DataPack.add_image() function instead."
            )
        else:
            ip = self.get_payload_at(Modality.Image, image_payload_index)
        ip.set_cache(image)

    def get_original_text(self, text_payload_index: int = 0):
        r"""Get original unmodified text from the :class:`~forte.data.data_pack.DataPack` object.

        Args:
            text_payload_index: the zero-based index of the TextPayload
                in this DataPack's  entries. Defaults to 0.

        Returns:
            Original text after applying the `replace_back_operations` of
            :class:`~forte.data.data_pack.DataPack` object to the modified text
        """
        tp = self.get_payload_at(Modality.Text, text_payload_index)
        original_text, _, _, _ = data_utils_io.modify_text_and_track_ops(
            tp.cache, tp.replace_back_operations
        )
        return original_text

    def get_original_span(
        self, input_processed_span: Span, align_mode: str = "relaxed"
    ):
        r"""Function to obtain span of the original text that aligns with the
        given span of the processed text.

        Args:

            input_processed_span: Span of the processed text for which
                the corresponding span of the original text is desired.
            align_mode: The strictness criteria for alignment in the
                ambiguous cases, that is, if a part of input_processed_span
                spans a part of the inserted span, then align_mode controls
                whether to use the span fully or ignore it completely according
                to the following possible values:

                    - "strict" - do not allow ambiguous input, give ValueError.
                    - "relaxed" - consider spans on both sides.
                    - "forward" - align looking forward, that is, ignore the
                      span towards the left, but consider the span towards
                      the right.
                    - "backward" - align looking backwards, that is, ignore the
                      span towards the right, but consider the span towards the
                      left.


        Returns:
            Span of the original text that aligns with input_processed_span

        Example:
            * Let o-up1, o-up2, ... and m-up1, m-up2, ... denote the unprocessed
              spans of the original and modified string respectively. Note that
              each o-up would have a corresponding m-up of the same size.
            * Let o-pr1, o-pr2, ... and m-pr1, m-pr2, ... denote the processed
              spans of the original and modified string respectively. Note that
              each o-p is modified to a corresponding m-pr that may be of a
              different size than o-pr.
            * Original string:
              <--o-up1--> <-o-pr1-> <----o-up2----> <----o-pr2----> <-o-up3->
            * Modified string:
              <--m-up1--> <----m-pr1----> <----m-up2----> <-m-pr2-> <-m-up3->
            * Note that `self.inverse_original_spans` that contains modified
              processed spans and their corresponding original spans, would look
              like - [(o-pr1, m-pr1), (o-pr2, m-pr2)]

        .. code-block:: python

            >> data_pack = DataPack()
            >> original_text = "He plays in the park"
            >> data_pack.set_text(original_text,\
            >>                    lambda _: [(Span(0, 2), "She"))]
            >> data_pack.text
            "She plays in the park"
            >> input_processed_span = Span(0, len("She plays"))
            >> orig_span = data_pack.get_original_span(input_processed_span)
            >> data_pack.get_original_text()[orig_span.begin: orig_span.end]
            "He plays"

        """
        assert align_mode in ["relaxed", "strict", "backward", "forward"]

        req_begin = input_processed_span.begin
        req_end = input_processed_span.end

        def get_original_index(
            input_index: int, is_begin_index: bool, mode: str
        ) -> int:
            r"""
            Args:
                input_index: begin or end index of the input span
                is_begin_index: if the index is the begin index of the input
                span or the end index of the input span
                mode: alignment mode
            Returns:
                Original index that aligns with input_index
            """
            processed_original_spans = self.get_payload_at(
                Modality.Text, 0
            ).processed_original_spans
            if len(processed_original_spans) == 0:
                return input_index

            len_processed_text = len(self.text)
            orig_index = None
            prev_end = 0
            for (
                inverse_span,
                original_span,
            ) in processed_original_spans:
                # check if the input_index lies between one of the unprocessed
                # spans
                if prev_end <= input_index < inverse_span.begin:
                    increment = original_span.begin - inverse_span.begin
                    orig_index = input_index + increment
                # check if the input_index lies between one of the processed
                # spans
                elif inverse_span.begin <= input_index < inverse_span.end:
                    # look backward - backward shift of input_index
                    if is_begin_index and mode in ["backward", "relaxed"]:
                        orig_index = original_span.begin
                    if not is_begin_index and mode == "backward":
                        orig_index = original_span.begin - 1

                    # look forward - forward shift of input_index
                    if is_begin_index and mode == "forward":
                        orig_index = original_span.end
                    if not is_begin_index and mode in ["forward", "relaxed"]:
                        orig_index = original_span.end - 1

                # break if the original index is populated
                if orig_index is not None:
                    break
                prev_end = inverse_span.end

            if orig_index is None:
                # check if the input_index lies between the last unprocessed
                # span
                inverse_span, original_span = processed_original_spans[-1]
                if inverse_span.end <= input_index < len_processed_text:
                    increment = original_span.end - inverse_span.end
                    orig_index = input_index + increment
                else:
                    # check if there input_index is not valid given the
                    # alignment mode or lies outside the processed string
                    raise ValueError(
                        f"The input span either does not adhere "
                        f"to the {align_mode} alignment mode or "
                        f"lies outside to the processed string."
                    )
            return orig_index

        orig_begin = get_original_index(req_begin, True, align_mode)
        orig_end = get_original_index(req_end - 1, False, align_mode) + 1

        return Span(orig_begin, orig_end)

    @classmethod
    def deserialize(
        cls,
        data_source: Union[Path, str],
        serialize_method: str = "jsonpickle",
        zip_pack: bool = False,
    ) -> "DataPack":
        """
        Deserialize a Data Pack from a string. This internally calls the
        internal :meth:`~forte.data.base_pack.BasePack._deserialize()` function
        from :class:`~forte.data.base_pack.BasePack`.

        Args:
            data_source: The path storing data source.
            serialize_method: The method used to serialize the data, this
              should be the same as how serialization is done. The current
              options are `jsonpickle` and `pickle`. The default method
              is `jsonpickle`.
            zip_pack: Boolean value indicating whether the input source is
              zipped.

        Returns:
            An data pack object deserialized from the string.
        """
        return cls._deserialize(data_source, serialize_method, zip_pack)

    def _add_entry(self, entry: Union[EntryType, int]) -> EntryType:
        r"""Force add an :class:`~forte.data.ontology.core.Entry` object to the
        :class:`~forte.data.data_pack.DataPack` object. Allow duplicate entries in a pack.

        Args:
            entry: An :class:`~forte.data.ontology.core.Entry`
                object to be added to the pack.

        Returns:
            The input entry itself
        """
        return self.__add_entry_with_check(entry)

    def __add_entry_with_check(self, entry: Union[EntryType, int]) -> EntryType:
        r"""Internal method to add an :class:`~forte.data.ontology.core.Entry`
        object to the :class:`~forte.data.DataPack` object.

        Args:
            entry: An :class:`~forte.data.ontology.core.Entry` object
                to be added to the datapack.
            allow_duplicate: Whether we allow duplicate in the datapack.

        Returns:
            The input entry itself
        """
        if isinstance(entry, int):
            # If entry is a TID, convert it to the class object.
            entry = self._entry_converter.get_entry_object(tid=entry, pack=self)

        if isinstance(entry, Annotation):
            begin, end = entry.begin, entry.end

            if begin < 0:
                raise ValueError(
                    f"The begin {begin} is smaller than 0, this "
                    f"is not a valid begin."
                )

            if end > len(self.text):
                if len(self.text) == 0:
                    raise ValueError(
                        f"The end {end} of span is greater than the text "
                        f"length {len(self.text)}, which is invalid. The text "
                        f"length is 0, so it may be the case the you haven't "
                        f"set text for the data pack. Please set the text "
                        f"before calling `add_entry` on the annotations."
                    )
                else:
                    pack_ref = entry.pack.pack_id
                    raise ValueError(
                        f"The end {end} of span is greater than the text "
                        f"length {len(self.text)}, which is invalid. The "
                        f"problematic entry is of type {entry.__class__} "
                        f"at [{begin}:{end}], in pack {pack_ref}."
                    )

        # update the data pack index if needed
        # TODO: DataIndex will be deprecated in future
        self._index.update_basic_index([entry])
        if self._index.link_index_on and isinstance(entry, Link):
            self._index.update_link_index([entry])
        if self._index.group_index_on and isinstance(entry, Group):
            self._index.update_group_index([entry])
        self._index.deactivate_coverage_index()
        self._pending_entries.pop(entry.tid)
        return entry  # type: ignore

    def delete_entry(self, entry: EntryType):
        r"""Delete an :class:`~forte.data.ontology.core.Entry` object from the
        :class:`~forte.data.data_pack.DataPack`. This find out the entry in the index and remove it
        from the index. Note that entries will only appear in the index if
        `add_entry` (or _add_entry_with_check) is called.

        Please note that deleting a entry do not guarantee the deletion of
        the related entries.

        Args:
            entry: An :class:`~forte.data.ontology.core.Entry`
                object to be deleted from the pack.

        """
        super().delete_entry(entry=entry)
        self._index.deactivate_coverage_index()

    @classmethod
    def validate_link(cls, entry: EntryType) -> bool:
        return isinstance(entry, Link)

    @classmethod
    def validate_group(cls, entry: EntryType) -> bool:
        return isinstance(entry, Group)

    def get_data(
        self,
        context_type: Union[str, Type[Annotation], Type[AudioAnnotation]],
        request: Optional[DataRequest] = None,
        skip_k: int = 0,
        payload_index: int = 0,
    ) -> Iterator[Dict[str, Any]]:
        r"""Fetch data from entries in the data_pack of type
        `context_type`. Data includes `"span"`, annotation-specific
        default data fields and specific data fields by `"request"`.

        Annotation-specific data fields means:

            - `"text"` for ``Type[Annotation]``
            - `"audio"` for ``Type[AudioAnnotation]``

        Currently, we do not support Groups and Generics in the request.

        Example:

            .. code-block:: python

                requests = {
                    base_ontology.Sentence:
                        {
                            "component": ["dummy"],
                            "fields": ["speaker"],
                        },
                    base_ontology.Token: ["pos", "sense"],
                    base_ontology.EntityMention: {
                    },
                }
                pack.get_data(base_ontology.Sentence, requests)

        Args:
            context_type:
                The granularity of the data context, which
                could be any :class:`~forte.data.ontology.top.Annotation` or
                :class:`~forte.data.ontology.top.AudioAnnotation` type.
                Behaviors under different context_type varies:

                - str type will be converted into either
                  :class:`~forte.data.ontology.top.Annotation` type or
                  :class:`~forte.data.ontology.top.AudioAnnotation` type.
                - ``Type[Annotation]``: the default data field for getting
                  context data is :attr:`text`. This function iterates
                  :attr:`all_annotations` to search target entry data.
                - ``Type[AudioAnnotation]``: the default data field for getting
                  context data is :attr:`audio` which stores audio data in
                  numpy arrays. This function iterates
                  :attr:`all_audio_annotations` to search target entry data.

            request: The
                entry types and fields User wants to request.
                The keys of the requests dict are the required entry types
                and the value should be either:

                - a list of field names or
                - a dict which accepts three keys: `"fields"`, `"component"`,
                  and `"unit"`.

                    - By setting `"fields"` (list), users
                      specify the requested fields of the entry. If "fields"
                      is not specified, only the default fields will be
                      returned.
                    - By setting `"component"` (list), users
                      can specify the components by which the entries are
                      generated. If `"component"` is not specified, will return
                      entries generated by all components.
                    - By setting `"unit"` (string), users can
                      specify a unit by which the annotations are indexed.

                Note that for all annotation types, `"span"`
                fields and annotation-specific data fields are returned by
                default.

                For all link types, `"child"` and `"parent"` fields are
                returned by default.
            skip_k: Will skip the first `skip_k` instances and generate
                data from the (`offset` + 1)th instance.
            payload_index: the zero-based index of the Payload
                in this DataPack's Payload entries of a particular modality.
                The modality is dependent on ``context_type``. Defaults to 0.

        Returns:
            A data generator, which generates one piece of data (a dict
            containing the required entries, fields, and context).
        """
        context_type_: Union[Type[Annotation], Type[AudioAnnotation]]
        if isinstance(context_type, str):
            context_type_ = get_class(context_type)
            if not issubclass(context_type_, Entry):
                raise ValueError(
                    f"The provided `context_type` [{context_type_}] "
                    f"is not a subclass to the"
                    f"`forte.data.ontology.top.Annotation` class"
                )
        else:
            context_type_ = context_type

        annotation_types: Dict[
            Union[Type[Annotation], Type[AudioAnnotation]], Union[Dict, List]
        ] = {}
        link_types: Dict[Type[Link], Union[Dict, List]] = {}
        group_types: Dict[Type[Group], Union[Dict, List]] = {}
        generics_types: Dict[Type[Generics], Union[Dict, List]] = {}
        audio_annotation_types: Dict[
            Type[AudioAnnotation], Union[Dict, List]
        ] = {}

        if request is not None:
            for key_, value in request.items():
                key = as_entry_type(key_)
                if issubclass(key, Annotation):
                    annotation_types[key] = value
                elif issubclass(key, Link):
                    link_types[key] = value
                elif issubclass(key, Group):
                    group_types[key] = value
                elif issubclass(key, Generics):
                    generics_types[key] = value
                elif issubclass(key, AudioAnnotation):
                    audio_annotation_types[key] = value

        context_args = annotation_types.get(context_type_)

        context_components, _, context_fields = self._parse_request_args(
            context_type_, context_args
        )

        valid_context_ids: Set[int] = self._index.query_by_type_subtype(
            context_type_
        )

        if context_components:
            valid_component_id: Set[int] = set()
            for component in context_components:
                valid_component_id |= self.get_ids_by_creator(component)
            valid_context_ids &= valid_component_id

        def get_annotation_list(
            c_type: Union[Type[Annotation], Type[AudioAnnotation]]
        ):
            r"""Get an annotation list of a given context type.

            Args:
                c_type:
                    The granularity of the data context, which
                    could be any :class:`~forte.data.ontology.top.Annotation` type.

            Raises:
                NotImplementedError: raised when the given context type is
                    not implemented.

            Returns:
                List(Union[Annotation, AudioAnnotation]):
                    a list of annotations which is a copy of `self.annotations`
                    and it enables modifications of `self.annotations` while
                    iterating through its copy.
            """
            if issubclass(c_type, Annotation):
                return list(self.annotations)
            elif issubclass(c_type, AudioAnnotation):
                return list(self.audio_annotations)
            else:
                raise NotImplementedError(
                    f"Context type is set to {c_type},"
                    " but currently we only support"
                    " [Annotation, AudioAnnotation]."
                )

        def get_context_data(
            c_type: Union[Type[Annotation], Type[AudioAnnotation]],
            context: Union[Annotation, AudioAnnotation],
            payload_index: int,
        ):
            r"""
            Get context-specific data of a given context type and context.

            Args:
                c_type:
                    The granularity of the data context, which
                    could be any :class:`~forte.data.ontology.top.Annotation` type.
                context: context that
                    contains data to be extracted.
                payload_index: the zero-based index of the Payload
                    in this DataPack's Payload entries of a particular modality.
                    The modality is dependent on ``c_type``.

            Raises:
                NotImplementedError: raised when the given context type is
                    not implemented.

            Returns:
                str: context data.
            """
            if issubclass(c_type, Annotation):
                return self.get_payload_data_at(Modality.Text, payload_index)[
                    context.begin : context.end
                ]
            elif issubclass(c_type, AudioAnnotation):
                return self.get_payload_data_at(Modality.Audio, payload_index)[
                    context.begin : context.end
                ]
            else:
                raise NotImplementedError(
                    f"Context type is set to {context_type}"
                    "but currently we only support"
                    "[Annotation, AudioAnnotation]"
                )

        skipped = 0
        for context in get_annotation_list(context_type_):
            if context.tid not in valid_context_ids or not isinstance(
                context, context_type_
            ):
                continue
            if skipped < skip_k:
                skipped += 1
                continue
            data: Dict[str, Any] = {}
            data["context"] = get_context_data(
                context_type_, context, payload_index
            )
            data["offset"] = context.begin

            for field in context_fields:
                data[field] = getattr(context, field)

            if annotation_types:
                for a_type, a_args in annotation_types.items():
                    if issubclass(a_type, context_type_):
                        continue
                    if a_type.__name__ in data:
                        raise KeyError(
                            f"Requesting two types of entries with the "
                            f"same class name {a_type.__name__} at the "
                            f"same time is not allowed"
                        )
                    data[
                        a_type.__name__
                    ] = self._generate_annotation_entry_data(
                        a_type, a_args, data, context
                    )

            if audio_annotation_types:
                for a_type, a_args in audio_annotation_types.items():
                    if a_type.__name__ in data:
                        raise KeyError(
                            f"Requesting two types of entries with the "
                            f"same class name {a_type.__name__} at the "
                            f"same time is not allowed"
                        )
                    data[
                        a_type.__name__
                    ] = self._generate_annotation_entry_data(
                        a_type, a_args, data, context
                    )

            if link_types:
                for l_type, l_args in link_types.items():
                    if l_type.__name__ in data:
                        raise KeyError(
                            f"Requesting two types of entries with the "
                            f"same class name {l_type.__name__} at the "
                            f"same time is not allowed"
                        )
                    data[l_type.__name__] = self._generate_link_entry_data(
                        l_type, l_args, data, context
                    )
            # TODO: Getting Group based on range is not done yet.
            if group_types:
                raise NotImplementedError(
                    "Querying groups based on ranges is "
                    "currently not supported."
                )
            if generics_types:
                raise NotImplementedError(
                    "Querying generic types based on ranges is "
                    "currently not supported."
                )
            yield data

    def _parse_request_args(self, a_type, a_args):
        # request which fields generated by which component
        components = None
        unit = None
        fields = set()
        if isinstance(a_args, dict):
            components = a_args.get("component")
            # pylint: disable=isinstance-second-argument-not-valid-type
            # TODO: until fix: https://github.com/PyCQA/pylint/issues/3507
            if components is not None and not isinstance(components, Iterable):
                raise TypeError(
                    "Invalid request format for 'components'. "
                    "The value of 'components' should be of an iterable type."
                )
            unit = a_args.get("unit")
            if unit is not None and not isinstance(unit, str):
                raise TypeError(
                    "Invalid request format for 'unit'. "
                    "The value of 'unit' should be a string."
                )
            a_args = a_args.get("fields", set())

        # pylint: disable=isinstance-second-argument-not-valid-type
        # TODO: disable until fix: https://github.com/PyCQA/pylint/issues/3507
        if isinstance(a_args, Iterable):
            fields = set(a_args)
        elif a_args is not None:
            raise TypeError(
                f"Invalid request format for '{a_type}'. "
                f"The request should be of an iterable type or a dict."
            )

        fields.add("tid")
        return components, unit, fields

    def _generate_annotation_entry_data(
        self,
        a_type: Union[Type[Annotation], Type[AudioAnnotation]],
        a_args: Union[Dict, Iterable],
        data: Dict,
        cont: Optional[Annotation],
    ) -> Dict:

        components, unit, fields = self._parse_request_args(a_type, a_args)

        a_dict: Dict[str, Any] = {}
        a_dict["span"] = []
        # For AudioAnnotation, since the data is single numpy array
        # we don't initialize an empty list for a_dict["audio"]
        if issubclass(a_type, Annotation):
            a_dict["text"] = []
        elif issubclass(a_type, AudioAnnotation):
            a_dict["audio"] = []

        for field in fields:
            a_dict[field] = []
        unit_begin = 0
        if unit is not None:
            if unit not in data:
                raise KeyError(
                    f"{unit} is missing in data. You need to "
                    f"request {unit} before {a_type}."
                )
            a_dict["unit_span"] = []

        cont_begin = cont.begin if cont else 0
        annotation: Union[Type[Annotation], Type[AudioAnnotation]]
        for annotation in self.get(a_type, cont, components):  # type: ignore
            # we provide span, text (and also tid) by default
            a_dict["span"].append((annotation.begin, annotation.end))

            if isinstance(annotation, Annotation):
                a_dict["text"].append(annotation.text)
            elif isinstance(annotation, AudioAnnotation):
                a_dict["audio"].append(annotation.audio)
            else:
                raise NotImplementedError(
                    f"Annotation is set to {annotation}"
                    "but currently we only support"
                    "instances of [Annotation, "
                    "AudioAnnotation] and their subclass."
                )
            for field in fields:
                if field in ("span", "text", "audio"):
                    continue
                if field == "context_span":
                    a_dict[field].append(
                        (
                            annotation.begin - cont_begin,
                            annotation.end - cont_begin,
                        )
                    )
                    continue

                a_dict[field].append(getattr(annotation, field))

            if unit is not None:
                while not self._index.in_span(
                    data[unit]["tid"][unit_begin],
                    annotation.span,
                ):
                    unit_begin += 1

                unit_span_begin = unit_begin
                unit_span_end = unit_span_begin + 1

                while self._index.in_span(
                    data[unit]["tid"][unit_span_end],
                    annotation.span,
                ):
                    unit_span_end += 1

                a_dict["unit_span"].append((unit_span_begin, unit_span_end))
        for key, value in a_dict.items():
            a_dict[key] = np.array(value)

        return a_dict

    def _generate_link_entry_data(
        self,
        a_type: Type[Link],
        a_args: Union[Dict, Iterable],
        data: Dict,
        cont: Optional[Annotation],
    ) -> Dict:

        components, unit, fields = self._parse_request_args(a_type, a_args)

        if unit is not None:
            raise ValueError(f"Link entries cannot be indexed by {unit}.")

        a_dict: Dict[str, Any] = {}
        for field in fields:
            a_dict[field] = []
        a_dict["parent"] = []
        a_dict["child"] = []

        link: Link
        for link in self.get(a_type, cont, components):
            parent_type = link.ParentType.__name__
            child_type = link.ChildType.__name__

            if parent_type not in data:
                raise KeyError(
                    f"The Parent entry of {a_type} is not requested."
                    f" You should also request {parent_type} with "
                    f"{a_type}"
                )
            if child_type not in data:
                raise KeyError(
                    f"The child entry of {a_type} is not requested."
                    f" You should also request {child_type} with "
                    f"{a_type}"
                )

            a_dict["parent"].append(
                np.where(data[parent_type]["tid"] == link.parent)[0][0]
            )
            a_dict["child"].append(
                np.where(data[child_type]["tid"] == link.child)[0][0]
            )

            for field in fields:
                if field in ("parent", "child"):
                    continue

                a_dict[field].append(getattr(link, field))

        for key, value in a_dict.items():
            a_dict[key] = np.array(value)
        return a_dict

    def build_coverage_for(
        self,
        context_type: Type[Union[Annotation, AudioAnnotation]],
        covered_type: Type[EntryType],
    ):
        """
        User can call this function to build coverage index for specific types.
        The index provide a in-memory mapping from entries of `context_type`
        to the entries "covered" by it.
        See :class:`forte.data.data_pack.DataIndex` for more details.

        Args:
            context_type: The context/covering type.
            covered_type: The entry to find under the context type.

        """
        if self._index.coverage_index(context_type, covered_type) is None:
            self._index.build_coverage_index(self, context_type, covered_type)

    def covers(
        self,
        context_entry: Union[Annotation, AudioAnnotation],
        covered_entry: EntryType,
    ) -> bool:
        """
        Check if the `covered_entry` is covered (in span) of the `context_type`.

        See :meth:`~forte.data.data_pack.DataIndex.in_span` and
        :meth:`~forte.data.data_pack.DataIndex.in_audio_span` for the definition
        of `in span`.

        Args:
            context_entry: The context entry.
            covered_entry: The entry to be checked on whether it is in span
              of the context entry.

        Returns (bool): True if in span.
        """
        return covered_entry.tid in self._index.get_covered(
            self, context_entry, covered_entry.__class__
        )

    def get(  # type: ignore
        self,
        entry_type: Union[str, Type[EntryType]],
        range_annotation: Optional[Union[Annotation, AudioAnnotation]] = None,
        components: Optional[Union[str, Iterable[str]]] = None,
        include_sub_type: bool = True,
    ) -> Iterable[EntryType]:
        r"""This function is used to get data from a data pack with various
        methods.

        Depending on the provided arguments, the function will perform several
        different filtering of the returned data.

        The ``entry_type`` is mandatory, where all the entries matching this
        type
        will be returned. The sub-types of the provided entry type will be
        also returned if ``include_sub_type`` is set to True (which is the
        default behavior).

        The ``range_annotation`` controls the search area of the sub-types. An
        entry `E` will be returned if
        :meth:`~forte.data.data_pack.DataIndex.in_span` or
        :meth:`~forte.data.data_pack.DataIndex.in_audio_span` returns True.
        If this function is called frequently
        with queries related to the ``range_annotation``, please consider to
        build
        the coverage index regarding the related entry types. User can call
        :meth:`build_coverage_for(context_type, covered_type)` in order to
        build
        a mapping between a pair of entry types and target entries that are
        covered in ranges specified by outer entries.

        The ``components`` list will filter the results by the `component` (i.e
        the creator of the entry). If ``components`` is provided, only the
        entries
        created by one of the ``components`` will be returned.

        Example:

            .. code-block:: python

                # Iterate through all the sentences in the pack.
                for sentence in input_pack.get(Sentence):
                    # Take all tokens from a sentence created by NLTKTokenizer.
                    token_entries = input_pack.get(
                        entry_type=Token,
                        range_annotation=sentence,
                        component='NLTKTokenizer')
                    ...

            In the above code snippet, we get entries of type ``Token`` within
            each ``sentence`` which were generated by ``NLTKTokenizer``. You
            can consider build coverage index between ``Token`` and
            ``Sentence``
            if this snippet is frequently used:

                .. code-block:: python

                    # Build coverage index between `Token` and `Sentence`
                    input_pack.build_coverage_for(
                        context_type=Sentence
                        covered_type=Token
                    )

            After building the index from the snippet above, you will be able
            to retrieve the tokens covered by sentence much faster.


        Args:
            entry_type: The type of entries requested.
            range_annotation: The
                range of entries requested. If `None`, will return valid
                entries in the range of whole data pack.
            components: The component (creator)
                generating the entries requested. If `None`, will return valid
                entries generated by any component.
            include_sub_type: whether to consider the sub types of
                the provided entry type. Default `True`.

        Yields:
            Each `Entry` found using this method.
        """
        entry_type_: Type[EntryType] = as_entry_type(entry_type)

        def require_annotations(entry_class=Annotation) -> bool:
            if issubclass(entry_type_, entry_class):
                return True
            if issubclass(entry_type_, Link):
                return issubclass(
                    entry_type_.ParentType, entry_class
                ) and issubclass(entry_type_.ChildType, entry_class)
            if issubclass(entry_type_, Group):
                return issubclass(entry_type_.MemberType, entry_class)
            return False

        # If we don't have any annotations but the items to check requires them,
        # then we simply yield from an empty list.
<<<<<<< HEAD

        # performance improvement by moving other checking before checking if
        # generator is empty
        # Also it seemed returning empty iterator might not be necessary after
        # changing the underlying implementation.
        # if require_annotations():
        #     if len(self.annotations) == 0 and range_annotation is not None:
        #         yield from []
        #         return

        # Valid entry ids based on type.
        all_types: Set[Type]
        if include_sub_type:
            all_types = self._expand_to_sub_types(entry_type_)
        else:
            all_types = {entry_type_}

        entry_iter: Iterator[Entry]
        if issubclass(entry_type_, Generics):
            entry_iter = self.generics
        elif range_annotation is not None:
            if (
                issubclass(entry_type_, Annotation)
                or issubclass(entry_type_, Link)
                or issubclass(entry_type_, Group)
            ):
                entry_iter = self.iter_in_range(entry_type_, range_annotation)
        elif issubclass(entry_type_, Annotation):
            entry_iter = self.annotations
        elif issubclass(entry_type_, Link):
            entry_iter = self.links
        elif issubclass(entry_type_, Group):
            entry_iter = self.groups
        else:
            raise ValueError(
                f"The requested type {str(entry_type_)} is not supported."
=======
        if (
            len(self.annotations) == 0
            and isinstance(range_annotation, Annotation)
            and require_annotations(Annotation)
        ) or (
            len(self.audio_annotations) == 0
            and isinstance(range_annotation, AudioAnnotation)
            and require_annotations(AudioAnnotation)
        ):
            yield from []
            return

        # If the ``entry_type`` and `range_annotation` are for different types of
        # payload, then we yield from an empty list with a warning.
        if (
            require_annotations(Annotation)
            and isinstance(range_annotation, AudioAnnotation)
        ) or (
            require_annotations(AudioAnnotation)
            and isinstance(range_annotation, Annotation)
        ):
            logger.warning(
                "Incompatible combination of ``entry_type`` and "
                "`range_annotation` found in the input of `DataPack.get()`"
                " method. An empty iterator will be returned when inputs "
                "contain multi-media entries. Please double check the input "
                "arguments and make sure they are associated with the same type"
                " of payload (i.e., either text or audio)."
>>>>>>> 19b9c79f
            )
            yield from []
            return

        try:
            for entry_data in self._data_store.get(
                type_name=get_full_module_name(entry_type_),
                include_sub_type=include_sub_type,
                range_span=range_annotation  # type: ignore
                and (range_annotation.begin, range_annotation.end),
            ):
                entry: Entry = self.get_entry(tid=entry_data[TID_INDEX])
                # Filter by components
                if components is not None:
                    if not self.is_created_by(entry, components):
                        continue

                # Filter out incompatible audio span comparison for Links and Groups
                if (
                    issubclass(entry_type_, (Link, Group))
                    and isinstance(range_annotation, AudioAnnotation)
                    and not self._index.in_audio_span(
                        entry, range_annotation.span
                    )
                ):
                    continue

                yield entry  # type: ignore
        except ValueError:
            # type_name does not exist in DataStore
            yield from []

    def update(self, datapack: "DataPack"):
        r"""Update the attributes and properties of the current DataPack with
        another DataPack.

        Args:
            datapack: A reference datapack to update
        """
        # TODO: Not recommended to directly update __dict__. Should find a
        #   better solution.
        self.__dict__.update(datapack.__dict__)

    def _save_entry_to_data_store(self, entry: Entry):
        r"""Save an existing entry object into DataStore"""
        self._entry_converter.save_entry_object(entry=entry, pack=self)

        if isinstance(entry, Payload):
            if entry.modality == Modality.Text:
                entry.set_payload_index(len(self.text_payloads))
                self.text_payloads.append(entry)
            elif entry.modality == Modality.Audio:
                entry.set_payload_index(len(self.audio_payloads))
                self.audio_payloads.append(entry)
            elif entry.modality == Modality.Image:
                entry.set_payload_index(len(self.image_payloads))
                self.image_payloads.append(entry)

    def _get_entry_from_data_store(self, tid: int) -> EntryType:
        r"""Generate a class object from entry data in DataStore"""
        return self._entry_converter.get_entry_object(tid=tid, pack=self)


class DataIndex(BaseIndex):
    r"""A set of indexes used in :class:`~forte.data.data_pack.DataPack`, note that this class is
    used by the `DataPack` internally.

    #. :attr:`entry_index`, the index from each ``tid`` to the corresponding entry
    #. :attr:`type_index`, the index from each type to the entries of
       that type
    #. :attr:`component_index`, the index from each component to the
       entries generated by that component
    #. :attr:`link_index`, the index from child
       (:attr:`link_index["child_index"]`)and parent
       (:attr:`link_index["parent_index"]`) nodes to links
    #. :attr:`group_index`, the index from group members to groups.
    #. :attr:`_coverage_index`, the index that maps from an annotation to
       the entries it covers. :attr:`_coverage_index` is a dict of dict, where
       the key is a tuple of the outer entry type and the inner entry type.
       The outer entry type should be an annotation type. The value is a dict,
       where the key is the ``tid`` of the outer entry, and the value is a set of
       ``tid`` that are covered by the outer entry. We say an Annotation A covers
       an entry E if one of the following condition is met:
       1. E is of Annotation type, and that E.begin >= A.begin, E.end <= E.end
       2. E is of Link type, and both E's parent and child node are Annotation
       that are covered by A.

    """

    def __init__(self):
        super().__init__()
        self._coverage_index: Dict[
            Tuple[Type[Union[Annotation, AudioAnnotation]], Type[EntryType]],
            Dict[int, Set[int]],
        ] = {}
        self._coverage_index_valid = True

    def remove_entry(self, entry: EntryType):
        super().remove_entry(entry)
        self.deactivate_coverage_index()

    @property
    def coverage_index_is_valid(self):
        return self._coverage_index_valid

    def activate_coverage_index(self):
        self._coverage_index_valid = True

    def deactivate_coverage_index(self):
        self._coverage_index_valid = False

    def coverage_index(
        self,
        outer_type: Type[Union[Annotation, AudioAnnotation]],
        inner_type: Type[EntryType],
    ) -> Optional[Dict[int, Set[int]]]:
        r"""Get the coverage index from ``outer_type`` to ``inner_type``.

        Args:
            outer_type: an annotation or `AudioAnnotation` type.
            inner_type: an entry type.

        Returns:
            If the coverage index does not exist, return `None`. Otherwise,
            return a dict.
        """
        if not self.coverage_index_is_valid:
            return None
        return self._coverage_index.get((outer_type, inner_type))

    def get_covered(
        self,
        data_pack: DataPack,
        context_annotation: Union[Annotation, AudioAnnotation],
        inner_type: Type[EntryType],
    ) -> Set[int]:
        """
        Get the entries covered by a certain context annotation

        Args:
            data_pack: The data pack to search for.
            context_annotation: The context annotation to search in.
            inner_type: The inner type to be searched for.

        Returns:
            Entry ID of type `inner_type` that is covered by
            `context_annotation`.
        """
        context_type = context_annotation.__class__
        if self.coverage_index(context_type, inner_type) is None:
            self.build_coverage_index(data_pack, context_type, inner_type)
        assert self._coverage_index is not None
        return self._coverage_index.get((context_type, inner_type), {}).get(
            context_annotation.tid, set()
        )

    def build_coverage_index(
        self,
        data_pack: DataPack,
        outer_type: Type[Union[Annotation, AudioAnnotation]],
        inner_type: Type[EntryType],
    ):
        r"""Build the coverage index from ``outer_type`` to ``inner_type``.

        Args:
            data_pack: The data pack to build coverage for.
            outer_type: an annotation or `AudioAnnotation` type.
            inner_type: an entry type, can be Annotation, Link, Group,
                `AudioAnnotation`.
        """
        if not issubclass(
            inner_type, (Annotation, Link, Group, AudioAnnotation)
        ):
            raise ValueError(f"Do not support coverage index for {inner_type}.")

        if not self.coverage_index_is_valid:
            self._coverage_index = {}

        # prevent the index from being used during construction
        self.deactivate_coverage_index()

        # TODO: tests and documentations for the edge cases are missing. i.e. we
        #  are not clear about what would happen if the covered annotation
        #  is the same as the covering annotation, or if their spans are the
        #  same.
        self._coverage_index[(outer_type, inner_type)] = {}
        for range_annotation in data_pack.get_entries_of(outer_type):
            if isinstance(range_annotation, (Annotation, AudioAnnotation)):
                entries = data_pack.get(inner_type, range_annotation)
                entry_ids = {e.tid for e in entries}
                self._coverage_index[(outer_type, inner_type)][
                    range_annotation.tid
                ] = entry_ids

        self.activate_coverage_index()

    def have_overlap(
        self,
        entry1: Union[Annotation, int, AudioAnnotation],
        entry2: Union[Annotation, int, AudioAnnotation],
    ) -> bool:
        r"""Check whether the two annotations have overlap in span.

        Args:
            entry1: An
                :class:`Annotation` or :class:`AudioAnnotation` object to be
                checked, or the ``tid`` of the Annotation.
            entry2: Another
                :class:`Annotation` or :class:`AudioAnnotation` object to be
                checked, or the ``tid`` of the Annotation.
        """
        entry1_: Union[Annotation, AudioAnnotation] = (
            self._entry_index[entry1]
            if isinstance(entry1, (int, np.integer))
            else entry1
        )
        entry2_: Union[Annotation, AudioAnnotation] = (
            self._entry_index[entry2]
            if isinstance(entry2, (int, np.integer))
            else entry2
        )

        if not isinstance(entry1_, (Annotation, AudioAnnotation)):
            raise TypeError(
                f"'entry1' should be an instance of Annotation or `AudioAnnotation`,"
                f" but get {type(entry1)}"
            )

        if not isinstance(entry2_, (Annotation, AudioAnnotation)):
            raise TypeError(
                f"'entry2' should be an instance of Annotation or `AudioAnnotation`,"
                f" but get {type(entry2)}"
            )

        if (
            isinstance(entry1_, Annotation)
            and isinstance(entry2_, AudioAnnotation)
        ) or (
            isinstance(entry1_, AudioAnnotation)
            and isinstance(entry2_, Annotation)
        ):
            raise TypeError(
                "'entry1' and 'entry2' should be the same type of entry, "
                f"but get type(entry1)={type(entry1_)}, "
                f"typr(entry2)={type(entry2_)}"
            )

        return not (
            entry1_.begin >= entry2_.end or entry1_.end <= entry2_.begin
        )

    def in_span(self, inner_entry: Union[int, Entry], span: Span) -> bool:
        r"""Check whether the ``inner entry`` is within the given ``span``. The
        criterion are as followed:

        Annotation entries: they are considered in a span if the
        begin is not smaller than `span.begin` and the end is not larger than
        `span.end`.

        Link entries: if the parent and child of the links are both
        `Annotation` type, this link will be considered in span if both parent
        and child are :meth:`~forte.data.data_pack.DataIndex.in_span` of the
        provided `span`. If either the parent and
        the child is not of type `Annotation`, this function will always return
        `False`.

        Group entries: if the child type of the group is `Annotation` type,
        then the group will be considered in span if all the elements are
        :meth:`~forte.data.data_pack.DataIndex.in_span` of the provided `span`.
        If the child type is not `Annotation`
        type, this function will always return `False`.

        Other entries (i.e Generics and `AudioAnnotation`): they will not be
        considered :meth:`~forte.data.data_pack.DataIndex.in_span` of any
        spans. The function will always return
        `False`.

        Args:
            inner_entry: The inner entry object to be checked
             whether it is within ``span``. The argument can be the entry id
             or the entry object itself.
            span: A :class:`~forte.data.span.Span` object to be checked. We will check
                whether the ``inner_entry`` is within this span.

        Returns:
            True if the `inner_entry` is considered to be in span of the
            provided span.
        """
        # The reason of this check is that the get_data method will use numpy
        # integers. This might create problems when other unexpected integers
        # are used.
        if isinstance(inner_entry, (int, np.integer)):
            inner_entry = self._entry_index[inner_entry]

        inner_begin = -1
        inner_end = -1

        if isinstance(inner_entry, Annotation):
            inner_begin = inner_entry.begin
            inner_end = inner_entry.end
        elif isinstance(inner_entry, Link):
            if not issubclass(inner_entry.ParentType, Annotation):
                return False

            if not issubclass(inner_entry.ChildType, Annotation):
                return False

            child = inner_entry.get_child()
            parent = inner_entry.get_parent()

            if not isinstance(child, Annotation) or not isinstance(
                parent, Annotation
            ):
                # Cannot check in_span for non-annotations.
                return False

            child_: Annotation = child
            parent_: Annotation = parent

            inner_begin = min(child_.begin, parent_.begin)
            inner_end = max(child_.end, parent_.end)
        elif isinstance(inner_entry, Group):
            if not issubclass(inner_entry.MemberType, Annotation):
                return False

            for mem in inner_entry.get_members():
                mem_: Annotation = mem  # type: ignore
                if inner_begin == -1:
                    inner_begin = mem_.begin
                inner_begin = min(inner_begin, mem_.begin)
                inner_end = max(inner_end, mem_.end)
        else:
            # Generics, AudioAnnotation, or other user defined types will not
            # be check here.
            return False
        return inner_begin >= span.begin and inner_end <= span.end

    def in_audio_span(self, inner_entry: Union[int, Entry], span: Span) -> bool:
        r"""Check whether the ``inner entry`` is within the given audio span.
        This method is identical to
        :meth::meth:`~forte.data.data_pack.DataIndex.in_span` except that it
        operates on
        the audio payload of datapack. The criterion are as followed:

        `AudioAnnotation` entries: they are considered in a span if the
        begin is not smaller than `span.begin` and the end is not larger than
        `span.end`.

        Link entries: if the parent and child of the links are both
        `AudioAnnotation` type, this link will be considered in span if both
        parent and child are :meth:`~forte.data.data_pack.DataIndex.in_span` of
        the provided `span`. If either the
        parent and the child is not of type `AudioAnnotation`, this function
        will always return `False`.

        Group entries: if the child type of the group is `AudioAnnotation`
        type,
        then the group will be considered in span if all the elements are
        :meth:`~forte.data.data_pack.DataIndex.in_span` of the provided `span`.
        If the child type is not
        `AudioAnnotation` type, this function will always return `False`.

        Other entries (i.e Generics and Annotation): they will not be
        considered
        :meth:`~forte.data.data_pack.DataIndex.in_span` of any spans. The
        function will always return `False`.

        Args:
            inner_entry: The inner entry object to be checked
                whether it is within ``span``. The argument can be the entry id
                or the entry object itself.
            span: A :class:`~forte.data.span.Span` object to be checked.
                We will check whether the ``inner_entry`` is within this span.

        Returns:
            True if the `inner_entry` is considered to be in span of the
            provided span.
        """
        # The reason of this check is that the get_data method will use numpy
        # integers. This might create problems when other unexpected integers
        # are used.
        if isinstance(inner_entry, (int, np.integer)):
            inner_entry = self._entry_index[inner_entry]

        inner_begin = -1
        inner_end = -1

        if isinstance(inner_entry, AudioAnnotation):
            inner_begin = inner_entry.begin
            inner_end = inner_entry.end
        elif isinstance(inner_entry, Link):
            if not (
                issubclass(inner_entry.ParentType, AudioAnnotation)
                and issubclass(inner_entry.ChildType, AudioAnnotation)
            ):
                return False

            child = inner_entry.get_child()
            parent = inner_entry.get_parent()

            if not isinstance(child, AudioAnnotation) or not isinstance(
                parent, AudioAnnotation
            ):
                # Cannot check in_span for non-AudioAnnotation.
                return False

            child_: AudioAnnotation = child
            parent_: AudioAnnotation = parent

            inner_begin = min(child_.begin, parent_.begin)
            inner_end = max(child_.end, parent_.end)
        elif isinstance(inner_entry, Group):
            if not issubclass(inner_entry.MemberType, AudioAnnotation):
                return False

            for mem in inner_entry.get_members():
                mem_: AudioAnnotation = mem  # type: ignore
                if inner_begin == -1:
                    inner_begin = mem_.begin
                inner_begin = min(inner_begin, mem_.begin)
                inner_end = max(inner_end, mem_.end)
        else:
            # Generics, Annotation, or other user defined types will not be
            # check here.
            return False
        return inner_begin >= span.begin and inner_end <= span.end<|MERGE_RESOLUTION|>--- conflicted
+++ resolved
@@ -1598,44 +1598,6 @@
 
         # If we don't have any annotations but the items to check requires them,
         # then we simply yield from an empty list.
-<<<<<<< HEAD
-
-        # performance improvement by moving other checking before checking if
-        # generator is empty
-        # Also it seemed returning empty iterator might not be necessary after
-        # changing the underlying implementation.
-        # if require_annotations():
-        #     if len(self.annotations) == 0 and range_annotation is not None:
-        #         yield from []
-        #         return
-
-        # Valid entry ids based on type.
-        all_types: Set[Type]
-        if include_sub_type:
-            all_types = self._expand_to_sub_types(entry_type_)
-        else:
-            all_types = {entry_type_}
-
-        entry_iter: Iterator[Entry]
-        if issubclass(entry_type_, Generics):
-            entry_iter = self.generics
-        elif range_annotation is not None:
-            if (
-                issubclass(entry_type_, Annotation)
-                or issubclass(entry_type_, Link)
-                or issubclass(entry_type_, Group)
-            ):
-                entry_iter = self.iter_in_range(entry_type_, range_annotation)
-        elif issubclass(entry_type_, Annotation):
-            entry_iter = self.annotations
-        elif issubclass(entry_type_, Link):
-            entry_iter = self.links
-        elif issubclass(entry_type_, Group):
-            entry_iter = self.groups
-        else:
-            raise ValueError(
-                f"The requested type {str(entry_type_)} is not supported."
-=======
         if (
             len(self.annotations) == 0
             and isinstance(range_annotation, Annotation)
@@ -1664,7 +1626,6 @@
                 "contain multi-media entries. Please double check the input "
                 "arguments and make sure they are associated with the same type"
                 " of payload (i.e., either text or audio)."
->>>>>>> 19b9c79f
             )
             yield from []
             return
