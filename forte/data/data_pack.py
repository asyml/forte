# Copyright 2019 The Forte Authors. All Rights Reserved.
#
# Licensed under the Apache License, Version 2.0 (the "License");
# you may not use this file except in compliance with the License.
# You may obtain a copy of the License at
#
#      http://www.apache.org/licenses/LICENSE-2.0
#
# Unless required by applicable law or agreed to in writing, software
# distributed under the License is distributed on an "AS IS" BASIS,
# WITHOUT WARRANTIES OR CONDITIONS OF ANY KIND, either express or implied.
# See the License for the specific language governing permissions and
# limitations under the License.

import logging
from pathlib import Path
from typing import (
    Dict,
    Iterable,
    Iterator,
    List,
    Optional,
    Type,
    Union,
    Any,
    Set,
    Callable,
    Tuple,
)
from functools import partial
from typing_inspect import get_origin
from packaging.version import Version
import numpy as np
from sortedcontainers import SortedList

from forte.common.exception import (
    ProcessExecutionException,
    UnknownOntologyClassException,
)
from forte.common.constants import TID_INDEX
from forte.data import data_utils_io
from forte.data.data_store import DataStore
from forte.data.base_pack import BaseMeta, BasePack
from forte.data.index import BaseIndex
from forte.data.ontology.core import Entry, FList, FDict
from forte.data.ontology.core import EntryType
from forte.data.ontology.top import (
    Annotation,
    Link,
    Group,
    SinglePackEntries,
    Generics,
    AudioAnnotation,
    ImageAnnotation,
    Grids,
)
from forte.data.span import Span
from forte.data.types import ReplaceOperationsType, DataRequest
from forte.utils import get_class, get_full_module_name
from forte.version import PACK_ID_COMPATIBLE_VERSION, DEFAULT_PACK_VERSION

logger = logging.getLogger(__name__)

__all__ = ["Meta", "DataPack", "DataIndex"]


class Meta(BaseMeta):
    r"""Basic Meta information associated with each instance of
    :class:`~forte.data.data_pack.DataPack`.

    Args:
        pack_name:  An name to identify the data pack, which is helpful in
           situation like serialization. It is suggested that the packs should
           have different doc ids.
        language: The language used by this data pack, default is English.
        span_unit: The unit used for interpreting the Span object of this
          data pack. Default is character.
        sample_rate: An integer specifying the sample rate of audio payload.
          Default is None.
        info: Store additional string based information that the user add.
    Attributes:
        pack_name:  storing the provided `pack_name`.
        language: storing the provided `language`.
        sample_rate: storing the provided `sample_rate`.
        info: storing the provided `info`.
        record: Initialized as a dictionary. This is not a required field.
            The key of the record should be the entry type and values should
            be attributes of the entry type. All the information would be used
            for consistency checking purpose if the pipeline is initialized with
            `enforce_consistency=True`.
    """

    def __init__(
        self,
        pack_name: Optional[str] = None,
        language: str = "eng",
        span_unit: str = "character",
        sample_rate: Optional[int] = None,
        info: Optional[Dict[str, str]] = None,
    ):
        super().__init__(pack_name)
        self.language = language
        self.span_unit = span_unit
        self.sample_rate: Optional[int] = sample_rate
        self.record: Dict[str, Set[str]] = {}
        self.info: Dict[str, str]
        if info is None:
            self.info = {}
        else:
            self.info = info


def as_entry_type(entry_type: Union[str, Type[EntryType]]):
    entry_type_: Type[EntryType]
    if isinstance(entry_type, str):
        entry_type_ = get_class(entry_type)
        if not issubclass(entry_type_, Entry):
            raise ValueError(
                f"The specified entry type [{entry_type}] "
                f"does not correspond to a "
                f"`forte.data.ontology.core.Entry` class"
            )
    else:
        entry_type_ = entry_type
    return entry_type_


def as_sorted_error_check(entries: List[EntryType]) -> SortedList:
    """
    Given a list of entries, return a sorted list of it. If unknown entry
    classes are seen during this process,
    a :class:`~forte.common.exception.UnknownOntologyClassException` exception will be
    thrown.

    Args:
        entries: A list of entries to be converted.

    Returns: Sorted list of the input entries.
    """
    try:
        return SortedList(entries)
    except TypeError as e:
        for entry in entries:
            if isinstance(entry, Dict) and "py/object" in entry:
                entry_class = entry["py/object"]
                try:
                    get_class(entry_class)
                except ValueError:
                    raise UnknownOntologyClassException(
                        f"Cannot deserialize ontology type {entry_class}, "
                        f"make sure it is included in the PYTHONPATH."
                    ) from e


class DataPack(BasePack[Entry, Link, Group]):
    # pylint: disable=too-many-public-methods, unused-private-member
    r"""A :class:`~forte.data.data_pack.DataPack` contains a piece of natural language text and a
    collection of NLP entries (annotations, links, and groups). The natural
    language text could be a document, paragraph or in any other granularity.

    Args:
        pack_name: A name for this data pack.
    """

    def __init__(self, pack_name: Optional[str] = None):
        super().__init__(pack_name)
        self._text = ""
        self._audio: Optional[np.ndarray] = None

<<<<<<< HEAD
        self.annotations: SortedList[Annotation] = SortedList()
        self.links: SortedList[Link] = SortedList()
        self.groups: SortedList[Group] = SortedList()
        self.generics: SortedList[Generics] = SortedList()
        self.audio_annotations: SortedList[AudioAnnotation] = SortedList()
        self.image_annotations: List[ImageAnnotation] = []
        self.grids: List[Grids] = []
=======
        self._data_store: DataStore = DataStore()
        self._entry_converter: EntryConverter = EntryConverter()
        self.image_annotations: SortedList[ImageAnnotation] = SortedList()
        self.grids: SortedList[Grids] = SortedList()
>>>>>>> b8b2e5a1
        self.payloads: List[np.ndarray] = []

        self.__replace_back_operations: ReplaceOperationsType = []
        self.__processed_original_spans: List[Tuple[Span, Span]] = []

        self.__orig_text_len: int = 0

        self._index: DataIndex = DataIndex()

    def __getstate__(self):
        r"""
        In serialization,
            1) will remove ``_entry_converter`` to save space.
        """
        state = super().__getstate__()
        state.pop("_entry_converter")
        return state

    def __setstate__(self, state):
        r"""
        In deserialization, we
            1) Perform pack version compatibility checking;
            2) initialize the entry converter
            3) initialize the indexes.
            4) Obtain the pack ids.
        """
        # Pack version checking. We will no longer provide support for
        # serialized DataPack whose "pack_version" is less than
        # PACK_ID_COMPATIBLE_VERSION.
        pack_version: str = (
            state["pack_version"]
            if "pack_version" in state
            else DEFAULT_PACK_VERSION
        )
        if Version(pack_version) < Version(PACK_ID_COMPATIBLE_VERSION):
            raise ValueError(
                "The DataPack cannot be deserialized because its version "
                f"{pack_version} is outdated. We only support DataPack with "
                f"version greater or equal to {PACK_ID_COMPATIBLE_VERSION}"
            )

        self._entry_converter = EntryConverter()
        super().__setstate__(state)

        # For backward compatibility.
        if "replace_back_operations" in self.__dict__:
            self.__replace_back_operations = self.__dict__.pop(
                "replace_back_operations"
            )
        if "processed_original_spans" in self.__dict__:
            self.__processed_original_spans = self.__dict__.pop(
                "processed_original_spans"
            )
        if "orig_text_len" in self.__dict__:
            self.__orig_text_len = self.__dict__.pop("orig_text_len")

        self._index = DataIndex()
        self._index.update_basic_index(list(iter(self)))

    def __iter__(self):
        yield from self.annotations
        yield from self.links
        yield from self.groups
        yield from self.generics
        yield from self.audio_annotations

    def _init_meta(self, pack_name: Optional[str] = None) -> Meta:
        return Meta(pack_name)

    def _validate(self, entry: EntryType) -> bool:
        return isinstance(entry, SinglePackEntries)

    @property
    def text(self) -> str:
        r"""Return the text of the data pack"""
        return self._text

    @property
    def audio(self) -> Optional[np.ndarray]:
        r"""Return the audio of the data pack"""
        return self._audio

    @property
    def sample_rate(self) -> Optional[int]:
        r"""Return the sample rate of the audio data"""
        return getattr(self._meta, "sample_rate")

    @property
    def all_annotations(self) -> Iterator[Annotation]:
        """
        An iterator of all annotations in this data pack.

        Returns: Iterator of all annotations, of
        type :class:`~forte.data.ontology.top.Annotation`.

        """
        for entry in self._data_store.all_entries(
            "forte.data.ontology.top.Annotation"
        ):
            yield self.get_entry(tid=entry[TID_INDEX])

    @property
    def num_annotations(self) -> int:
        """
        Number of annotations in this data pack.

        Returns: (int) Number of the links.

        """
        return self._data_store.num_entries(
            "forte.data.ontology.top.Annotation"
        )

    @property
    def all_links(self) -> Iterator[Link]:
        """
        An iterator of all links in this data pack.

        Returns: Iterator of all links, of
        type :class:`~forte.data.ontology.top.Link`.

        """
        for entry in self._data_store.all_entries(
            "forte.data.ontology.top.Link"
        ):
            yield self.get_entry(tid=entry[TID_INDEX])

    @property
    def num_links(self) -> int:
        """
        Number of links in this data pack.

        Returns: Number of the links.

        """
        return self._data_store.num_entries("forte.data.ontology.top.Link")

    @property
    def all_groups(self) -> Iterator[Group]:
        """
        An iterator of all groups in this data pack.

        Returns: Iterator of all groups, of
        type :class:`~forte.data.ontology.top.Group`.

        """
        for entry in self._data_store.all_entries(
            "forte.data.ontology.top.Group"
        ):
            yield self.get_entry(tid=entry[TID_INDEX])

    @property
    def num_groups(self):
        """
        Number of groups in this data pack.

        Returns: Number of groups.

        """
        return self._data_store.num_entries("forte.data.ontology.top.Group")

    @property
    def all_generic_entries(self) -> Iterator[Generics]:
        """
        An iterator of all generic entries in this data pack.

        Returns: Iterator of generic

        """
        for entry in self._data_store.all_entries(
            "forte.data.ontology.top.Generics"
        ):
            yield self.get_entry(tid=entry[TID_INDEX])

    @property
    def num_generics_entries(self):
        """
        Number of generics entries in this data pack.

        Returns: Number of generics entries.

        """
        return self._data_store.num_entries("forte.data.ontology.top.Generics")

    @property
    def all_audio_annotations(self) -> Iterator[AudioAnnotation]:
        """
        An iterator of all audio annotations in this data pack.

        Returns: Iterator of all audio annotations, of
        type :class:`~forte.data.ontology.top.AudioAnnotation`.

        """
        for entry in self._data_store.all_entries(
            "forte.data.ontology.top.AudioAnnotation"
        ):
            yield self.get_entry(tid=entry[TID_INDEX])

    @property
    def num_audio_annotations(self):
        """
        Number of audio annotations in this data pack.

        Returns: Number of audio annotations.

        """
        return self._data_store.num_entries(
            "forte.data.ontology.top.AudioAnnotation"
        )

    @property
    def annotations(self):
        """
        A SortedList container of all annotations in this data pack.

        Returns: SortedList of all annotations, of
        type :class:`~forte.data.ontology.top.Annotation`.

        """
        return SortedList(self.all_annotations)

    @property
    def generics(self):
        """
        A SortedList container of all generic entries in this data pack.

        Returns: SortedList of generics

        """
        return SortedList(self.all_generic_entries)

    @property
    def audio_annotations(self):
        """
        A SortedList container of all audio annotations in this data pack.

        Returns: SortedList of all audio annotations, of
        type :class:`~forte.data.ontology.top.AudioAnnotation`.

        """
        return SortedList(self.all_audio_annotations)

    @property  # type: ignore
    def links(self):
        """
        A List container of all links in this data pack.

        Returns: List of all links, of
        type :class:`~forte.data.ontology.top.Link`.

        """
        # TODO: Right now we create a new variable `_links` here to avoid
        # conflicts from BasePack and MultiPack. After DataStore is fully
        # integrated with MultiPack, we should reconsider the design here.
        if isinstance(self, DataPack):
            self._links = SortedList(self.all_links)
        return self._links

    @links.setter
    def links(self, val):
        self._links = val

    @property  # type: ignore
    def groups(self):
        """
        A List container of all groups in this data pack.

        Returns: List of all groups, of
        type :class:`~forte.data.ontology.top.Group`.

        """
        # TODO: Right now we create a new variable `_groups` here to avoid
        # conflicts from BasePack and MultiPack. After DataStore is fully
        # integrated with MultiPack, we should reconsider the design here.
        if isinstance(self, DataPack):
            self._groups = SortedList(self.all_links)
        return self._groups

    @groups.setter
    def groups(self, val):
        self._groups = val

    def get_span_text(self, begin: int, end: int) -> str:
        r"""Get the text in the data pack contained in the span.

        Args:
            begin: begin index to query.
            end: end index to query.

        Returns:
            The text within this span.
        """
        return self._text[begin:end]

    def get_span_audio(self, begin: int, end: int) -> np.ndarray:
        r"""Get the audio in the data pack contained in the span.
        `begin` and `end` represent the starting and ending indices of the span
        in audio payload respectively. Each index corresponds to one sample in
        audio time series.

        Args:
            begin: begin index to query.
            end: end index to query.

        Returns:
            The audio within this span.
        """
        if self._audio is None:
            raise ProcessExecutionException(
                "The audio payload of this DataPack is not set. Please call"
                " method `set_audio` before running `get_span_audio`."
            )
        return self._audio[begin:end]

    def get_image_array(self, image_payload_idx: int):
        if image_payload_idx >= len(self.payloads):
            raise ValueError(
                f"The input image payload index{(image_payload_idx)}"
                f" out of range. It should be less than {len(self.payloads)}"
            )
        return self.payloads[image_payload_idx]

    def set_text(
        self,
        text: str,
        replace_func: Optional[Callable[[str], ReplaceOperationsType]] = None,
    ):

        if len(text) < len(self._text):
            raise ProcessExecutionException(
                "The new text is overwriting the original one with shorter "
                "length, which might cause unexpected behavior."
            )

        if len(self._text):
            logging.warning(
                "Need to be cautious when changing the text of a "
                "data pack, existing entries may get affected. "
            )

        span_ops = [] if replace_func is None else replace_func(text)

        # The spans should be mutually exclusive
        (
            self._text,
            self.__replace_back_operations,
            self.__processed_original_spans,
            self.__orig_text_len,
        ) = data_utils_io.modify_text_and_track_ops(text, span_ops)

    def set_audio(self, audio: np.ndarray, sample_rate: int):
        r"""Set the audio payload and sample rate of the :class:`~forte.data.data_pack.DataPack`
        object.

        Args:
            audio: A numpy array storing the audio waveform.
            sample_rate: An integer specifying the sample rate.
        """
        self._audio = audio
        self.set_meta(sample_rate=sample_rate)

    def get_original_text(self):
        r"""Get original unmodified text from the :class:`~forte.data.data_pack.DataPack` object.

        Returns:
            Original text after applying the `replace_back_operations` of
            :class:`~forte.data.data_pack.DataPack` object to the modified text
        """
        original_text, _, _, _ = data_utils_io.modify_text_and_track_ops(
            self._text, self.__replace_back_operations
        )
        return original_text

    def get_original_span(
        self, input_processed_span: Span, align_mode: str = "relaxed"
    ):
        r"""Function to obtain span of the original text that aligns with the
        given span of the processed text.

        Args:

            input_processed_span: Span of the processed text for which
                the corresponding span of the original text is desired.
            align_mode: The strictness criteria for alignment in the
                ambiguous cases, that is, if a part of input_processed_span
                spans a part of the inserted span, then align_mode controls
                whether to use the span fully or ignore it completely according
                to the following possible values:

                    - "strict" - do not allow ambiguous input, give ValueError.
                    - "relaxed" - consider spans on both sides.
                    - "forward" - align looking forward, that is, ignore the
                      span towards the left, but consider the span towards
                      the right.
                    - "backward" - align looking backwards, that is, ignore the
                      span towards the right, but consider the span towards the
                      left.


        Returns:
            Span of the original text that aligns with input_processed_span

        Example:
            * Let o-up1, o-up2, ... and m-up1, m-up2, ... denote the unprocessed
              spans of the original and modified string respectively. Note that
              each o-up would have a corresponding m-up of the same size.
            * Let o-pr1, o-pr2, ... and m-pr1, m-pr2, ... denote the processed
              spans of the original and modified string respectively. Note that
              each o-p is modified to a corresponding m-pr that may be of a
              different size than o-pr.
            * Original string:
              <--o-up1--> <-o-pr1-> <----o-up2----> <----o-pr2----> <-o-up3->
            * Modified string:
              <--m-up1--> <----m-pr1----> <----m-up2----> <-m-pr2-> <-m-up3->
            * Note that `self.inverse_original_spans` that contains modified
              processed spans and their corresponding original spans, would look
              like - [(o-pr1, m-pr1), (o-pr2, m-pr2)]

        .. code-block:: python

            >> data_pack = DataPack()
            >> original_text = "He plays in the park"
            >> data_pack.set_text(original_text,\
            >>                    lambda _: [(Span(0, 2), "She"))]
            >> data_pack.text
            "She plays in the park"
            >> input_processed_span = Span(0, len("She plays"))
            >> orig_span = data_pack.get_original_span(input_processed_span)
            >> data_pack.get_original_text()[orig_span.begin: orig_span.end]
            "He plays"

        """
        assert align_mode in ["relaxed", "strict", "backward", "forward"]

        req_begin = input_processed_span.begin
        req_end = input_processed_span.end

        def get_original_index(
            input_index: int, is_begin_index: bool, mode: str
        ) -> int:
            r"""
            Args:
                input_index: begin or end index of the input span
                is_begin_index: if the index is the begin index of the input
                span or the end index of the input span
                mode: alignment mode
            Returns:
                Original index that aligns with input_index
            """
            if len(self.__processed_original_spans) == 0:
                return input_index

            len_processed_text = len(self._text)
            orig_index = None
            prev_end = 0
            for (
                inverse_span,
                original_span,
            ) in self.__processed_original_spans:
                # check if the input_index lies between one of the unprocessed
                # spans
                if prev_end <= input_index < inverse_span.begin:
                    increment = original_span.begin - inverse_span.begin
                    orig_index = input_index + increment
                # check if the input_index lies between one of the processed
                # spans
                elif inverse_span.begin <= input_index < inverse_span.end:
                    # look backward - backward shift of input_index
                    if is_begin_index and mode in ["backward", "relaxed"]:
                        orig_index = original_span.begin
                    if not is_begin_index and mode == "backward":
                        orig_index = original_span.begin - 1

                    # look forward - forward shift of input_index
                    if is_begin_index and mode == "forward":
                        orig_index = original_span.end
                    if not is_begin_index and mode in ["forward", "relaxed"]:
                        orig_index = original_span.end - 1

                # break if the original index is populated
                if orig_index is not None:
                    break
                prev_end = inverse_span.end

            if orig_index is None:
                # check if the input_index lies between the last unprocessed
                # span
                inverse_span, original_span = self.__processed_original_spans[
                    -1
                ]
                if inverse_span.end <= input_index < len_processed_text:
                    increment = original_span.end - inverse_span.end
                    orig_index = input_index + increment
                else:
                    # check if there input_index is not valid given the
                    # alignment mode or lies outside the processed string
                    raise ValueError(
                        f"The input span either does not adhere "
                        f"to the {align_mode} alignment mode or "
                        f"lies outside to the processed string."
                    )
            return orig_index

        orig_begin = get_original_index(req_begin, True, align_mode)
        orig_end = get_original_index(req_end - 1, False, align_mode) + 1

        return Span(orig_begin, orig_end)

    @classmethod
    def deserialize(
        cls,
        data_source: Union[Path, str],
        serialize_method: str = "jsonpickle",
        zip_pack: bool = False,
    ) -> "DataPack":
        """
        Deserialize a Data Pack from a string. This internally calls the
        internal :meth:`~forte.data.base_pack.BasePack._deserialize()` function
        from :class:`~forte.data.base_pack.BasePack`.

        Args:
            data_source: The path storing data source.
            serialize_method: The method used to serialize the data, this
              should be the same as how serialization is done. The current
              options are `jsonpickle` and `pickle`. The default method
              is `jsonpickle`.
            zip_pack: Boolean value indicating whether the input source is
              zipped.

        Returns:
            An data pack object deserialized from the string.
        """
        return cls._deserialize(data_source, serialize_method, zip_pack)

    def _add_entry(self, entry: Union[EntryType, int]) -> EntryType:
        r"""Force add an :class:`~forte.data.ontology.core.Entry` object to the
        :class:`~forte.data.data_pack.DataPack` object. Allow duplicate entries in a pack.

        Args:
            entry: An :class:`~forte.data.ontology.core.Entry`
                object to be added to the pack.

        Returns:
            The input entry itself
        """
        return self.__add_entry_with_check(entry)

    def __add_entry_with_check(self, entry: Union[EntryType, int]) -> EntryType:
        r"""Internal method to add an :class:`~forte.data.ontology.core.Entry`
        object to the :class:`~forte.data.DataPack` object.

        Args:
            entry: An :class:`~forte.data.ontology.core.Entry` object
                to be added to the datapack.
            allow_duplicate: Whether we allow duplicate in the datapack.

        Returns:
            The input entry itself
        """
        if isinstance(entry, int):
            # If entry is a TID, convert it to the class object.
            entry = self._entry_converter.get_entry_object(tid=entry, pack=self)

        if isinstance(entry, Annotation):
            begin, end = entry.begin, entry.end

            if begin < 0:
                raise ValueError(
                    f"The begin {begin} is smaller than 0, this"
                    f"is not a valid begin."
                )

            if end > len(self.text):
                if len(self.text) == 0:
                    raise ValueError(
                        f"The end {end} of span is greater than the text "
                        f"length {len(self.text)}, which is invalid. The text "
                        f"length is 0, so it may be the case the you haven't "
                        f"set text for the data pack. Please set the text "
                        f"before calling `add_entry` on the annotations."
                    )
                else:
                    pack_ref = entry.pack.pack_id
                    raise ValueError(
                        f"The end {end} of span is greater than the text "
                        f"length {len(self.text)}, which is invalid. The "
                        f"problematic entry is of type {entry.__class__} "
                        f"at [{begin}:{end}], in pack {pack_ref}."
                    )

        # update the data pack index if needed
        # TODO: DataIndex will be deprecated in future
        self._index.update_basic_index([entry])
        if self._index.link_index_on and isinstance(entry, Link):
            self._index.update_link_index([entry])
        if self._index.group_index_on and isinstance(entry, Group):
            self._index.update_group_index([entry])
        self._index.deactivate_coverage_index()
        self._pending_entries.pop(entry.tid)
        return entry  # type: ignore

    def delete_entry(self, entry: EntryType):
        r"""Delete an :class:`~forte.data.ontology.core.Entry` object from the
        :class:`~forte.data.data_pack.DataPack`. This find out the entry in the index and remove it
        from the index. Note that entries will only appear in the index if
        `add_entry` (or _add_entry_with_check) is called.

        Please note that deleting a entry do not guarantee the deletion of
        the related entries.

        Args:
            entry: An :class:`~forte.data.ontology.core.Entry`
                object to be deleted from the pack.

        """
        self._data_store.delete_entry(tid=entry.tid)

        # update basic index
        self._index.remove_entry(entry)

        # set other index invalid
        self._index.turn_link_index_switch(on=False)
        self._index.turn_group_index_switch(on=False)
        self._index.deactivate_coverage_index()

    @classmethod
    def validate_link(cls, entry: EntryType) -> bool:
        return isinstance(entry, Link)

    @classmethod
    def validate_group(cls, entry: EntryType) -> bool:
        return isinstance(entry, Group)

    def get_data(
        self,
        context_type: Union[str, Type[Annotation], Type[AudioAnnotation]],
        request: Optional[DataRequest] = None,
        skip_k: int = 0,
    ) -> Iterator[Dict[str, Any]]:
        r"""Fetch data from entries in the data_pack of type
        `context_type`. Data includes `"span"`, annotation-specific
        default data fields and specific data fields by `"request"`.

        Annotation-specific data fields means:

            - `"text"` for ``Type[Annotation]``
            - `"audio"` for ``Type[AudioAnnotation]``

        Currently, we do not support Groups and Generics in the request.

        Example:

            .. code-block:: python

                requests = {
                    base_ontology.Sentence:
                        {
                            "component": ["dummy"],
                            "fields": ["speaker"],
                        },
                    base_ontology.Token: ["pos", "sense"],
                    base_ontology.EntityMention: {
                    },
                }
                pack.get_data(base_ontology.Sentence, requests)

        Args:
            context_type:
                The granularity of the data context, which
                could be any :class:`~forte.data.ontology.top.Annotation` or
                :class:`~forte.data.ontology.top.AudioAnnotation` type.
                Behaviors under different context_type varies:

                - str type will be converted into either
                  :class:`~forte.data.ontology.top.Annotation` type or
                  :class:`~forte.data.ontology.top.AudioAnnotation` type.
                - ``Type[Annotation]``: the default data field for getting
                  context data is :attr:`text`. This function iterates
                  :attr:`all_annotations` to search target entry data.
                - ``Type[AudioAnnotation]``: the default data field for getting
                  context data is :attr:`audio` which stores audio data in
                  numpy arrays. This function iterates
                  :attr:`all_audio_annotations` to search target entry data.

            request: The
                entry types and fields User wants to request.
                The keys of the requests dict are the required entry types
                and the value should be either:

                - a list of field names or
                - a dict which accepts three keys: `"fields"`, `"component"`,
                  and `"unit"`.

                    - By setting `"fields"` (list), users
                      specify the requested fields of the entry. If "fields"
                      is not specified, only the default fields will be
                      returned.
                    - By setting `"component"` (list), users
                      can specify the components by which the entries are
                      generated. If `"component"` is not specified, will return
                      entries generated by all components.
                    - By setting `"unit"` (string), users can
                      specify a unit by which the annotations are indexed.

                Note that for all annotation types, `"span"`
                fields and annotation-specific data fields are returned by
                default.

                For all link types, `"child"` and `"parent"` fields are
                returned by default.
            skip_k: Will skip the first `skip_k` instances and generate
                data from the (`offset` + 1)th instance.

        Returns:
            A data generator, which generates one piece of data (a dict
            containing the required entries, fields, and context).
        """
        context_type_: Union[Type[Annotation], Type[AudioAnnotation]]
        if isinstance(context_type, str):
            context_type_ = get_class(context_type)
            if not issubclass(context_type_, Entry):
                raise ValueError(
                    f"The provided `context_type` [{context_type_}] "
                    f"is not a subclass to the"
                    f"`forte.data.ontology.top.Annotation` class"
                )
        else:
            context_type_ = context_type

        annotation_types: Dict[
            Union[Type[Annotation], Type[AudioAnnotation]], Union[Dict, List]
        ] = {}
        link_types: Dict[Type[Link], Union[Dict, List]] = {}
        group_types: Dict[Type[Group], Union[Dict, List]] = {}
        generics_types: Dict[Type[Generics], Union[Dict, List]] = {}
        audio_annotation_types: Dict[
            Type[AudioAnnotation], Union[Dict, List]
        ] = {}

        if request is not None:
            for key_, value in request.items():
                key = as_entry_type(key_)
                if issubclass(key, Annotation):
                    annotation_types[key] = value
                elif issubclass(key, Link):
                    link_types[key] = value
                elif issubclass(key, Group):
                    group_types[key] = value
                elif issubclass(key, Generics):
                    generics_types[key] = value
                elif issubclass(key, AudioAnnotation):
                    audio_annotation_types[key] = value

        context_args = annotation_types.get(context_type_)

        context_components, _, context_fields = self._parse_request_args(
            context_type_, context_args
        )

        valid_context_ids: Set[int] = self._index.query_by_type_subtype(
            context_type_
        )

        if context_components:
            valid_component_id: Set[int] = set()
            for component in context_components:
                valid_component_id |= self.get_ids_by_creator(component)
            valid_context_ids &= valid_component_id

        def get_annotation_list(
            c_type: Union[Type[Annotation], Type[AudioAnnotation]]
        ):
            r"""Get an annotation list of a given context type.

            Args:
                c_type:
                    The granularity of the data context, which
                    could be any :class:`~forte.data.ontology.top.Annotation` type.

            Raises:
                NotImplementedError: raised when the given context type is
                    not implemented.

            Returns:
                List(Union[Annotation, AudioAnnotation]):
                    a list of annotations which is a copy of `self.annotations`
                    and it enables modifications of `self.annotations` while
                    iterating through its copy.
            """
            if issubclass(c_type, Annotation):
                return list(self.annotations)
            elif issubclass(c_type, AudioAnnotation):
                return list(self.audio_annotations)
            else:
                raise NotImplementedError(
                    f"Context type is set to {c_type},"
                    " but currently we only support"
                    " [Annotation, AudioAnnotation]."
                )

        def get_context_data(c_type, context):
            r"""Get context-specific data of a given context type and
                context.

            Args:
                c_type:
                    The granularity of the data context, which
                    could be any :class:`~forte.data.ontology.top.Annotation` type.
                context: context that
                    contains data to be extracted.

            Raises:
                NotImplementedError: raised when the given context type is
                    not implemented.

            Returns:
                str: context data.
            """
            if issubclass(c_type, Annotation):
                return self.text[context.begin : context.end]
            elif issubclass(c_type, AudioAnnotation):
                return self.audio[context.begin : context.end]
            else:
                raise NotImplementedError(
                    f"Context type is set to {context_type}"
                    "but currently we only support"
                    "[Annotation, AudioAnnotation]"
                )

        skipped = 0
        for context in get_annotation_list(context_type_):
            if context.tid not in valid_context_ids or not isinstance(
                context, context_type_
            ):
                continue
            if skipped < skip_k:
                skipped += 1
                continue
            data: Dict[str, Any] = {}
            data["context"] = get_context_data(context_type_, context)
            data["offset"] = context.begin

            for field in context_fields:
                data[field] = getattr(context, field)

            if annotation_types:
                for a_type, a_args in annotation_types.items():
                    if issubclass(a_type, context_type_):
                        continue
                    if a_type.__name__ in data:
                        raise KeyError(
                            f"Requesting two types of entries with the "
                            f"same class name {a_type.__name__} at the "
                            f"same time is not allowed"
                        )
                    data[
                        a_type.__name__
                    ] = self._generate_annotation_entry_data(
                        a_type, a_args, data, context
                    )

            if audio_annotation_types:
                for a_type, a_args in audio_annotation_types.items():
                    if a_type.__name__ in data:
                        raise KeyError(
                            f"Requesting two types of entries with the "
                            f"same class name {a_type.__name__} at the "
                            f"same time is not allowed"
                        )
                    data[
                        a_type.__name__
                    ] = self._generate_annotation_entry_data(
                        a_type, a_args, data, context
                    )

            if link_types:
                for l_type, l_args in link_types.items():
                    if l_type.__name__ in data:
                        raise KeyError(
                            f"Requesting two types of entries with the "
                            f"same class name {l_type.__name__} at the "
                            f"same time is not allowed"
                        )
                    data[l_type.__name__] = self._generate_link_entry_data(
                        l_type, l_args, data, context
                    )
            # TODO: Getting Group based on range is not done yet.
            if group_types:
                raise NotImplementedError(
                    "Querying groups based on ranges is "
                    "currently not supported."
                )
            if generics_types:
                raise NotImplementedError(
                    "Querying generic types based on ranges is "
                    "currently not supported."
                )
            yield data

    def _parse_request_args(self, a_type, a_args):
        # request which fields generated by which component
        components = None
        unit = None
        fields = set()
        if isinstance(a_args, dict):
            components = a_args.get("component")
            # pylint: disable=isinstance-second-argument-not-valid-type
            # TODO: until fix: https://github.com/PyCQA/pylint/issues/3507
            if components is not None and not isinstance(components, Iterable):
                raise TypeError(
                    "Invalid request format for 'components'. "
                    "The value of 'components' should be of an iterable type."
                )
            unit = a_args.get("unit")
            if unit is not None and not isinstance(unit, str):
                raise TypeError(
                    "Invalid request format for 'unit'. "
                    "The value of 'unit' should be a string."
                )
            a_args = a_args.get("fields", set())

        # pylint: disable=isinstance-second-argument-not-valid-type
        # TODO: disable until fix: https://github.com/PyCQA/pylint/issues/3507
        if isinstance(a_args, Iterable):
            fields = set(a_args)
        elif a_args is not None:
            raise TypeError(
                f"Invalid request format for '{a_type}'. "
                f"The request should be of an iterable type or a dict."
            )

        fields.add("tid")
        return components, unit, fields

    def _generate_annotation_entry_data(
        self,
        a_type: Union[Type[Annotation], Type[AudioAnnotation]],
        a_args: Union[Dict, Iterable],
        data: Dict,
        cont: Optional[Annotation],
    ) -> Dict:

        components, unit, fields = self._parse_request_args(a_type, a_args)

        a_dict: Dict[str, Any] = {}
        a_dict["span"] = []
        # For AudioAnnotation, since the data is single numpy array
        # we don't initialize an empty list for a_dict["audio"]
        if issubclass(a_type, Annotation):
            a_dict["text"] = []
        elif issubclass(a_type, AudioAnnotation):
            a_dict["audio"] = []

        for field in fields:
            a_dict[field] = []
        unit_begin = 0
        if unit is not None:
            if unit not in data:
                raise KeyError(
                    f"{unit} is missing in data. You need to "
                    f"request {unit} before {a_type}."
                )
            a_dict["unit_span"] = []

        cont_begin = cont.begin if cont else 0
        annotation: Union[Type[Annotation], Type[AudioAnnotation]]
        for annotation in self.get(a_type, cont, components):  # type: ignore
            # we provide span, text (and also tid) by default
            a_dict["span"].append((annotation.begin, annotation.end))

            if isinstance(annotation, Annotation):
                a_dict["text"].append(annotation.text)
            elif isinstance(annotation, AudioAnnotation):
                a_dict["audio"].append(annotation.audio)
            else:
                raise NotImplementedError(
                    f"Annotation is set to {annotation}"
                    "but currently we only support"
                    "instances of [Annotation, "
                    "AudioAnnotation] and their subclass."
                )
            for field in fields:
                if field in ("span", "text", "audio"):
                    continue
                if field == "context_span":
                    a_dict[field].append(
                        (
                            annotation.begin - cont_begin,
                            annotation.end - cont_begin,
                        )
                    )
                    continue

                a_dict[field].append(getattr(annotation, field))

            if unit is not None:
                while not self._index.in_span(
                    data[unit]["tid"][unit_begin],
                    annotation.span,
                ):
                    unit_begin += 1

                unit_span_begin = unit_begin
                unit_span_end = unit_span_begin + 1

                while self._index.in_span(
                    data[unit]["tid"][unit_span_end],
                    annotation.span,
                ):
                    unit_span_end += 1

                a_dict["unit_span"].append((unit_span_begin, unit_span_end))
        for key, value in a_dict.items():
            a_dict[key] = np.array(value)

        return a_dict

    def _generate_link_entry_data(
        self,
        a_type: Type[Link],
        a_args: Union[Dict, Iterable],
        data: Dict,
        cont: Optional[Annotation],
    ) -> Dict:

        components, unit, fields = self._parse_request_args(a_type, a_args)

        if unit is not None:
            raise ValueError(f"Link entries cannot be indexed by {unit}.")

        a_dict: Dict[str, Any] = {}
        for field in fields:
            a_dict[field] = []
        a_dict["parent"] = []
        a_dict["child"] = []

        link: Link
        for link in self.get(a_type, cont, components):
            parent_type = link.ParentType.__name__
            child_type = link.ChildType.__name__

            if parent_type not in data:
                raise KeyError(
                    f"The Parent entry of {a_type} is not requested."
                    f" You should also request {parent_type} with "
                    f"{a_type}"
                )
            if child_type not in data:
                raise KeyError(
                    f"The child entry of {a_type} is not requested."
                    f" You should also request {child_type} with "
                    f"{a_type}"
                )

            a_dict["parent"].append(
                np.where(data[parent_type]["tid"] == link.parent)[0][0]
            )
            a_dict["child"].append(
                np.where(data[child_type]["tid"] == link.child)[0][0]
            )

            for field in fields:
                if field in ("parent", "child"):
                    continue

                a_dict[field].append(getattr(link, field))

        for key, value in a_dict.items():
            a_dict[key] = np.array(value)
        return a_dict

    def build_coverage_for(
        self,
        context_type: Type[Union[Annotation, AudioAnnotation]],
        covered_type: Type[EntryType],
    ):
        """
        User can call this function to build coverage index for specific types.
        The index provide a in-memory mapping from entries of `context_type`
        to the entries "covered" by it.
        See :class:`forte.data.data_pack.DataIndex` for more details.

        Args:
            context_type: The context/covering type.
            covered_type: The entry to find under the context type.

        """
        if self._index.coverage_index(context_type, covered_type) is None:
            self._index.build_coverage_index(self, context_type, covered_type)

    def covers(
        self,
        context_entry: Union[Annotation, AudioAnnotation],
        covered_entry: EntryType,
    ) -> bool:
        """
        Check if the `covered_entry` is covered (in span) of the `context_type`.

        See :meth:`~forte.data.data_pack.DataIndex.in_span` and
        :meth:`~forte.data.data_pack.DataIndex.in_audio_span` for the definition
        of `in span`.

        Args:
            context_entry: The context entry.
            covered_entry: The entry to be checked on whether it is in span
              of the context entry.

        Returns (bool): True if in span.
        """
        return covered_entry.tid in self._index.get_covered(
            self, context_entry, covered_entry.__class__
        )

    def get(  # type: ignore
        self,
        entry_type: Union[str, Type[EntryType]],
        range_annotation: Optional[Union[Annotation, AudioAnnotation]] = None,
        components: Optional[Union[str, Iterable[str]]] = None,
        include_sub_type: bool = True,
    ) -> Iterable[EntryType]:
        r"""This function is used to get data from a data pack with various
        methods.

        Depending on the provided arguments, the function will perform several
        different filtering of the returned data.

        The ``entry_type`` is mandatory, where all the entries matching this
        type
        will be returned. The sub-types of the provided entry type will be
        also returned if ``include_sub_type`` is set to True (which is the
        default behavior).

        The ``range_annotation`` controls the search area of the sub-types. An
        entry `E` will be returned if
        :meth:`~forte.data.data_pack.DataIndex.in_span` or
        :meth:`~forte.data.data_pack.DataIndex.in_audio_span` returns True.
        If this function is called frequently
        with queries related to the ``range_annotation``, please consider to
        build
        the coverage index regarding the related entry types. User can call
        :meth:`build_coverage_for(context_type, covered_type)` in order to
        build
        a mapping between a pair of entry types and target entries that are
        covered in ranges specified by outer entries.

        The ``components`` list will filter the results by the `component` (i.e
        the creator of the entry). If ``components`` is provided, only the
        entries
        created by one of the ``components`` will be returned.

        Example:

            .. code-block:: python

                # Iterate through all the sentences in the pack.
                for sentence in input_pack.get(Sentence):
                    # Take all tokens from a sentence created by NLTKTokenizer.
                    token_entries = input_pack.get(
                        entry_type=Token,
                        range_annotation=sentence,
                        component='NLTKTokenizer')
                    ...

            In the above code snippet, we get entries of type ``Token`` within
            each ``sentence`` which were generated by ``NLTKTokenizer``. You
            can consider build coverage index between ``Token`` and
            ``Sentence``
            if this snippet is frequently used:

                .. code-block:: python

                    # Build coverage index between `Token` and `Sentence`
                    input_pack.build_coverage_for(
                        context_type=Sentence
                        covered_type=Token
                    )

            After building the index from the snippet above, you will be able
            to retrieve the tokens covered by sentence much faster.


        Args:
            entry_type: The type of entries requested.
            range_annotation: The
                range of entries requested. If `None`, will return valid
                entries in the range of whole data pack.
            components: The component (creator)
                generating the entries requested. If `None`, will return valid
                entries generated by any component.
            include_sub_type: whether to consider the sub types of
                the provided entry type. Default `True`.

        Yields:
            Each `Entry` found using this method.
        """
        entry_type_: Type[EntryType] = as_entry_type(entry_type)

        def require_annotations(entry_class=Annotation) -> bool:
            if issubclass(entry_type_, entry_class):
                return True
            if issubclass(entry_type_, Link):
                return issubclass(
                    entry_type_.ParentType, entry_class
                ) and issubclass(entry_type_.ChildType, entry_class)
            if issubclass(entry_type_, Group):
                return issubclass(entry_type_.MemberType, entry_class)
            return False

        # If we don't have any annotations but the items to check requires them,
        # then we simply yield from an empty list.
        if (
            len(self.annotations) == 0
            and isinstance(range_annotation, Annotation)
            and require_annotations(Annotation)
        ) or (
            len(self.audio_annotations) == 0
            and isinstance(range_annotation, AudioAnnotation)
            and require_annotations(AudioAnnotation)
        ):
            yield from []
            return

        # If the ``entry_type`` and `range_annotation` are for different types of
        # payload, then we yield from an empty list with a warning.
        if (
            require_annotations(Annotation)
            and isinstance(range_annotation, AudioAnnotation)
        ) or (
            require_annotations(AudioAnnotation)
            and isinstance(range_annotation, Annotation)
        ):
            logger.warning(
                "Incompatible combination of ``entry_type`` and "
                "`range_annotation` found in the input of `DataPack.get()`"
                " method. An empty iterator will be returned when inputs "
                "contain multi-media entries. Please double check the input "
                "arguments and make sure they are associated with the same type"
                " of payload (i.e., either text or audio)."
            )
            yield from []
            return

        try:
            for entry_data in self._data_store.get(
                type_name=get_full_module_name(entry_type_),
                include_sub_type=include_sub_type,
                range_annotation=range_annotation  # type: ignore
                and (range_annotation.begin, range_annotation.end),
            ):
                entry: EntryType = self.get_entry(tid=entry_data[TID_INDEX])
                # Filter by components
                if components is not None:
                    if not self.is_created_by(entry, components):
                        continue

                # Filter out incompatible audio span comparison for Links and Groups
                if (
                    issubclass(entry_type_, (Link, Group))
                    and isinstance(range_annotation, AudioAnnotation)
                    and not self._index.in_audio_span(
                        entry, range_annotation.span
                    )
                ):
                    continue

                yield entry
        except ValueError:
            # type_name does not exist in DataStore
            yield from []

    def update(self, datapack: "DataPack"):
        r"""Update the attributes and properties of the current DataPack with
        another DataPack.

        Args:
            datapack: A reference datapack to update
        """
        # TODO: Not recommended to directly update __dict__. Should find a
        #   better solution.
        self.__dict__.update(datapack.__dict__)

    def get_entry(self, tid: int) -> EntryType:
        r"""Look up the entry_index with ``tid``. Specific implementation
        depends on the actual class."""
        try:
            # Try to find entry in DataIndex
            entry: EntryType = self._index.get_entry(tid)
        except KeyError:
            # Find entry in DataStore
            entry = self._entry_converter.get_entry_object(tid, self)
        if entry is None:
            raise KeyError(
                f"There is no entry with tid '{tid}'' in this datapack"
            )
        return entry

    def get_entry_raw(self, tid: int) -> List:
        r"""Retrieve the raw entry data in list format from DataStore."""
        return self._data_store.get_entry(tid=tid)[0]

    def on_entry_creation(
        self, entry: Entry, component_name: Optional[str] = None
    ):
        """
        Call this when adding a new entry, will be called
        in :class:`~forte.data.ontology.core.Entry` when
        its `__init__` function is called.

        Here we override BasePack.on_entry_creation() to make sure each new
        entry is stored into ``DataStore`` on creation.

        Args:
            entry: The entry to be added.
            component_name: A name to record that the entry is created by
             this component.

        Returns:

        """
        c = component_name

        if c is None:
            # Use the auto-inferred control component.
            c = self.get_control_component()

        def entry_getter(cls: Entry, attr_name: str, field_type):
            """A getter function for dataclass fields of entry object.
            When the field contains ``tid``s, we will convert them to entry
            object on the fly.
            """
            data_store_ref = (
                cls.pack._data_store  # pylint: disable=protected-access
            )
            attr_val = data_store_ref.get_attribute(
                tid=cls.tid, attr_name=attr_name
            )
            if field_type in (FList, FDict):
                # Generate FList/FDict object on the fly
                return field_type(parent_entry=cls, data=attr_val)
            try:
                # TODO: Find a better solution to determine if a field is Entry
                if isinstance(attr_val, int):
                    # Convert tid to entry object on the fly
                    return cls.pack.get_entry(tid=attr_val)
            except KeyError:
                pass
            return attr_val

        def entry_setter(cls: Entry, value: Any, attr_name: str, field_type):
            """A setter function for dataclass fields of entry object.
            When the value contains entry objects, we will convert them into
            ``tid``s before storing to ``DataStore``.
            """
            attr_value: Any
            data_store_ref = (
                cls.pack._data_store  # pylint: disable=protected-access
            )
            if field_type is FList:
                attr_value = [
                    entry.tid if isinstance(entry, Entry) else entry
                    for entry in value
                ]
            elif field_type is FDict:
                attr_value = {
                    key: entry.tid if isinstance(entry, Entry) else entry
                    for key, entry in value.items()
                }
            elif isinstance(value, Entry):
                attr_value = value.tid
            else:
                attr_value = value
            data_store_ref.set_attribute(
                tid=cls.tid, attr_name=attr_name, attr_value=attr_value
            )

        # Save the input entry object in DataStore
        self._entry_converter.save_entry_object(entry=entry, pack=self)

        # Register property functions for all dataclass fields.
        for name, field in entry.__dataclass_fields__.items():
            field_type = get_origin(field.type)
            setattr(
                type(entry),
                name,
                property(
                    fget=partial(
                        entry_getter, attr_name=name, field_type=field_type
                    ),
                    fset=partial(
                        entry_setter, attr_name=name, field_type=field_type
                    ),
                ),
            )

        # Record that this entry hasn't been added to the index yet.
        self._pending_entries[entry.tid] = entry.tid, c

    def __del__(self):
        super().__del__()
        # Remove all the remaining tids in _pending_entries.
        tids: List = list(self._pending_entries.keys())
        for tid in tids:
            self._pending_entries.pop(tid)
            self._data_store.delete_entry(tid=tid)


class DataIndex(BaseIndex):
    r"""A set of indexes used in :class:`~forte.data.data_pack.DataPack`, note that this class is
    used by the `DataPack` internally.

    #. :attr:`entry_index`, the index from each ``tid`` to the corresponding entry
    #. :attr:`type_index`, the index from each type to the entries of
       that type
    #. :attr:`component_index`, the index from each component to the
       entries generated by that component
    #. :attr:`link_index`, the index from child
       (:attr:`link_index["child_index"]`)and parent
       (:attr:`link_index["parent_index"]`) nodes to links
    #. :attr:`group_index`, the index from group members to groups.
    #. :attr:`_coverage_index`, the index that maps from an annotation to
       the entries it covers. :attr:`_coverage_index` is a dict of dict, where
       the key is a tuple of the outer entry type and the inner entry type.
       The outer entry type should be an annotation type. The value is a dict,
       where the key is the ``tid`` of the outer entry, and the value is a set of
       ``tid`` that are covered by the outer entry. We say an Annotation A covers
       an entry E if one of the following condition is met:
       1. E is of Annotation type, and that E.begin >= A.begin, E.end <= E.end
       2. E is of Link type, and both E's parent and child node are Annotation
       that are covered by A.

    """

    def __init__(self):
        super().__init__()
        self._coverage_index: Dict[
            Tuple[Type[Union[Annotation, AudioAnnotation]], Type[EntryType]],
            Dict[int, Set[int]],
        ] = {}
        self._coverage_index_valid = True

    def remove_entry(self, entry: EntryType):
        super().remove_entry(entry)
        self.deactivate_coverage_index()

    @property
    def coverage_index_is_valid(self):
        return self._coverage_index_valid

    def activate_coverage_index(self):
        self._coverage_index_valid = True

    def deactivate_coverage_index(self):
        self._coverage_index_valid = False

    def coverage_index(
        self,
        outer_type: Type[Union[Annotation, AudioAnnotation]],
        inner_type: Type[EntryType],
    ) -> Optional[Dict[int, Set[int]]]:
        r"""Get the coverage index from ``outer_type`` to ``inner_type``.

        Args:
            outer_type: an annotation or `AudioAnnotation` type.
            inner_type: an entry type.

        Returns:
            If the coverage index does not exist, return `None`. Otherwise,
            return a dict.
        """
        if not self.coverage_index_is_valid:
            return None
        return self._coverage_index.get((outer_type, inner_type))

    def get_covered(
        self,
        data_pack: DataPack,
        context_annotation: Union[Annotation, AudioAnnotation],
        inner_type: Type[EntryType],
    ) -> Set[int]:
        """
        Get the entries covered by a certain context annotation

        Args:
            data_pack: The data pack to search for.
            context_annotation: The context annotation to search in.
            inner_type: The inner type to be searched for.

        Returns:
            Entry ID of type `inner_type` that is covered by
            `context_annotation`.
        """
        context_type = context_annotation.__class__
        if self.coverage_index(context_type, inner_type) is None:
            self.build_coverage_index(data_pack, context_type, inner_type)
        assert self._coverage_index is not None
        return self._coverage_index.get((context_type, inner_type), {}).get(
            context_annotation.tid, set()
        )

    def build_coverage_index(
        self,
        data_pack: DataPack,
        outer_type: Type[Union[Annotation, AudioAnnotation]],
        inner_type: Type[EntryType],
    ):
        r"""Build the coverage index from ``outer_type`` to ``inner_type``.

        Args:
            data_pack: The data pack to build coverage for.
            outer_type: an annotation or `AudioAnnotation` type.
            inner_type: an entry type, can be Annotation, Link, Group,
                `AudioAnnotation`.
        """
        if not issubclass(
            inner_type, (Annotation, Link, Group, AudioAnnotation)
        ):
            raise ValueError(f"Do not support coverage index for {inner_type}.")

        if not self.coverage_index_is_valid:
            self._coverage_index = {}

        # prevent the index from being used during construction
        self.deactivate_coverage_index()

        # TODO: tests and documentations for the edge cases are missing. i.e. we
        #  are not clear about what would happen if the covered annotation
        #  is the same as the covering annotation, or if their spans are the
        #  same.
        self._coverage_index[(outer_type, inner_type)] = {}
        for range_annotation in data_pack.get_entries_of(outer_type):
            if isinstance(range_annotation, (Annotation, AudioAnnotation)):
                entries = data_pack.get(inner_type, range_annotation)
                entry_ids = {e.tid for e in entries}
                self._coverage_index[(outer_type, inner_type)][
                    range_annotation.tid
                ] = entry_ids

        self.activate_coverage_index()

    def have_overlap(
        self,
        entry1: Union[Annotation, int, AudioAnnotation],
        entry2: Union[Annotation, int, AudioAnnotation],
    ) -> bool:
        r"""Check whether the two annotations have overlap in span.

        Args:
            entry1: An
                :class:`Annotation` or :class:`AudioAnnotation` object to be
                checked, or the ``tid`` of the Annotation.
            entry2: Another
                :class:`Annotation` or :class:`AudioAnnotation` object to be
                checked, or the ``tid`` of the Annotation.
        """
        entry1_: Union[Annotation, AudioAnnotation] = (
            self._entry_index[entry1]
            if isinstance(entry1, (int, np.integer))
            else entry1
        )
        entry2_: Union[Annotation, AudioAnnotation] = (
            self._entry_index[entry2]
            if isinstance(entry2, (int, np.integer))
            else entry2
        )

        if not isinstance(entry1_, (Annotation, AudioAnnotation)):
            raise TypeError(
                f"'entry1' should be an instance of Annotation or `AudioAnnotation`,"
                f" but get {type(entry1)}"
            )

        if not isinstance(entry2_, (Annotation, AudioAnnotation)):
            raise TypeError(
                f"'entry2' should be an instance of Annotation or `AudioAnnotation`,"
                f" but get {type(entry2)}"
            )

        if (
            isinstance(entry1_, Annotation)
            and isinstance(entry2_, AudioAnnotation)
        ) or (
            isinstance(entry1_, AudioAnnotation)
            and isinstance(entry2_, Annotation)
        ):
            raise TypeError(
                "'entry1' and 'entry2' should be the same type of entry, "
                f"but get type(entry1)={type(entry1_)}, "
                f"typr(entry2)={type(entry2_)}"
            )

        return not (
            entry1_.begin >= entry2_.end or entry1_.end <= entry2_.begin
        )

    def in_span(self, inner_entry: Union[int, Entry], span: Span) -> bool:
        r"""Check whether the ``inner entry`` is within the given ``span``. The
        criterion are as followed:

        Annotation entries: they are considered in a span if the
        begin is not smaller than `span.begin` and the end is not larger than
        `span.end`.

        Link entries: if the parent and child of the links are both
        `Annotation` type, this link will be considered in span if both parent
        and child are :meth:`~forte.data.data_pack.DataIndex.in_span` of the
        provided `span`. If either the parent and
        the child is not of type `Annotation`, this function will always return
        `False`.

        Group entries: if the child type of the group is `Annotation` type,
        then the group will be considered in span if all the elements are
        :meth:`~forte.data.data_pack.DataIndex.in_span` of the provided `span`.
        If the child type is not `Annotation`
        type, this function will always return `False`.

        Other entries (i.e Generics and `AudioAnnotation`): they will not be
        considered :meth:`~forte.data.data_pack.DataIndex.in_span` of any
        spans. The function will always return
        `False`.

        Args:
            inner_entry: The inner entry object to be checked
             whether it is within ``span``. The argument can be the entry id
             or the entry object itself.
            span: A :class:`~forte.data.span.Span` object to be checked. We will check
                whether the ``inner_entry`` is within this span.

        Returns:
            True if the `inner_entry` is considered to be in span of the
            provided span.
        """
        # The reason of this check is that the get_data method will use numpy
        # integers. This might create problems when other unexpected integers
        # are used.
        if isinstance(inner_entry, (int, np.integer)):
            inner_entry = self._entry_index[inner_entry]

        inner_begin = -1
        inner_end = -1

        if isinstance(inner_entry, Annotation):
            inner_begin = inner_entry.begin
            inner_end = inner_entry.end
        elif isinstance(inner_entry, Link):
            if not issubclass(inner_entry.ParentType, Annotation):
                return False

            if not issubclass(inner_entry.ChildType, Annotation):
                return False

            child = inner_entry.get_child()
            parent = inner_entry.get_parent()

            if not isinstance(child, Annotation) or not isinstance(
                parent, Annotation
            ):
                # Cannot check in_span for non-annotations.
                return False

            child_: Annotation = child
            parent_: Annotation = parent

            inner_begin = min(child_.begin, parent_.begin)
            inner_end = max(child_.end, parent_.end)
        elif isinstance(inner_entry, Group):
            if not issubclass(inner_entry.MemberType, Annotation):
                return False

            for mem in inner_entry.get_members():
                mem_: Annotation = mem  # type: ignore
                if inner_begin == -1:
                    inner_begin = mem_.begin
                inner_begin = min(inner_begin, mem_.begin)
                inner_end = max(inner_end, mem_.end)
        else:
            # Generics, AudioAnnotation, or other user defined types will not
            # be check here.
            return False
        return inner_begin >= span.begin and inner_end <= span.end

    def in_audio_span(self, inner_entry: Union[int, Entry], span: Span) -> bool:
        r"""Check whether the ``inner entry`` is within the given audio span.
        This method is identical to
        :meth::meth:`~forte.data.data_pack.DataIndex.in_span` except that it
        operates on
        the audio payload of datapack. The criterion are as followed:

        `AudioAnnotation` entries: they are considered in a span if the
        begin is not smaller than `span.begin` and the end is not larger than
        `span.end`.

        Link entries: if the parent and child of the links are both
        `AudioAnnotation` type, this link will be considered in span if both
        parent and child are :meth:`~forte.data.data_pack.DataIndex.in_span` of
        the provided `span`. If either the
        parent and the child is not of type `AudioAnnotation`, this function
        will always return `False`.

        Group entries: if the child type of the group is `AudioAnnotation`
        type,
        then the group will be considered in span if all the elements are
        :meth:`~forte.data.data_pack.DataIndex.in_span` of the provided `span`.
        If the child type is not
        `AudioAnnotation` type, this function will always return `False`.

        Other entries (i.e Generics and Annotation): they will not be
        considered
        :meth:`~forte.data.data_pack.DataIndex.in_span` of any spans. The
        function will always return `False`.

        Args:
            inner_entry: The inner entry object to be checked
                whether it is within ``span``. The argument can be the entry id
                or the entry object itself.
            span: A :class:`~forte.data.span.Span` object to be checked.
                We will check whether the ``inner_entry`` is within this span.

        Returns:
            True if the `inner_entry` is considered to be in span of the
            provided span.
        """
        # The reason of this check is that the get_data method will use numpy
        # integers. This might create problems when other unexpected integers
        # are used.
        if isinstance(inner_entry, (int, np.integer)):
            inner_entry = self._entry_index[inner_entry]

        inner_begin = -1
        inner_end = -1

        if isinstance(inner_entry, AudioAnnotation):
            inner_begin = inner_entry.begin
            inner_end = inner_entry.end
        elif isinstance(inner_entry, Link):
            if not (
                issubclass(inner_entry.ParentType, AudioAnnotation)
                and issubclass(inner_entry.ChildType, AudioAnnotation)
            ):
                return False

            child = inner_entry.get_child()
            parent = inner_entry.get_parent()

            if not isinstance(child, AudioAnnotation) or not isinstance(
                parent, AudioAnnotation
            ):
                # Cannot check in_span for non-AudioAnnotation.
                return False

            child_: AudioAnnotation = child
            parent_: AudioAnnotation = parent

            inner_begin = min(child_.begin, parent_.begin)
            inner_end = max(child_.end, parent_.end)
        elif isinstance(inner_entry, Group):
            if not issubclass(inner_entry.MemberType, AudioAnnotation):
                return False

            for mem in inner_entry.get_members():
                mem_: AudioAnnotation = mem  # type: ignore
                if inner_begin == -1:
                    inner_begin = mem_.begin
                inner_begin = min(inner_begin, mem_.begin)
                inner_end = max(inner_end, mem_.end)
        else:
            # Generics, Annotation, or other user defined types will not be
            # check here.
            return False
        return inner_begin >= span.begin and inner_end <= span.end


class EntryConverter:
    r"""
    Facilitate the conversion between entry data in list format from
    ``DataStore`` and entry class object.
    """

    def __init__(self) -> None:
        # Mapping from entry's tid to the entry objects for caching
        self._entry_dict: Dict[int, Entry] = {}

    def save_entry_object(
        self, entry: Entry, pack: DataPack, allow_duplicate: bool = True
    ):
        """
        Save an existing entry object into DataStore.
        """
        # Check if the entry is already stored
        data_store_ref = pack._data_store  # pylint: disable=protected-access
        try:
            data_store_ref.get_entry(tid=entry.tid)
            logger.info(
                "The entry with tid=%d is already saved into DataStore",
                entry.tid,
            )
            return
        except KeyError:
            # The entry is not found in DataStore
            pass

        # Create a new registry in DataStore based on entry's type
        if isinstance(entry, Annotation):
            data_store_ref.add_annotation_raw(
                type_name=entry.entry_type(),
                begin=entry.begin,
                end=entry.end,
                tid=entry.tid,
                allow_duplicate=allow_duplicate,
            )
        elif isinstance(entry, Link):
            data_store_ref.add_link_raw(
                type_name=entry.entry_type(),
                parent_tid=entry.parent,
                child_tid=entry.child,
                tid=entry.tid,
            )
        elif isinstance(entry, Group):
            data_store_ref.add_group_raw(
                type_name=entry.entry_type(),
                member_type=get_full_module_name(entry.MemberType),
                tid=entry.tid,
            )
        elif isinstance(entry, Generics):
            data_store_ref.add_generics_raw(
                type_name=entry.entry_type(),
                tid=entry.tid,
            )
        elif isinstance(entry, AudioAnnotation):
            data_store_ref.add_audio_annotation_raw(
                type_name=entry.entry_type(),
                begin=entry.begin,
                end=entry.end,
                tid=entry.tid,
                allow_duplicate=allow_duplicate,
            )
        elif isinstance(entry, ImageAnnotation):
            data_store_ref.add_image_annotation_raw(
                type_name=entry.entry_type(),
                image_payload_idx=entry.image_payload_idx,
                tid=entry.tid,
                allow_duplicate=allow_duplicate,
            )
        elif isinstance(entry, Grids):
            data_store_ref.add_grid_raw(
                type_name=entry.entry_type(),
                image_payload_idx=entry.image_payload_idx,
                tid=entry.tid,
                allow_duplicate=allow_duplicate,
            )
        else:
            raise ValueError(
                f"Invalid entry type {type(entry)}. A valid entry "
                f"should be an instance of Annotation, Link, Group, Generics "
                "or AudioAnnotation."
            )

        # Store all the dataclass attributes to DataStore
        for attribute in entry.__dataclass_fields__:
            value = getattr(entry, attribute, None)
            if not value:
                continue
            if isinstance(value, Entry):
                value = value.tid
            elif isinstance(value, FDict):
                value = {key: val.tid for key, val in value.items()}
            elif isinstance(value, FList):
                value = [val.tid for val in value]
            data_store_ref.set_attribute(
                tid=entry.tid, attr_name=attribute, attr_value=value
            )

        # Cache the stored entry and its tid
        self._entry_dict[entry.tid] = entry

    def get_entry_object(self, tid: int, pack: DataPack) -> EntryType:
        """
        Convert a tid to its corresponding entry object.
        """

        # Check if the tid is cached
        if tid in self._entry_dict:
            return self._entry_dict[tid]  # type: ignore

        data_store_ref = pack._data_store  # pylint: disable=protected-access
        entry_data, entry_type = data_store_ref.get_entry(tid=tid)
        entry_class = get_class(entry_type)
        entry: Entry
        # Here the entry arguments are optional (begin, end, parent, ...) and
        # the value can be arbitrary since they will all be routed to DataStore.
        if issubclass(entry_class, (Annotation, AudioAnnotation)):
            entry = entry_class(pack=pack, begin=0, end=0)
        elif issubclass(entry_class, (Link, Group, Generics)):
            entry = entry_class(pack=pack)
        else:
            raise ValueError(
                f"Invalid entry type {type(entry_class)}. A valid entry "
                f"should be an instance of Annotation, Link, Group, Generics "
                "or AudioAnnotation."
            )

        # TODO: Remove the new tid and direct the entry object to the correct
        # tid. The implementation here is a little bit hacky. Will need a stable
        # solution in future.
        # pylint: disable=protected-access
        if entry.tid in self._entry_dict:
            self._entry_dict.pop(entry.tid)
        if entry.tid in pack._pending_entries:
            pack._pending_entries.pop(entry.tid)
        data_store_ref.delete_entry(tid=entry.tid)
        entry._tid = entry_data[TID_INDEX]

        self._entry_dict[tid] = entry
        return entry  # type: ignore<|MERGE_RESOLUTION|>--- conflicted
+++ resolved
@@ -167,20 +167,10 @@
         self._text = ""
         self._audio: Optional[np.ndarray] = None
 
-<<<<<<< HEAD
-        self.annotations: SortedList[Annotation] = SortedList()
-        self.links: SortedList[Link] = SortedList()
-        self.groups: SortedList[Group] = SortedList()
-        self.generics: SortedList[Generics] = SortedList()
-        self.audio_annotations: SortedList[AudioAnnotation] = SortedList()
-        self.image_annotations: List[ImageAnnotation] = []
-        self.grids: List[Grids] = []
-=======
         self._data_store: DataStore = DataStore()
         self._entry_converter: EntryConverter = EntryConverter()
         self.image_annotations: SortedList[ImageAnnotation] = SortedList()
         self.grids: SortedList[Grids] = SortedList()
->>>>>>> b8b2e5a1
         self.payloads: List[np.ndarray] = []
 
         self.__replace_back_operations: ReplaceOperationsType = []
