# Copyright 2019 The Forte Authors. All Rights Reserved.
#
# Licensed under the Apache License, Version 2.0 (the "License");
# you may not use this file except in compliance with the License.
# You may obtain a copy of the License at
#
#      http://www.apache.org/licenses/LICENSE-2.0
#
# Unless required by applicable law or agreed to in writing, software
# distributed under the License is distributed on an "AS IS" BASIS,
# WITHOUT WARRANTIES OR CONDITIONS OF ANY KIND, either express or implied.
# See the License for the specific language governing permissions and
# limitations under the License.

from enum import IntEnum
import logging
from pathlib import Path
from typing import (
    Dict,
    Iterable,
    Iterator,
    List,
    Optional,
    Type,
    Union,
    Any,
    Set,
    Callable,
    Tuple,
    cast,
)

import numpy as np
from sortedcontainers import SortedList

from forte.common.exception import (
    ProcessExecutionException,
    UnknownOntologyClassException,
)
from forte.common.constants import TID_INDEX
from forte.data import data_utils_io
from forte.data.data_store import DataStore
from forte.data.entry_converter import EntryConverter
from forte.data.base_pack import BaseMeta, BasePack
from forte.data.index import BaseIndex
from forte.data.ontology.core import Entry
from forte.data.ontology.core import EntryType
from forte.data.ontology.top import (
    Annotation,
    Link,
    Group,
    SinglePackEntries,
    Generics,
    AudioAnnotation,
    ImageAnnotation,
    Payload,
)

from forte.data.modality import Modality
from forte.data.span import Span
from forte.data.types import ReplaceOperationsType, DataRequest
from forte.utils import get_class, get_full_module_name

logger = logging.getLogger(__name__)

__all__ = ["Meta", "DataPack", "DataIndex"]


class Meta(BaseMeta):
    r"""Basic Meta information associated with each instance of
    :class:`~forte.data.data_pack.DataPack`.

    Args:
        pack_name:  An name to identify the data pack, which is helpful in
           situation like serialization. It is suggested that the packs should
           have different doc ids.
        language: The language used by this data pack, default is English.
        span_unit: The unit used for interpreting the Span object of this
          data pack. Default is character.
        sample_rate: An integer specifying the sample rate of audio payload.
          Default is None.
        info: Store additional string based information that the user add.
    Attributes:
        pack_name:  storing the provided `pack_name`.
        language: storing the provided `language`.
        sample_rate: storing the provided `sample_rate`.
        info: storing the provided `info`.
        record: Initialized as a dictionary. This is not a required field.
            The key of the record should be the entry type and values should
            be attributes of the entry type. All the information would be used
            for consistency checking purpose if the pipeline is initialized with
            `enforce_consistency=True`.
    """

    def __init__(
        self,
        pack_name: Optional[str] = None,
        language: str = "eng",
        span_unit: str = "character",
        sample_rate: Optional[int] = None,
        info: Optional[Dict[str, str]] = None,
    ):
        super().__init__(pack_name)
        self.language = language
        self.span_unit = span_unit
        self.sample_rate: Optional[int] = sample_rate
        self.record: Dict[str, Set[str]] = {}
        self.info: Dict[str, str]
        if info is None:
            self.info = {}
        else:
            self.info = info


def as_entry_type(entry_type: Union[str, Type[EntryType]]):
    entry_type_: Type[EntryType]
    if isinstance(entry_type, str):
        entry_type_ = get_class(entry_type)
        if not issubclass(entry_type_, Entry):
            raise ValueError(
                f"The specified entry type [{entry_type}] "
                f"does not correspond to a "
                f"`forte.data.ontology.core.Entry` class"
            )
    else:
        entry_type_ = entry_type
    return entry_type_


def as_sorted_error_check(entries: List[EntryType]) -> SortedList:
    """
    Given a list of entries, return a sorted list of it. If unknown entry
    classes are seen during this process,
    a :class:`~forte.common.exception.UnknownOntologyClassException` exception will be
    thrown.

    Args:
        entries: A list of entries to be converted.

    Returns: Sorted list of the input entries.
    """
    try:
        return SortedList(entries)
    except TypeError as e:
        for entry in entries:
            if isinstance(entry, Dict) and "py/object" in entry:
                entry_class = entry["py/object"]
                try:
                    get_class(entry_class)
                except ValueError:
                    raise UnknownOntologyClassException(
                        f"Cannot deserialize ontology type {entry_class}, "
                        f"make sure it is included in the PYTHONPATH."
                    ) from e


class DataPack(BasePack[Entry, Link, Group]):
    # pylint: disable=too-many-public-methods, unused-private-member
    r"""A :class:`~forte.data.data_pack.DataPack` contains a piece of natural language text and a
    collection of NLP entries (annotations, links, and groups). The natural
    language text could be a document, paragraph or in any other granularity.

    Args:
        pack_name: A name for this data pack.
    """

    def __init__(self, pack_name: Optional[str] = None):
        super().__init__(pack_name)

        self._data_store: DataStore = DataStore()
        self._entry_converter: EntryConverter = EntryConverter()
        self.image_annotations: List[ImageAnnotation] = []

        self.text_payloads: List[Payload] = []
        self.audio_payloads: List[Payload] = []
        self.image_payloads: List[Payload] = []

        self._index: DataIndex = DataIndex()

    def __getstate__(self):
        r"""
        In serialization,
            1) will remove ``_entry_converter`` to save space.
        """
        state = super().__getstate__()
        state.pop("_entry_converter")
        return state

    def __setstate__(self, state):
        r"""
        In deserialization, we
            1) Perform pack version compatibility checking;
            2) initialize the entry converter
            3) initialize the indexes.
            4) Obtain the pack ids.
        """
        self._entry_converter = EntryConverter()
        super().__setstate__(state)
        for payload in (
            self.text_payloads + self.audio_payloads + self.image_payloads
        ):
            payload.set_pack(self)

        self._index = DataIndex()
        self._index.update_basic_index(list(iter(self)))

    def __iter__(self):
        yield from self.annotations
        yield from self.links
        yield from self.groups
        yield from self.generics
        yield from self.audio_annotations

    def _init_meta(self, pack_name: Optional[str] = None) -> Meta:
        return Meta(pack_name)

    def _validate(self, entry: EntryType) -> bool:
        return isinstance(entry, SinglePackEntries)

    @property
    def text(self) -> str:
        """
        Get the first text data stored in the DataPack.
        If there is no text payload in the DataPack, it will return empty
        string.

        Args:
            text_payload_index: the index of the text payload. Defaults to 0.

        Raises:
            ValueError: raised when the index is out of bound of the text
                payload list.

        Returns:
            text data in the text payload.
        """
        if len(self.text_payloads) > 0:
            return str(self.get_payload_data_at(Modality.Text, 0))
        else:
            return ""

    @property
    def audio(self):
        r"""
        Return the audio data from the first audio payload in the DataPack.
        """
        return self.get_payload_data_at(Modality.Audio, 0)

    @property
    def image(self):
        r"""
        Return the image data from the first image payload in the data pack.
        """
<<<<<<< HEAD
        return self.get_payload_data_at(Modality.Image, 0)
=======
        return self.get_image(0)
>>>>>>> e86602f5

    def get_image(self, index: int):
        """
        Return the image data from the image payload at the specified index.

        Args:
            index: image payload index for retrieving the image data.

        Returns:
            image payload data at the specified index.
        """
        return self.get_payload_data_at(Modality.Image, index)

    @property
    def all_annotations(self) -> Iterator[Annotation]:
        """
        An iterator of all annotations in this data pack.

        Returns: Iterator of all annotations, of
        type :class:`~forte.data.ontology.top.Annotation`.

        """
        for entry in self._data_store.all_entries(
            "forte.data.ontology.top.Annotation"
        ):
            yield self.get_entry(tid=entry[TID_INDEX])  # type: ignore

    @property
    def num_annotations(self) -> int:
        """
        Number of annotations in this data pack.

        Returns: (int) Number of the links.

        """
        return self._data_store.num_entries(
            "forte.data.ontology.top.Annotation"
        )

    @property
    def all_links(self) -> Iterator[Link]:
        """
        An iterator of all links in this data pack.

        Returns: Iterator of all links, of
        type :class:`~forte.data.ontology.top.Link`.

        """
        for entry in self._data_store.all_entries(
            "forte.data.ontology.top.Link"
        ):
            yield self.get_entry(tid=entry[TID_INDEX])  # type: ignore

    @property
    def num_links(self) -> int:
        """
        Number of links in this data pack.

        Returns: Number of the links.

        """
        return self._data_store.num_entries("forte.data.ontology.top.Link")

    @property
    def all_groups(self) -> Iterator[Group]:
        """
        An iterator of all groups in this data pack.

        Returns: Iterator of all groups, of
        type :class:`~forte.data.ontology.top.Group`.

        """
        for entry in self._data_store.all_entries(
            "forte.data.ontology.top.Group"
        ):
            yield self.get_entry(tid=entry[TID_INDEX])  # type: ignore

    @property
    def num_groups(self):
        """
        Number of groups in this data pack.

        Returns: Number of groups.

        """
        return self._data_store.num_entries("forte.data.ontology.top.Group")

    @property
    def all_generic_entries(self) -> Iterator[Generics]:
        """
        An iterator of all generic entries in this data pack.

        Returns: Iterator of generic

        """
        for entry in self._data_store.all_entries(
            "forte.data.ontology.top.Generics"
        ):
            yield self.get_entry(tid=entry[TID_INDEX])  # type: ignore

    @property
    def num_generics_entries(self):
        """
        Number of generics entries in this data pack.

        Returns: Number of generics entries.

        """
        return self._data_store.num_entries("forte.data.ontology.top.Generics")

    @property
    def all_audio_annotations(self) -> Iterator[AudioAnnotation]:
        """
        An iterator of all audio annotations in this data pack.

        Returns: Iterator of all audio annotations, of
        type :class:`~forte.data.ontology.top.AudioAnnotation`.

        """
        for entry in self._data_store.all_entries(
            "forte.data.ontology.top.AudioAnnotation"
        ):
            yield self.get_entry(tid=entry[TID_INDEX])  # type: ignore

    @property
    def num_audio_annotations(self):
        """
        Number of audio annotations in this data pack.

        Returns: Number of audio annotations.

        """
        return self._data_store.num_entries(
            "forte.data.ontology.top.AudioAnnotation"
        )

    @property
    def annotations(self):
        """
        A SortedList container of all annotations in this data pack.

        Returns: SortedList of all annotations, of
        type :class:`~forte.data.ontology.top.Annotation`.

        """
        return SortedList(self.all_annotations)

    @property
    def generics(self):
        """
        A SortedList container of all generic entries in this data pack.

        Returns: SortedList of generics

        """
        return SortedList(self.all_generic_entries)

    @property
    def audio_annotations(self):
        """
        A SortedList container of all audio annotations in this data pack.

        Returns: SortedList of all audio annotations, of
        type :class:`~forte.data.ontology.top.AudioAnnotation`.

        """
        return SortedList(self.all_audio_annotations)

    @property
    def links(self):
        """
        A List container of all links in this data pack.

        Returns: List of all links, of
        type :class:`~forte.data.ontology.top.Link`.

        """
        return SortedList(self.all_links)

    @property
    def groups(self):
        """
        A List container of all groups in this data pack.

        Returns: List of all groups, of
        type :class:`~forte.data.ontology.top.Group`.

        """
        return SortedList(self.all_groups)

    @groups.setter
    def groups(self, val):
        self._groups = val

    def get_payload_at(
        self, modality: IntEnum, payload_index: int
    ):  # -> Union[TextPayload, AudioPayload, ImagePayload]:
        """
        Get Payload of requested modality at the requested payload index.

        Args:
            modality: data modality among "text", "audio", "image"
            payload_index: the zero-based index of the Payload
                in this DataPack's Payload entries of the requested modality.

        Raises:
            ValueError: raised when the requested modality is not supported.

        Returns:
            Payload entry containing text data, image or audio data.

        """
        supported_modality = [enum.name for enum in Modality]

        try:
            # if modality.name == "text":
            if modality == Modality.Text:
                payloads_length = len(self.text_payloads)
                payload = self.text_payloads[payload_index]
            # elif modality.name == "audio":
            elif modality == Modality.Audio:
                payloads_length = len(self.audio_payloads)
                payload = self.audio_payloads[payload_index]
            # elif modality.name == "image":
            elif modality == Modality.Image:
                payloads_length = len(self.image_payloads)
                payload = self.image_payloads[payload_index]
            else:
                raise ValueError(
                    f"Provided modality {modality.name} is not supported."
                    "Please provide one of modality among"
                    f" {supported_modality}."
                )
        except IndexError as e:
            raise ProcessExecutionException(
                f"payload index ({payload_index}) "
                f"is larger or equal to {modality.name} payload list"
                f" length ({payloads_length}). "
                f"Please input a {modality.name} payload index less than it."
            ) from e
        return payload

    def get_payload_data_at(
        self, modality: IntEnum, payload_index: int
    ) -> Union[str, np.ndarray]:
        """
        Get Payload of requested modality at the requested payload index.

        Args:
            modality: data modality among "text", "audio", "image"
            payload_index: the zero-based index of the Payload
                in this DataPack's Payload entries of the requested modality.

        Raises:
            ValueError: raised when the requested modality is not supported.

        Returns:
            different data types for different data modalities.

            1. str data for text data.

            2. Numpy array for image and audio data.

        """
        return self.get_payload_at(modality, payload_index).cache

    def get_span_text(
        self, begin: int, end: int, text_payload_index: int = 0
    ) -> str:
        r"""Get the text in the data pack contained in the span.

        Args:
            begin: begin index to query.
            end: end index to query.
            text_payload_index: the zero-based index of the TextPayload
                in this DataPack's TextPayload entries. Defaults to 0.

        Returns:
            The text within this span.
        """
        return cast(
            str, self.get_payload_data_at(Modality.Text, text_payload_index)
        )[begin:end]

    def get_span_audio(
        self, begin: int, end: int, audio_payload_index=0
    ) -> np.ndarray:
        r"""Get the audio in the data pack contained in the span.
        `begin` and `end` represent the starting and ending indices of the span
        in audio payload respectively. Each index corresponds to one sample in
        audio time series.

        Args:
            begin: begin index to query.
            end: end index to query.
            audio_payload_index: the zero-based index of the AudioPayload
                in this DataPack's AudioPayload entries. Defaults to 0.

        Returns:
            The audio within this span.
        """
        return cast(
            np.ndarray,
            self.get_payload_data_at(Modality.Audio, audio_payload_index)[
                begin:end
            ],
        )

    def set_text(
        self,
        text: str,
        replace_func: Optional[Callable[[str], ReplaceOperationsType]] = None,
        text_payload_index: int = 0,
    ):
        """
        Set text for TextPayload at a specified index or add a new TextPayload
        in the DataPack.

        Raises:
            ValueError: raised when the text payload index is out of range.

        Args:
            text: a str text.
            replace_func: function that replace text. Defaults to None.
            text_payload_index: the zero-based index of the TextPayload
                in this DataPack's TextPayload entries.
                If it's -1, a new TextPayload will be added to the DataPack.
                If it's 0, it adds a new TextPayload if there is no text payload in the data pack.
        """
        # Temporary imports

        span_ops = [] if replace_func is None else replace_func(text)
        # The spans should be mutually exclusive
        (
            text,
            replace_back_operations,
            processed_original_spans,
            orig_text_len,
        ) = data_utils_io.modify_text_and_track_ops(text, span_ops)
        # temporary solution for backward compatibility
        # past API use this method to add a single text in the datapack
<<<<<<< HEAD
        if text_payload_index == -1 or (
            text_payload_index == 0 and len(self.text_payloads) == 0
=======
        if (
            self._data_store.num_entries("ft.onto.base_ontology.TextPayload")
            == 0
            and text_payload_index == 0
>>>>>>> e86602f5
        ):
            from ft.onto.base_ontology import (  # pylint: disable=import-outside-toplevel
                TextPayload,
            )

            tp = TextPayload(self, text_payload_index)
        elif 0 <= text_payload_index < len(self.text_payloads):
            tp = self.get_payload_at(Modality.Text, text_payload_index)
        else:
            raise ValueError(
                f"text payload index{text_payload_index} is out "
                "of range. Please input a valid index between 0 "
                f"and {len(self.text_payloads)}"
            )

        tp.set_cache(text)

        tp.replace_back_operations = replace_back_operations
        tp.processed_original_spans = processed_original_spans
        tp.orig_text_len = orig_text_len

    def set_audio(
        self,
        audio: np.ndarray,
        sample_rate: int,
        audio_payload_index: int = -1,
    ):
        r"""
        Set audio for AudioPayload at a specified index or add a new AudioPayload in the DataPack.

        Raises:
            ValueError: raised when the audio payload index is out of range.

        Args:
            audio: A numpy array storing the audio waveform.
            sample_rate: An integer specifying the sample rate.
            audio_payload_index: the zero-based index of the AudioPayload
                in this DataPack's AudioPayload entries. Defaults to -1, and
                it adds a new audio payload if there is no audio payload in the data pack.
        """
        # temporary solution for backward compatibility
        # past API use this method to add a single audio in the datapack
<<<<<<< HEAD
        if audio_payload_index == -1 or (
            audio_payload_index == 0 and len(self.audio_payloads) == 0
=======
        if (
            self._data_store.num_entries("ft.onto.base_ontology.AudioPayload")
            == 0
            and audio_payload_index == 0
>>>>>>> e86602f5
        ):
            from ft.onto.base_ontology import (  # pylint: disable=import-outside-toplevel
                AudioPayload,
            )

            ap = AudioPayload(self)
        elif 0 <= audio_payload_index < len(self.audio_payloads):
            ap = self.get_payload_at(Modality.Audio, audio_payload_index)
        else:
            raise ValueError(
                f"audio payload index{audio_payload_index} is out "
                "of range. Please input a valid index between 0 "
                f"and {len(self.audio_payloads)}"
            )

        ap.set_cache(audio)
        ap.sample_rate = sample_rate

<<<<<<< HEAD
    def set_image(
        self,
        image,
        image_payload_index: int = -1,
    ):
        r"""
        Set image for ImagePayload at a specified index or add a new ImagePayload in the DataPack.

        Raises:
            ValueError: raised when the image payload index is out of range.
=======
    def add_image(self, image):
        r"""
        Add an ImagePayload storing the image given in the parameters.

        Args:
            image: A numpy array storing the image.
        """
        from ft.onto.base_ontology import (  # pylint: disable=import-outside-toplevel
            ImagePayload,
        )

        ip = ImagePayload(self)
        ip.set_cache(image)

    def set_image(
        self,
        image,
        image_payload_index: int = 0,
    ):
        r"""Set the image payload of the :class:`~forte.data.data_pack.DataPack`
        object.
>>>>>>> e86602f5

        Args:
            image: A numpy array storing the image.
            image_payload_index: the zero-based index of the ImagePayload
<<<<<<< HEAD
                in this DataPack's ImagePayload entries. Defaults to 0, and
                it adds a new image payload if there is no image payload in the data pack.
        """
        if image_payload_index == -1 or (
            image_payload_index == 0 and len(self.image_payloads) == 0
=======
                in this DataPack's ImagePayload entries. Defaults to 0.
        """
        # temporary solution for backward compatibility
        # past API use this method to add a single image in the datapack
        if (
            self._data_store.num_entries("ft.onto.base_ontology.ImagePayload")
            == 0
            and image_payload_index == 0
>>>>>>> e86602f5
        ):
            from ft.onto.base_ontology import (  # pylint: disable=import-outside-toplevel
                ImagePayload,
            )

            ip = ImagePayload(self)
<<<<<<< HEAD
        elif 0 <= image_payload_index < len(self.image_payloads):
            ip = self.get_payload_at(Modality.Image, image_payload_index)
        else:
            raise ValueError(
                f"image payload index{image_payload_index} is out "
                "of range. Please input a valid index between 0 "
                f"and {len(self.image_payloads)}"
            )

=======
            logging.warning(
                "image_payload_index is set to zero,"
                "and there is not existing ImagePayload"
                " in the DataPack."
                "An `ImagePayload` will be added into the DataPack."
                "However, we encourage user to"
                " use DataPack.add_image() function instead."
            )
        else:
            ip = self.get_payload_at(Modality.Image, image_payload_index)
>>>>>>> e86602f5
        ip.set_cache(image)

    def get_original_text(self, text_payload_index: int = 0):
        r"""Get original unmodified text from the :class:`~forte.data.data_pack.DataPack` object.

        Args:
            text_payload_index: the zero-based index of the TextPayload
                in this DataPack's  entries. Defaults to 0.

        Returns:
            Original text after applying the `replace_back_operations` of
            :class:`~forte.data.data_pack.DataPack` object to the modified text
        """
        tp = self.get_payload_at(Modality.Text, text_payload_index)
        original_text, _, _, _ = data_utils_io.modify_text_and_track_ops(
            tp.cache, tp.replace_back_operations
        )
        return original_text

    def get_original_span(
        self, input_processed_span: Span, align_mode: str = "relaxed"
    ):
        r"""Function to obtain span of the original text that aligns with the
        given span of the processed text.

        Args:

            input_processed_span: Span of the processed text for which
                the corresponding span of the original text is desired.
            align_mode: The strictness criteria for alignment in the
                ambiguous cases, that is, if a part of input_processed_span
                spans a part of the inserted span, then align_mode controls
                whether to use the span fully or ignore it completely according
                to the following possible values:

                    - "strict" - do not allow ambiguous input, give ValueError.
                    - "relaxed" - consider spans on both sides.
                    - "forward" - align looking forward, that is, ignore the
                      span towards the left, but consider the span towards
                      the right.
                    - "backward" - align looking backwards, that is, ignore the
                      span towards the right, but consider the span towards the
                      left.


        Returns:
            Span of the original text that aligns with input_processed_span

        Example:
            * Let o-up1, o-up2, ... and m-up1, m-up2, ... denote the unprocessed
              spans of the original and modified string respectively. Note that
              each o-up would have a corresponding m-up of the same size.
            * Let o-pr1, o-pr2, ... and m-pr1, m-pr2, ... denote the processed
              spans of the original and modified string respectively. Note that
              each o-p is modified to a corresponding m-pr that may be of a
              different size than o-pr.
            * Original string:
              <--o-up1--> <-o-pr1-> <----o-up2----> <----o-pr2----> <-o-up3->
            * Modified string:
              <--m-up1--> <----m-pr1----> <----m-up2----> <-m-pr2-> <-m-up3->
            * Note that `self.inverse_original_spans` that contains modified
              processed spans and their corresponding original spans, would look
              like - [(o-pr1, m-pr1), (o-pr2, m-pr2)]

        .. code-block:: python

            >> data_pack = DataPack()
            >> original_text = "He plays in the park"
            >> data_pack.set_text(original_text,\
            >>                    lambda _: [(Span(0, 2), "She"))]
            >> data_pack.text
            "She plays in the park"
            >> input_processed_span = Span(0, len("She plays"))
            >> orig_span = data_pack.get_original_span(input_processed_span)
            >> data_pack.get_original_text()[orig_span.begin: orig_span.end]
            "He plays"

        """
        assert align_mode in ["relaxed", "strict", "backward", "forward"]

        req_begin = input_processed_span.begin
        req_end = input_processed_span.end

        def get_original_index(
            input_index: int, is_begin_index: bool, mode: str
        ) -> int:
            r"""
            Args:
                input_index: begin or end index of the input span
                is_begin_index: if the index is the begin index of the input
                span or the end index of the input span
                mode: alignment mode
            Returns:
                Original index that aligns with input_index
            """
            processed_original_spans = self.get_payload_at(
                Modality.Text, 0
            ).processed_original_spans
            if len(processed_original_spans) == 0:
                return input_index

            len_processed_text = len(self.text)
            orig_index = None
            prev_end = 0
            for (
                inverse_span,
                original_span,
            ) in processed_original_spans:
                # check if the input_index lies between one of the unprocessed
                # spans
                if prev_end <= input_index < inverse_span.begin:
                    increment = original_span.begin - inverse_span.begin
                    orig_index = input_index + increment
                # check if the input_index lies between one of the processed
                # spans
                elif inverse_span.begin <= input_index < inverse_span.end:
                    # look backward - backward shift of input_index
                    if is_begin_index and mode in ["backward", "relaxed"]:
                        orig_index = original_span.begin
                    if not is_begin_index and mode == "backward":
                        orig_index = original_span.begin - 1

                    # look forward - forward shift of input_index
                    if is_begin_index and mode == "forward":
                        orig_index = original_span.end
                    if not is_begin_index and mode in ["forward", "relaxed"]:
                        orig_index = original_span.end - 1

                # break if the original index is populated
                if orig_index is not None:
                    break
                prev_end = inverse_span.end

            if orig_index is None:
                # check if the input_index lies between the last unprocessed
                # span
                inverse_span, original_span = processed_original_spans[-1]
                if inverse_span.end <= input_index < len_processed_text:
                    increment = original_span.end - inverse_span.end
                    orig_index = input_index + increment
                else:
                    # check if there input_index is not valid given the
                    # alignment mode or lies outside the processed string
                    raise ValueError(
                        f"The input span either does not adhere "
                        f"to the {align_mode} alignment mode or "
                        f"lies outside to the processed string."
                    )
            return orig_index

        orig_begin = get_original_index(req_begin, True, align_mode)
        orig_end = get_original_index(req_end - 1, False, align_mode) + 1

        return Span(orig_begin, orig_end)

    @classmethod
    def deserialize(
        cls,
        data_source: Union[Path, str],
        serialize_method: str = "jsonpickle",
        zip_pack: bool = False,
    ) -> "DataPack":
        """
        Deserialize a Data Pack from a string. This internally calls the
        internal :meth:`~forte.data.base_pack.BasePack._deserialize()` function
        from :class:`~forte.data.base_pack.BasePack`.

        Args:
            data_source: The path storing data source.
            serialize_method: The method used to serialize the data, this
              should be the same as how serialization is done. The current
              options are `jsonpickle` and `pickle`. The default method
              is `jsonpickle`.
            zip_pack: Boolean value indicating whether the input source is
              zipped.

        Returns:
            An data pack object deserialized from the string.
        """
        return cls._deserialize(data_source, serialize_method, zip_pack)

    def _add_entry(self, entry: Union[EntryType, int]) -> EntryType:
        r"""Force add an :class:`~forte.data.ontology.core.Entry` object to the
        :class:`~forte.data.data_pack.DataPack` object. Allow duplicate entries in a pack.

        Args:
            entry: An :class:`~forte.data.ontology.core.Entry`
                object to be added to the pack.

        Returns:
            The input entry itself
        """
        return self.__add_entry_with_check(entry)

    def __add_entry_with_check(self, entry: Union[EntryType, int]) -> EntryType:
        r"""Internal method to add an :class:`~forte.data.ontology.core.Entry`
        object to the :class:`~forte.data.DataPack` object.

        Args:
            entry: An :class:`~forte.data.ontology.core.Entry` object
                to be added to the datapack.
            allow_duplicate: Whether we allow duplicate in the datapack.

        Returns:
            The input entry itself
        """
        if isinstance(entry, int):
            # If entry is a TID, convert it to the class object.
            entry = self._entry_converter.get_entry_object(tid=entry, pack=self)

        if isinstance(entry, Annotation):
            begin, end = entry.begin, entry.end

            if begin < 0:
                raise ValueError(
                    f"The begin {begin} is smaller than 0, this "
                    f"is not a valid begin."
                )

            if end > len(self.text):
                if len(self.text) == 0:
                    raise ValueError(
                        f"The end {end} of span is greater than the text "
                        f"length {len(self.text)}, which is invalid. The text "
                        f"length is 0, so it may be the case the you haven't "
                        f"set text for the data pack. Please set the text "
                        f"before calling `add_entry` on the annotations."
                    )
                else:
                    pack_ref = entry.pack.pack_id
                    raise ValueError(
                        f"The end {end} of span is greater than the text "
                        f"length {len(self.text)}, which is invalid. The "
                        f"problematic entry is of type {entry.__class__} "
                        f"at [{begin}:{end}], in pack {pack_ref}."
                    )

        # update the data pack index if needed
        # TODO: DataIndex will be deprecated in future
        self._index.update_basic_index([entry])
        if self._index.link_index_on and isinstance(entry, Link):
            self._index.update_link_index([entry])
        if self._index.group_index_on and isinstance(entry, Group):
            self._index.update_group_index([entry])
        self._index.deactivate_coverage_index()
        self._pending_entries.pop(entry.tid)
        return entry  # type: ignore

    def delete_entry(self, entry: EntryType):
        r"""Delete an :class:`~forte.data.ontology.core.Entry` object from the
        :class:`~forte.data.data_pack.DataPack`. This find out the entry in the index and remove it
        from the index. Note that entries will only appear in the index if
        `add_entry` (or _add_entry_with_check) is called.

        Please note that deleting a entry do not guarantee the deletion of
        the related entries.

        Args:
            entry: An :class:`~forte.data.ontology.core.Entry`
                object to be deleted from the pack.

        """
        super().delete_entry(entry=entry)
        self._index.deactivate_coverage_index()

    @classmethod
    def validate_link(cls, entry: EntryType) -> bool:
        return isinstance(entry, Link)

    @classmethod
    def validate_group(cls, entry: EntryType) -> bool:
        return isinstance(entry, Group)

    def get_data(
        self,
        context_type: Union[str, Type[Annotation], Type[AudioAnnotation]],
        request: Optional[DataRequest] = None,
        skip_k: int = 0,
        payload_index: int = 0,
    ) -> Iterator[Dict[str, Any]]:
        r"""Fetch data from entries in the data_pack of type
        `context_type`. Data includes `"span"`, annotation-specific
        default data fields and specific data fields by `"request"`.

        Annotation-specific data fields means:

            - `"text"` for ``Type[Annotation]``
            - `"audio"` for ``Type[AudioAnnotation]``

        Currently, we do not support Groups and Generics in the request.

        Example:

            .. code-block:: python

                requests = {
                    base_ontology.Sentence:
                        {
                            "component": ["dummy"],
                            "fields": ["speaker"],
                        },
                    base_ontology.Token: ["pos", "sense"],
                    base_ontology.EntityMention: {
                    },
                }
                pack.get_data(base_ontology.Sentence, requests)

        Args:
            context_type:
                The granularity of the data context, which
                could be any :class:`~forte.data.ontology.top.Annotation` or
                :class:`~forte.data.ontology.top.AudioAnnotation` type.
                Behaviors under different context_type varies:

                - str type will be converted into either
                  :class:`~forte.data.ontology.top.Annotation` type or
                  :class:`~forte.data.ontology.top.AudioAnnotation` type.
                - ``Type[Annotation]``: the default data field for getting
                  context data is :attr:`text`. This function iterates
                  :attr:`all_annotations` to search target entry data.
                - ``Type[AudioAnnotation]``: the default data field for getting
                  context data is :attr:`audio` which stores audio data in
                  numpy arrays. This function iterates
                  :attr:`all_audio_annotations` to search target entry data.

            request: The
                entry types and fields User wants to request.
                The keys of the requests dict are the required entry types
                and the value should be either:

                - a list of field names or
                - a dict which accepts three keys: `"fields"`, `"component"`,
                  and `"unit"`.

                    - By setting `"fields"` (list), users
                      specify the requested fields of the entry. If "fields"
                      is not specified, only the default fields will be
                      returned.
                    - By setting `"component"` (list), users
                      can specify the components by which the entries are
                      generated. If `"component"` is not specified, will return
                      entries generated by all components.
                    - By setting `"unit"` (string), users can
                      specify a unit by which the annotations are indexed.

                Note that for all annotation types, `"span"`
                fields and annotation-specific data fields are returned by
                default.

                For all link types, `"child"` and `"parent"` fields are
                returned by default.
            skip_k: Will skip the first `skip_k` instances and generate
                data from the (`offset` + 1)th instance.
            payload_index: the zero-based index of the Payload
                in this DataPack's Payload entries of a particular modality.
                The modality is dependent on ``context_type``. Defaults to 0.

        Returns:
            A data generator, which generates one piece of data (a dict
            containing the required entries, fields, and context).
        """
        context_type_: Union[Type[Annotation], Type[AudioAnnotation]]
        if isinstance(context_type, str):
            context_type_ = get_class(context_type)
            if not issubclass(context_type_, Entry):
                raise ValueError(
                    f"The provided `context_type` [{context_type_}] "
                    f"is not a subclass to the"
                    f"`forte.data.ontology.top.Annotation` class"
                )
        else:
            context_type_ = context_type

        annotation_types: Dict[
            Union[Type[Annotation], Type[AudioAnnotation]], Union[Dict, List]
        ] = {}
        link_types: Dict[Type[Link], Union[Dict, List]] = {}
        group_types: Dict[Type[Group], Union[Dict, List]] = {}
        generics_types: Dict[Type[Generics], Union[Dict, List]] = {}
        audio_annotation_types: Dict[
            Type[AudioAnnotation], Union[Dict, List]
        ] = {}

        if request is not None:
            for key_, value in request.items():
                key = as_entry_type(key_)
                if issubclass(key, Annotation):
                    annotation_types[key] = value
                elif issubclass(key, Link):
                    link_types[key] = value
                elif issubclass(key, Group):
                    group_types[key] = value
                elif issubclass(key, Generics):
                    generics_types[key] = value
                elif issubclass(key, AudioAnnotation):
                    audio_annotation_types[key] = value

        context_args = annotation_types.get(context_type_)

        context_components, _, context_fields = self._parse_request_args(
            context_type_, context_args
        )

        valid_context_ids: Set[int] = self._index.query_by_type_subtype(
            context_type_
        )

        if context_components:
            valid_component_id: Set[int] = set()
            for component in context_components:
                valid_component_id |= self.get_ids_by_creator(component)
            valid_context_ids &= valid_component_id

        def get_annotation_list(
            c_type: Union[Type[Annotation], Type[AudioAnnotation]]
        ):
            r"""Get an annotation list of a given context type.

            Args:
                c_type:
                    The granularity of the data context, which
                    could be any :class:`~forte.data.ontology.top.Annotation` type.

            Raises:
                NotImplementedError: raised when the given context type is
                    not implemented.

            Returns:
                List(Union[Annotation, AudioAnnotation]):
                    a list of annotations which is a copy of `self.annotations`
                    and it enables modifications of `self.annotations` while
                    iterating through its copy.
            """
            if issubclass(c_type, Annotation):
                return list(self.annotations)
            elif issubclass(c_type, AudioAnnotation):
                return list(self.audio_annotations)
            else:
                raise NotImplementedError(
                    f"Context type is set to {c_type},"
                    " but currently we only support"
                    " [Annotation, AudioAnnotation]."
                )

        def get_context_data(
            c_type: Union[Type[Annotation], Type[AudioAnnotation]],
            context: Union[Annotation, AudioAnnotation],
            payload_index: int,
        ):
            r"""
            Get context-specific data of a given context type and context.

            Args:
                c_type:
                    The granularity of the data context, which
                    could be any :class:`~forte.data.ontology.top.Annotation` type.
                context: context that
                    contains data to be extracted.
                payload_index: the zero-based index of the Payload
                    in this DataPack's Payload entries of a particular modality.
                    The modality is dependent on ``c_type``.

            Raises:
                NotImplementedError: raised when the given context type is
                    not implemented.

            Returns:
                str: context data.
            """
            if issubclass(c_type, Annotation):
                return self.get_payload_data_at(Modality.Text, payload_index)[
                    context.begin : context.end
                ]
            elif issubclass(c_type, AudioAnnotation):
                return self.get_payload_data_at(Modality.Audio, payload_index)[
                    context.begin : context.end
                ]
            else:
                raise NotImplementedError(
                    f"Context type is set to {context_type}"
                    "but currently we only support"
                    "[Annotation, AudioAnnotation]"
                )

        skipped = 0
        for context in get_annotation_list(context_type_):
            if context.tid not in valid_context_ids or not isinstance(
                context, context_type_
            ):
                continue
            if skipped < skip_k:
                skipped += 1
                continue
            data: Dict[str, Any] = {}
            data["context"] = get_context_data(
                context_type_, context, payload_index
            )
            data["offset"] = context.begin

            for field in context_fields:
                data[field] = getattr(context, field)

            if annotation_types:
                for a_type, a_args in annotation_types.items():
                    if issubclass(a_type, context_type_):
                        continue
                    if a_type.__name__ in data:
                        raise KeyError(
                            f"Requesting two types of entries with the "
                            f"same class name {a_type.__name__} at the "
                            f"same time is not allowed"
                        )
                    data[
                        a_type.__name__
                    ] = self._generate_annotation_entry_data(
                        a_type, a_args, data, context
                    )

            if audio_annotation_types:
                for a_type, a_args in audio_annotation_types.items():
                    if a_type.__name__ in data:
                        raise KeyError(
                            f"Requesting two types of entries with the "
                            f"same class name {a_type.__name__} at the "
                            f"same time is not allowed"
                        )
                    data[
                        a_type.__name__
                    ] = self._generate_annotation_entry_data(
                        a_type, a_args, data, context
                    )

            if link_types:
                for l_type, l_args in link_types.items():
                    if l_type.__name__ in data:
                        raise KeyError(
                            f"Requesting two types of entries with the "
                            f"same class name {l_type.__name__} at the "
                            f"same time is not allowed"
                        )
                    data[l_type.__name__] = self._generate_link_entry_data(
                        l_type, l_args, data, context
                    )
            # TODO: Getting Group based on range is not done yet.
            if group_types:
                raise NotImplementedError(
                    "Querying groups based on ranges is "
                    "currently not supported."
                )
            if generics_types:
                raise NotImplementedError(
                    "Querying generic types based on ranges is "
                    "currently not supported."
                )
            yield data

    def _parse_request_args(self, a_type, a_args):
        # request which fields generated by which component
        components = None
        unit = None
        fields = set()
        if isinstance(a_args, dict):
            components = a_args.get("component")
            # pylint: disable=isinstance-second-argument-not-valid-type
            # TODO: until fix: https://github.com/PyCQA/pylint/issues/3507
            if components is not None and not isinstance(components, Iterable):
                raise TypeError(
                    "Invalid request format for 'components'. "
                    "The value of 'components' should be of an iterable type."
                )
            unit = a_args.get("unit")
            if unit is not None and not isinstance(unit, str):
                raise TypeError(
                    "Invalid request format for 'unit'. "
                    "The value of 'unit' should be a string."
                )
            a_args = a_args.get("fields", set())

        # pylint: disable=isinstance-second-argument-not-valid-type
        # TODO: disable until fix: https://github.com/PyCQA/pylint/issues/3507
        if isinstance(a_args, Iterable):
            fields = set(a_args)
        elif a_args is not None:
            raise TypeError(
                f"Invalid request format for '{a_type}'. "
                f"The request should be of an iterable type or a dict."
            )

        fields.add("tid")
        return components, unit, fields

    def _generate_annotation_entry_data(
        self,
        a_type: Union[Type[Annotation], Type[AudioAnnotation]],
        a_args: Union[Dict, Iterable],
        data: Dict,
        cont: Optional[Annotation],
    ) -> Dict:

        components, unit, fields = self._parse_request_args(a_type, a_args)

        a_dict: Dict[str, Any] = {}
        a_dict["span"] = []
        # For AudioAnnotation, since the data is single numpy array
        # we don't initialize an empty list for a_dict["audio"]
        if issubclass(a_type, Annotation):
            a_dict["text"] = []
        elif issubclass(a_type, AudioAnnotation):
            a_dict["audio"] = []

        for field in fields:
            a_dict[field] = []
        unit_begin = 0
        if unit is not None:
            if unit not in data:
                raise KeyError(
                    f"{unit} is missing in data. You need to "
                    f"request {unit} before {a_type}."
                )
            a_dict["unit_span"] = []

        cont_begin = cont.begin if cont else 0
        annotation: Union[Type[Annotation], Type[AudioAnnotation]]
        for annotation in self.get(a_type, cont, components):  # type: ignore
            # we provide span, text (and also tid) by default
            a_dict["span"].append((annotation.begin, annotation.end))

            if isinstance(annotation, Annotation):
                a_dict["text"].append(annotation.text)
            elif isinstance(annotation, AudioAnnotation):
                a_dict["audio"].append(annotation.audio)
            else:
                raise NotImplementedError(
                    f"Annotation is set to {annotation}"
                    "but currently we only support"
                    "instances of [Annotation, "
                    "AudioAnnotation] and their subclass."
                )
            for field in fields:
                if field in ("span", "text", "audio"):
                    continue
                if field == "context_span":
                    a_dict[field].append(
                        (
                            annotation.begin - cont_begin,
                            annotation.end - cont_begin,
                        )
                    )
                    continue

                a_dict[field].append(getattr(annotation, field))

            if unit is not None:
                while not self._index.in_span(
                    data[unit]["tid"][unit_begin],
                    annotation.span,
                ):
                    unit_begin += 1

                unit_span_begin = unit_begin
                unit_span_end = unit_span_begin + 1

                while self._index.in_span(
                    data[unit]["tid"][unit_span_end],
                    annotation.span,
                ):
                    unit_span_end += 1

                a_dict["unit_span"].append((unit_span_begin, unit_span_end))
        for key, value in a_dict.items():
            a_dict[key] = np.array(value)

        return a_dict

    def _generate_link_entry_data(
        self,
        a_type: Type[Link],
        a_args: Union[Dict, Iterable],
        data: Dict,
        cont: Optional[Annotation],
    ) -> Dict:

        components, unit, fields = self._parse_request_args(a_type, a_args)

        if unit is not None:
            raise ValueError(f"Link entries cannot be indexed by {unit}.")

        a_dict: Dict[str, Any] = {}
        for field in fields:
            a_dict[field] = []
        a_dict["parent"] = []
        a_dict["child"] = []

        link: Link
        for link in self.get(a_type, cont, components):
            parent_type = link.ParentType.__name__
            child_type = link.ChildType.__name__

            if parent_type not in data:
                raise KeyError(
                    f"The Parent entry of {a_type} is not requested."
                    f" You should also request {parent_type} with "
                    f"{a_type}"
                )
            if child_type not in data:
                raise KeyError(
                    f"The child entry of {a_type} is not requested."
                    f" You should also request {child_type} with "
                    f"{a_type}"
                )

            a_dict["parent"].append(
                np.where(data[parent_type]["tid"] == link.parent)[0][0]
            )
            a_dict["child"].append(
                np.where(data[child_type]["tid"] == link.child)[0][0]
            )

            for field in fields:
                if field in ("parent", "child"):
                    continue

                a_dict[field].append(getattr(link, field))

        for key, value in a_dict.items():
            a_dict[key] = np.array(value)
        return a_dict

    def build_coverage_for(
        self,
        context_type: Type[Union[Annotation, AudioAnnotation]],
        covered_type: Type[EntryType],
    ):
        """
        User can call this function to build coverage index for specific types.
        The index provide a in-memory mapping from entries of `context_type`
        to the entries "covered" by it.
        See :class:`forte.data.data_pack.DataIndex` for more details.

        Args:
            context_type: The context/covering type.
            covered_type: The entry to find under the context type.

        """
        if self._index.coverage_index(context_type, covered_type) is None:
            self._index.build_coverage_index(self, context_type, covered_type)

    def covers(
        self,
        context_entry: Union[Annotation, AudioAnnotation],
        covered_entry: EntryType,
    ) -> bool:
        """
        Check if the `covered_entry` is covered (in span) of the `context_type`.

        See :meth:`~forte.data.data_pack.DataIndex.in_span` and
        :meth:`~forte.data.data_pack.DataIndex.in_audio_span` for the definition
        of `in span`.

        Args:
            context_entry: The context entry.
            covered_entry: The entry to be checked on whether it is in span
              of the context entry.

        Returns (bool): True if in span.
        """
        return covered_entry.tid in self._index.get_covered(
            self, context_entry, covered_entry.__class__
        )

    def get(  # type: ignore
        self,
        entry_type: Union[str, Type[EntryType]],
        range_annotation: Optional[Union[Annotation, AudioAnnotation]] = None,
        components: Optional[Union[str, Iterable[str]]] = None,
        include_sub_type: bool = True,
    ) -> Iterable[EntryType]:
        r"""This function is used to get data from a data pack with various
        methods.

        Depending on the provided arguments, the function will perform several
        different filtering of the returned data.

        The ``entry_type`` is mandatory, where all the entries matching this
        type
        will be returned. The sub-types of the provided entry type will be
        also returned if ``include_sub_type`` is set to True (which is the
        default behavior).

        The ``range_annotation`` controls the search area of the sub-types. An
        entry `E` will be returned if
        :meth:`~forte.data.data_pack.DataIndex.in_span` or
        :meth:`~forte.data.data_pack.DataIndex.in_audio_span` returns True.
        If this function is called frequently
        with queries related to the ``range_annotation``, please consider to
        build
        the coverage index regarding the related entry types. User can call
        :meth:`build_coverage_for(context_type, covered_type)` in order to
        build
        a mapping between a pair of entry types and target entries that are
        covered in ranges specified by outer entries.

        The ``components`` list will filter the results by the `component` (i.e
        the creator of the entry). If ``components`` is provided, only the
        entries
        created by one of the ``components`` will be returned.

        Example:

            .. code-block:: python

                # Iterate through all the sentences in the pack.
                for sentence in input_pack.get(Sentence):
                    # Take all tokens from a sentence created by NLTKTokenizer.
                    token_entries = input_pack.get(
                        entry_type=Token,
                        range_annotation=sentence,
                        component='NLTKTokenizer')
                    ...

            In the above code snippet, we get entries of type ``Token`` within
            each ``sentence`` which were generated by ``NLTKTokenizer``. You
            can consider build coverage index between ``Token`` and
            ``Sentence``
            if this snippet is frequently used:

                .. code-block:: python

                    # Build coverage index between `Token` and `Sentence`
                    input_pack.build_coverage_for(
                        context_type=Sentence
                        covered_type=Token
                    )

            After building the index from the snippet above, you will be able
            to retrieve the tokens covered by sentence much faster.


        Args:
            entry_type: The type of entries requested.
            range_annotation: The
                range of entries requested. If `None`, will return valid
                entries in the range of whole data pack.
            components: The component (creator)
                generating the entries requested. If `None`, will return valid
                entries generated by any component.
            include_sub_type: whether to consider the sub types of
                the provided entry type. Default `True`.

        Yields:
            Each `Entry` found using this method.
        """
        entry_type_: Type[EntryType] = as_entry_type(entry_type)

        def require_annotations(entry_class=Annotation) -> bool:
            if issubclass(entry_type_, entry_class):
                return True
            if issubclass(entry_type_, Link):
                return issubclass(
                    entry_type_.ParentType, entry_class
                ) and issubclass(entry_type_.ChildType, entry_class)
            if issubclass(entry_type_, Group):
                return issubclass(entry_type_.MemberType, entry_class)
            return False

        # If we don't have any annotations but the items to check requires them,
        # then we simply yield from an empty list.
        if (
            len(self.annotations) == 0
            and isinstance(range_annotation, Annotation)
            and require_annotations(Annotation)
        ) or (
            len(self.audio_annotations) == 0
            and isinstance(range_annotation, AudioAnnotation)
            and require_annotations(AudioAnnotation)
        ):
            yield from []
            return

        # If the ``entry_type`` and `range_annotation` are for different types of
        # payload, then we yield from an empty list with a warning.
        if (
            require_annotations(Annotation)
            and isinstance(range_annotation, AudioAnnotation)
        ) or (
            require_annotations(AudioAnnotation)
            and isinstance(range_annotation, Annotation)
        ):
            logger.warning(
                "Incompatible combination of ``entry_type`` and "
                "`range_annotation` found in the input of `DataPack.get()`"
                " method. An empty iterator will be returned when inputs "
                "contain multi-media entries. Please double check the input "
                "arguments and make sure they are associated with the same type"
                " of payload (i.e., either text or audio)."
            )
            yield from []
            return

        try:
            for entry_data in self._data_store.get(
                type_name=get_full_module_name(entry_type_),
                include_sub_type=include_sub_type,
                range_span=range_annotation  # type: ignore
                and (range_annotation.begin, range_annotation.end),
            ):
                entry: Entry = self.get_entry(tid=entry_data[TID_INDEX])
                # Filter by components
                if components is not None:
                    if not self.is_created_by(entry, components):
                        continue

                # Filter out incompatible audio span comparison for Links and Groups
                if (
                    issubclass(entry_type_, (Link, Group))
                    and isinstance(range_annotation, AudioAnnotation)
                    and not self._index.in_audio_span(
                        entry, range_annotation.span
                    )
                ):
                    continue

                yield entry  # type: ignore
        except ValueError:
            # type_name does not exist in DataStore
            yield from []

    def update(self, datapack: "DataPack"):
        r"""Update the attributes and properties of the current DataPack with
        another DataPack.

        Args:
            datapack: A reference datapack to update
        """
        # TODO: Not recommended to directly update __dict__. Should find a
        #   better solution.
        self.__dict__.update(datapack.__dict__)

    def _save_entry_to_data_store(self, entry: Entry):
        r"""Save an existing entry object into DataStore"""
        self._entry_converter.save_entry_object(entry=entry, pack=self)

        if isinstance(entry, Payload):
            if entry.modality == Modality.Text:
                entry.set_payload_index(len(self.text_payloads))
                self.text_payloads.append(entry)
            elif entry.modality == Modality.Audio:
                entry.set_payload_index(len(self.audio_payloads))
                self.audio_payloads.append(entry)
            elif entry.modality == Modality.Image:
                entry.set_payload_index(len(self.image_payloads))
                self.image_payloads.append(entry)

    def _get_entry_from_data_store(self, tid: int) -> EntryType:
        r"""Generate a class object from entry data in DataStore"""
        return self._entry_converter.get_entry_object(tid=tid, pack=self)


class DataIndex(BaseIndex):
    r"""A set of indexes used in :class:`~forte.data.data_pack.DataPack`, note that this class is
    used by the `DataPack` internally.

    #. :attr:`entry_index`, the index from each ``tid`` to the corresponding entry
    #. :attr:`type_index`, the index from each type to the entries of
       that type
    #. :attr:`component_index`, the index from each component to the
       entries generated by that component
    #. :attr:`link_index`, the index from child
       (:attr:`link_index["child_index"]`)and parent
       (:attr:`link_index["parent_index"]`) nodes to links
    #. :attr:`group_index`, the index from group members to groups.
    #. :attr:`_coverage_index`, the index that maps from an annotation to
       the entries it covers. :attr:`_coverage_index` is a dict of dict, where
       the key is a tuple of the outer entry type and the inner entry type.
       The outer entry type should be an annotation type. The value is a dict,
       where the key is the ``tid`` of the outer entry, and the value is a set of
       ``tid`` that are covered by the outer entry. We say an Annotation A covers
       an entry E if one of the following condition is met:
       1. E is of Annotation type, and that E.begin >= A.begin, E.end <= E.end
       2. E is of Link type, and both E's parent and child node are Annotation
       that are covered by A.

    """

    def __init__(self):
        super().__init__()
        self._coverage_index: Dict[
            Tuple[Type[Union[Annotation, AudioAnnotation]], Type[EntryType]],
            Dict[int, Set[int]],
        ] = {}
        self._coverage_index_valid = True

    def remove_entry(self, entry: EntryType):
        super().remove_entry(entry)
        self.deactivate_coverage_index()

    @property
    def coverage_index_is_valid(self):
        return self._coverage_index_valid

    def activate_coverage_index(self):
        self._coverage_index_valid = True

    def deactivate_coverage_index(self):
        self._coverage_index_valid = False

    def coverage_index(
        self,
        outer_type: Type[Union[Annotation, AudioAnnotation]],
        inner_type: Type[EntryType],
    ) -> Optional[Dict[int, Set[int]]]:
        r"""Get the coverage index from ``outer_type`` to ``inner_type``.

        Args:
            outer_type: an annotation or `AudioAnnotation` type.
            inner_type: an entry type.

        Returns:
            If the coverage index does not exist, return `None`. Otherwise,
            return a dict.
        """
        if not self.coverage_index_is_valid:
            return None
        return self._coverage_index.get((outer_type, inner_type))

    def get_covered(
        self,
        data_pack: DataPack,
        context_annotation: Union[Annotation, AudioAnnotation],
        inner_type: Type[EntryType],
    ) -> Set[int]:
        """
        Get the entries covered by a certain context annotation

        Args:
            data_pack: The data pack to search for.
            context_annotation: The context annotation to search in.
            inner_type: The inner type to be searched for.

        Returns:
            Entry ID of type `inner_type` that is covered by
            `context_annotation`.
        """
        context_type = context_annotation.__class__
        if self.coverage_index(context_type, inner_type) is None:
            self.build_coverage_index(data_pack, context_type, inner_type)
        assert self._coverage_index is not None
        return self._coverage_index.get((context_type, inner_type), {}).get(
            context_annotation.tid, set()
        )

    def build_coverage_index(
        self,
        data_pack: DataPack,
        outer_type: Type[Union[Annotation, AudioAnnotation]],
        inner_type: Type[EntryType],
    ):
        r"""Build the coverage index from ``outer_type`` to ``inner_type``.

        Args:
            data_pack: The data pack to build coverage for.
            outer_type: an annotation or `AudioAnnotation` type.
            inner_type: an entry type, can be Annotation, Link, Group,
                `AudioAnnotation`.
        """
        if not issubclass(
            inner_type, (Annotation, Link, Group, AudioAnnotation)
        ):
            raise ValueError(f"Do not support coverage index for {inner_type}.")

        if not self.coverage_index_is_valid:
            self._coverage_index = {}

        # prevent the index from being used during construction
        self.deactivate_coverage_index()

        # TODO: tests and documentations for the edge cases are missing. i.e. we
        #  are not clear about what would happen if the covered annotation
        #  is the same as the covering annotation, or if their spans are the
        #  same.
        self._coverage_index[(outer_type, inner_type)] = {}
        for range_annotation in data_pack.get_entries_of(outer_type):
            if isinstance(range_annotation, (Annotation, AudioAnnotation)):
                entries = data_pack.get(inner_type, range_annotation)
                entry_ids = {e.tid for e in entries}
                self._coverage_index[(outer_type, inner_type)][
                    range_annotation.tid
                ] = entry_ids

        self.activate_coverage_index()

    def have_overlap(
        self,
        entry1: Union[Annotation, int, AudioAnnotation],
        entry2: Union[Annotation, int, AudioAnnotation],
    ) -> bool:
        r"""Check whether the two annotations have overlap in span.

        Args:
            entry1: An
                :class:`Annotation` or :class:`AudioAnnotation` object to be
                checked, or the ``tid`` of the Annotation.
            entry2: Another
                :class:`Annotation` or :class:`AudioAnnotation` object to be
                checked, or the ``tid`` of the Annotation.
        """
        entry1_: Union[Annotation, AudioAnnotation] = (
            self._entry_index[entry1]
            if isinstance(entry1, (int, np.integer))
            else entry1
        )
        entry2_: Union[Annotation, AudioAnnotation] = (
            self._entry_index[entry2]
            if isinstance(entry2, (int, np.integer))
            else entry2
        )

        if not isinstance(entry1_, (Annotation, AudioAnnotation)):
            raise TypeError(
                f"'entry1' should be an instance of Annotation or `AudioAnnotation`,"
                f" but get {type(entry1)}"
            )

        if not isinstance(entry2_, (Annotation, AudioAnnotation)):
            raise TypeError(
                f"'entry2' should be an instance of Annotation or `AudioAnnotation`,"
                f" but get {type(entry2)}"
            )

        if (
            isinstance(entry1_, Annotation)
            and isinstance(entry2_, AudioAnnotation)
        ) or (
            isinstance(entry1_, AudioAnnotation)
            and isinstance(entry2_, Annotation)
        ):
            raise TypeError(
                "'entry1' and 'entry2' should be the same type of entry, "
                f"but get type(entry1)={type(entry1_)}, "
                f"typr(entry2)={type(entry2_)}"
            )

        return not (
            entry1_.begin >= entry2_.end or entry1_.end <= entry2_.begin
        )

    def in_span(self, inner_entry: Union[int, Entry], span: Span) -> bool:
        r"""Check whether the ``inner entry`` is within the given ``span``. The
        criterion are as followed:

        Annotation entries: they are considered in a span if the
        begin is not smaller than `span.begin` and the end is not larger than
        `span.end`.

        Link entries: if the parent and child of the links are both
        `Annotation` type, this link will be considered in span if both parent
        and child are :meth:`~forte.data.data_pack.DataIndex.in_span` of the
        provided `span`. If either the parent and
        the child is not of type `Annotation`, this function will always return
        `False`.

        Group entries: if the child type of the group is `Annotation` type,
        then the group will be considered in span if all the elements are
        :meth:`~forte.data.data_pack.DataIndex.in_span` of the provided `span`.
        If the child type is not `Annotation`
        type, this function will always return `False`.

        Other entries (i.e Generics and `AudioAnnotation`): they will not be
        considered :meth:`~forte.data.data_pack.DataIndex.in_span` of any
        spans. The function will always return
        `False`.

        Args:
            inner_entry: The inner entry object to be checked
             whether it is within ``span``. The argument can be the entry id
             or the entry object itself.
            span: A :class:`~forte.data.span.Span` object to be checked. We will check
                whether the ``inner_entry`` is within this span.

        Returns:
            True if the `inner_entry` is considered to be in span of the
            provided span.
        """
        # The reason of this check is that the get_data method will use numpy
        # integers. This might create problems when other unexpected integers
        # are used.
        if isinstance(inner_entry, (int, np.integer)):
            inner_entry = self._entry_index[inner_entry]

        inner_begin = -1
        inner_end = -1

        if isinstance(inner_entry, Annotation):
            inner_begin = inner_entry.begin
            inner_end = inner_entry.end
        elif isinstance(inner_entry, Link):
            if not issubclass(inner_entry.ParentType, Annotation):
                return False

            if not issubclass(inner_entry.ChildType, Annotation):
                return False

            child = inner_entry.get_child()
            parent = inner_entry.get_parent()

            if not isinstance(child, Annotation) or not isinstance(
                parent, Annotation
            ):
                # Cannot check in_span for non-annotations.
                return False

            child_: Annotation = child
            parent_: Annotation = parent

            inner_begin = min(child_.begin, parent_.begin)
            inner_end = max(child_.end, parent_.end)
        elif isinstance(inner_entry, Group):
            if not issubclass(inner_entry.MemberType, Annotation):
                return False

            for mem in inner_entry.get_members():
                mem_: Annotation = mem  # type: ignore
                if inner_begin == -1:
                    inner_begin = mem_.begin
                inner_begin = min(inner_begin, mem_.begin)
                inner_end = max(inner_end, mem_.end)
        else:
            # Generics, AudioAnnotation, or other user defined types will not
            # be check here.
            return False
        return inner_begin >= span.begin and inner_end <= span.end

    def in_audio_span(self, inner_entry: Union[int, Entry], span: Span) -> bool:
        r"""Check whether the ``inner entry`` is within the given audio span.
        This method is identical to
        :meth::meth:`~forte.data.data_pack.DataIndex.in_span` except that it
        operates on
        the audio payload of datapack. The criterion are as followed:

        `AudioAnnotation` entries: they are considered in a span if the
        begin is not smaller than `span.begin` and the end is not larger than
        `span.end`.

        Link entries: if the parent and child of the links are both
        `AudioAnnotation` type, this link will be considered in span if both
        parent and child are :meth:`~forte.data.data_pack.DataIndex.in_span` of
        the provided `span`. If either the
        parent and the child is not of type `AudioAnnotation`, this function
        will always return `False`.

        Group entries: if the child type of the group is `AudioAnnotation`
        type,
        then the group will be considered in span if all the elements are
        :meth:`~forte.data.data_pack.DataIndex.in_span` of the provided `span`.
        If the child type is not
        `AudioAnnotation` type, this function will always return `False`.

        Other entries (i.e Generics and Annotation): they will not be
        considered
        :meth:`~forte.data.data_pack.DataIndex.in_span` of any spans. The
        function will always return `False`.

        Args:
            inner_entry: The inner entry object to be checked
                whether it is within ``span``. The argument can be the entry id
                or the entry object itself.
            span: A :class:`~forte.data.span.Span` object to be checked.
                We will check whether the ``inner_entry`` is within this span.

        Returns:
            True if the `inner_entry` is considered to be in span of the
            provided span.
        """
        # The reason of this check is that the get_data method will use numpy
        # integers. This might create problems when other unexpected integers
        # are used.
        if isinstance(inner_entry, (int, np.integer)):
            inner_entry = self._entry_index[inner_entry]

        inner_begin = -1
        inner_end = -1

        if isinstance(inner_entry, AudioAnnotation):
            inner_begin = inner_entry.begin
            inner_end = inner_entry.end
        elif isinstance(inner_entry, Link):
            if not (
                issubclass(inner_entry.ParentType, AudioAnnotation)
                and issubclass(inner_entry.ChildType, AudioAnnotation)
            ):
                return False

            child = inner_entry.get_child()
            parent = inner_entry.get_parent()

            if not isinstance(child, AudioAnnotation) or not isinstance(
                parent, AudioAnnotation
            ):
                # Cannot check in_span for non-AudioAnnotation.
                return False

            child_: AudioAnnotation = child
            parent_: AudioAnnotation = parent

            inner_begin = min(child_.begin, parent_.begin)
            inner_end = max(child_.end, parent_.end)
        elif isinstance(inner_entry, Group):
            if not issubclass(inner_entry.MemberType, AudioAnnotation):
                return False

            for mem in inner_entry.get_members():
                mem_: AudioAnnotation = mem  # type: ignore
                if inner_begin == -1:
                    inner_begin = mem_.begin
                inner_begin = min(inner_begin, mem_.begin)
                inner_end = max(inner_end, mem_.end)
        else:
            # Generics, Annotation, or other user defined types will not be
            # check here.
            return False
        return inner_begin >= span.begin and inner_end <= span.end<|MERGE_RESOLUTION|>--- conflicted
+++ resolved
@@ -251,11 +251,7 @@
         r"""
         Return the image data from the first image payload in the data pack.
         """
-<<<<<<< HEAD
-        return self.get_payload_data_at(Modality.Image, 0)
-=======
         return self.get_image(0)
->>>>>>> e86602f5
 
     def get_image(self, index: int):
         """
@@ -597,15 +593,10 @@
         ) = data_utils_io.modify_text_and_track_ops(text, span_ops)
         # temporary solution for backward compatibility
         # past API use this method to add a single text in the datapack
-<<<<<<< HEAD
-        if text_payload_index == -1 or (
-            text_payload_index == 0 and len(self.text_payloads) == 0
-=======
         if (
             self._data_store.num_entries("ft.onto.base_ontology.TextPayload")
             == 0
             and text_payload_index == 0
->>>>>>> e86602f5
         ):
             from ft.onto.base_ontology import (  # pylint: disable=import-outside-toplevel
                 TextPayload,
@@ -648,15 +639,10 @@
         """
         # temporary solution for backward compatibility
         # past API use this method to add a single audio in the datapack
-<<<<<<< HEAD
-        if audio_payload_index == -1 or (
-            audio_payload_index == 0 and len(self.audio_payloads) == 0
-=======
         if (
             self._data_store.num_entries("ft.onto.base_ontology.AudioPayload")
             == 0
             and audio_payload_index == 0
->>>>>>> e86602f5
         ):
             from ft.onto.base_ontology import (  # pylint: disable=import-outside-toplevel
                 AudioPayload,
@@ -675,18 +661,6 @@
         ap.set_cache(audio)
         ap.sample_rate = sample_rate
 
-<<<<<<< HEAD
-    def set_image(
-        self,
-        image,
-        image_payload_index: int = -1,
-    ):
-        r"""
-        Set image for ImagePayload at a specified index or add a new ImagePayload in the DataPack.
-
-        Raises:
-            ValueError: raised when the image payload index is out of range.
-=======
     def add_image(self, image):
         r"""
         Add an ImagePayload storing the image given in the parameters.
@@ -708,18 +682,10 @@
     ):
         r"""Set the image payload of the :class:`~forte.data.data_pack.DataPack`
         object.
->>>>>>> e86602f5
 
         Args:
             image: A numpy array storing the image.
             image_payload_index: the zero-based index of the ImagePayload
-<<<<<<< HEAD
-                in this DataPack's ImagePayload entries. Defaults to 0, and
-                it adds a new image payload if there is no image payload in the data pack.
-        """
-        if image_payload_index == -1 or (
-            image_payload_index == 0 and len(self.image_payloads) == 0
-=======
                 in this DataPack's ImagePayload entries. Defaults to 0.
         """
         # temporary solution for backward compatibility
@@ -728,24 +694,12 @@
             self._data_store.num_entries("ft.onto.base_ontology.ImagePayload")
             == 0
             and image_payload_index == 0
->>>>>>> e86602f5
         ):
             from ft.onto.base_ontology import (  # pylint: disable=import-outside-toplevel
                 ImagePayload,
             )
 
             ip = ImagePayload(self)
-<<<<<<< HEAD
-        elif 0 <= image_payload_index < len(self.image_payloads):
-            ip = self.get_payload_at(Modality.Image, image_payload_index)
-        else:
-            raise ValueError(
-                f"image payload index{image_payload_index} is out "
-                "of range. Please input a valid index between 0 "
-                f"and {len(self.image_payloads)}"
-            )
-
-=======
             logging.warning(
                 "image_payload_index is set to zero,"
                 "and there is not existing ImagePayload"
@@ -756,7 +710,6 @@
             )
         else:
             ip = self.get_payload_at(Modality.Image, image_payload_index)
->>>>>>> e86602f5
         ip.set_cache(image)
 
     def get_original_text(self, text_payload_index: int = 0):
