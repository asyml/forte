# Copyright 2019 The Forte Authors. All Rights Reserved.
#
# Licensed under the Apache License, Version 2.0 (the "License");
# you may not use this file except in compliance with the License.
# You may obtain a copy of the License at
#
#      http://www.apache.org/licenses/LICENSE-2.0
#
# Unless required by applicable law or agreed to in writing, software
# distributed under the License is distributed on an "AS IS" BASIS,
# WITHOUT WARRANTIES OR CONDITIONS OF ANY KIND, either express or implied.
# See the License for the specific language governing permissions and
# limitations under the License.

from enum import IntEnum
import logging
from pathlib import Path
from typing import (
    Dict,
    Iterable,
    Iterator,
    List,
    Optional,
    Type,
    Union,
    Any,
    Set,
    Callable,
    Tuple,
    cast,
)

import numpy as np
from sortedcontainers import SortedList
from forte.common.exception import (
    ProcessExecutionException,
    UnknownOntologyClassException,
)
from forte.common.constants import TID_INDEX, BEGIN_ATTR_NAME, END_ATTR_NAME
from forte.data import data_utils_io
from forte.data.data_store import DataStore
from forte.data.entry_converter import EntryConverter
from forte.data.base_pack import BaseMeta, BasePack
from forte.data.index import BaseIndex
from forte.data.ontology.core import Entry
from forte.data.ontology.core import EntryType
from forte.data.ontology.top import (
    Annotation,
    AudioPayload,
    Link,
    Group,
    Generics,
    AudioAnnotation,
    Payload,
<<<<<<< HEAD
    TextPayload,
    ImagePayload,
=======
    SinglePackEntries,
    AnnotationLikeEntries,
>>>>>>> fd717ff2
)

from forte.data.modality import Modality
from forte.data.span import Span
from forte.data.types import ReplaceOperationsType, DataRequest
from forte.utils import get_class, get_full_module_name

logger = logging.getLogger(__name__)

__all__ = ["Meta", "DataPack", "DataIndex"]


class Meta(BaseMeta):
    r"""Basic Meta information associated with each instance of
    :class:`~forte.data.data_pack.DataPack`.

    Args:
        pack_name:  An name to identify the data pack, which is helpful in
           situation like serialization. It is suggested that the packs should
           have different doc ids.
        language: The language used by this data pack, default is English.
        span_unit: The unit used for interpreting the Span object of this
          data pack. Default is character.
        sample_rate: An integer specifying the sample rate of audio payload.
          Default is None.
        info: Store additional string based information that the user add.
    Attributes:
        pack_name:  storing the provided `pack_name`.
        language: storing the provided `language`.
        sample_rate: storing the provided `sample_rate`.
        info: storing the provided `info`.
        record: Initialized as a dictionary. This is not a required field.
            The key of the record should be the entry type and values should
            be attributes of the entry type. All the information would be used
            for consistency checking purpose if the pipeline is initialized with
            `enforce_consistency=True`.
    """

    def __init__(
        self,
        pack_name: Optional[str] = None,
        language: str = "eng",
        span_unit: str = "character",
        sample_rate: Optional[int] = None,
        info: Optional[Dict[str, str]] = None,
    ):
        super().__init__(pack_name)
        self.language = language
        self.span_unit = span_unit
        self.sample_rate: Optional[int] = sample_rate
        self.record: Dict[str, Set[str]] = {}
        self.info: Dict[str, str]
        if info is None:
            self.info = {}
        else:
            self.info = info


def as_entry_type(entry_type: Union[str, Type[EntryType]]):
    entry_type_: Type[EntryType]
    if isinstance(entry_type, str):
        entry_type_ = get_class(entry_type)
        if not issubclass(entry_type_, Entry):
            raise ValueError(
                f"The specified entry type [{entry_type}] "
                f"does not correspond to a "
                f"`forte.data.ontology.core.Entry` class"
            )
    else:
        entry_type_ = entry_type
    return entry_type_


def as_sorted_error_check(entries: List[EntryType]) -> SortedList:
    """
    Given a list of entries, return a sorted list of it. If unknown entry
    classes are seen during this process,
    a :class:`~forte.common.exception.UnknownOntologyClassException` exception will be
    thrown.

    Args:
        entries: A list of entries to be converted.

    Returns: Sorted list of the input entries.
    """
    try:
        return SortedList(entries)
    except TypeError as e:
        for entry in entries:
            if isinstance(entry, Dict) and "py/object" in entry:
                entry_class = entry["py/object"]
                try:
                    get_class(entry_class)
                except ValueError:
                    raise UnknownOntologyClassException(
                        f"Cannot deserialize ontology type {entry_class}, "
                        f"make sure it is included in the PYTHONPATH."
                    ) from e


class DataPack(BasePack[Entry, Link, Group]):
    # pylint: disable=too-many-public-methods, unused-private-member
    r"""A :class:`~forte.data.data_pack.DataPack` contains a piece of natural language text and a
    collection of NLP entries (annotations, links, and groups). The natural
    language text could be a document, paragraph or in any other granularity.

    Args:
        pack_name: A name for this data pack.
    """

    def __init__(self, pack_name: Optional[str] = None):
        super().__init__(pack_name)

        self._data_store: DataStore = DataStore()
        self._entry_converter: EntryConverter = EntryConverter()

        self.text_payloads: List[Payload] = []
        self.audio_payloads: List[Payload] = []
        self.image_payloads: List[Payload] = []

        self._index: DataIndex = DataIndex()

    def __getstate__(self):
        r"""
        In serialization,
            1) will remove ``_entry_converter`` to save space.
        """
        state = super().__getstate__()
        state.pop("_entry_converter")
        return state

    def __setstate__(self, state):
        r"""
        In deserialization, we
            1) Perform pack version compatibility checking;
            2) initialize the entry converter
            3) initialize the indexes.
            4) Obtain the pack ids.
        """
        self._entry_converter = EntryConverter()
        super().__setstate__(state)
        for payload in (
            self.text_payloads + self.audio_payloads + self.image_payloads
        ):
            payload.set_pack(self)

        self._index = DataIndex()
        self._index.update_basic_index(list(iter(self)))

    def __iter__(self):
        yield from self.annotations
        yield from self.links
        yield from self.groups
        yield from self.generics
        yield from self.audio_annotations

    def _init_meta(self, pack_name: Optional[str] = None) -> Meta:
        return Meta(pack_name)

    def _validate(self, entry: EntryType) -> bool:
        return isinstance(entry, SinglePackEntries)

    @property
    def text(self) -> str:
        """
        Get the first text data stored in the DataPack.
        If there is no text payload in the DataPack, it will return empty
        string.

        Args:
            text_payload_index: the index of the text payload. Defaults to 0.

        Raises:
            ValueError: raised when the index is out of bound of the text
                payload list.

        Returns:
            text data in the text payload.
        """
        if len(self.text_payloads) > 0:
            return str(self.get_payload_data_at(Modality.Text, 0))
        else:
            return ""

    @property
    def audio(self):
        r"""
        Return the audio data from the first audio payload in the DataPack.
        """
        return self.get_payload_data_at(Modality.Audio, 0)

    @property
    def image(self):
        r"""
        Return the image data from the first image payload in the data pack.
        """
        return self.get_image(0)

    def get_image(self, index: int):
        """
        Return the image data from the image payload at the specified index.

        Args:
            index: image payload index for retrieving the image data.

        Returns:
            image payload data at the specified index.
        """
        return self.get_payload_data_at(Modality.Image, index)

    @property
    def all_annotations(self) -> Iterator[Annotation]:
        """
        An iterator of all annotations in this data pack.

        Returns: Iterator of all annotations, of
        type :class:`~forte.data.ontology.top.Annotation`.

        """
        for entry in self._data_store.all_entries(
            "forte.data.ontology.top.Annotation"
        ):
            yield self.get_entry(tid=entry[TID_INDEX])  # type: ignore

    @property
    def num_annotations(self) -> int:
        """
        Number of annotations in this data pack.

        Returns: (int) Number of the links.

        """
        return self._data_store.num_entries(
            "forte.data.ontology.top.Annotation"
        )

    @property
    def all_links(self) -> Iterator[Link]:
        """
        An iterator of all links in this data pack.

        Returns: Iterator of all links, of
        type :class:`~forte.data.ontology.top.Link`.

        """
        for entry in self._data_store.all_entries(
            "forte.data.ontology.top.Link"
        ):
            yield self.get_entry(tid=entry[TID_INDEX])  # type: ignore

    @property
    def num_links(self) -> int:
        """
        Number of links in this data pack.

        Returns: Number of the links.

        """
        return self._data_store.num_entries("forte.data.ontology.top.Link")

    @property
    def all_groups(self) -> Iterator[Group]:
        """
        An iterator of all groups in this data pack.

        Returns: Iterator of all groups, of
        type :class:`~forte.data.ontology.top.Group`.

        """
        for entry in self._data_store.all_entries(
            "forte.data.ontology.top.Group"
        ):
            yield self.get_entry(tid=entry[TID_INDEX])  # type: ignore

    @property
    def num_groups(self):
        """
        Number of groups in this data pack.

        Returns: Number of groups.

        """
        return self._data_store.num_entries("forte.data.ontology.top.Group")

    @property
    def all_generic_entries(self) -> Iterator[Generics]:
        """
        An iterator of all generic entries in this data pack.

        Returns: Iterator of generic

        """
        for entry in self._data_store.all_entries(
            "forte.data.ontology.top.Generics"
        ):
            yield self.get_entry(tid=entry[TID_INDEX])  # type: ignore

    @property
    def num_generics_entries(self):
        """
        Number of generics entries in this data pack.

        Returns: Number of generics entries.

        """
        return self._data_store.num_entries("forte.data.ontology.top.Generics")

    @property
    def all_audio_annotations(self) -> Iterator[AudioAnnotation]:
        """
        An iterator of all audio annotations in this data pack.

        Returns: Iterator of all audio annotations, of
        type :class:`~forte.data.ontology.top.AudioAnnotation`.

        """
        for entry in self._data_store.all_entries(
            "forte.data.ontology.top.AudioAnnotation"
        ):
            yield self.get_entry(tid=entry[TID_INDEX])  # type: ignore

    @property
    def num_audio_annotations(self):
        """
        Number of audio annotations in this data pack.

        Returns: Number of audio annotations.

        """
        return self._data_store.num_entries(
            "forte.data.ontology.top.AudioAnnotation"
        )

    @property
    def annotations(self):
        """
        A SortedList container of all annotations in this data pack.

        Returns: SortedList of all annotations, of
        type :class:`~forte.data.ontology.top.Annotation`.

        """
        return SortedList(self.all_annotations)

    @property
    def generics(self):
        """
        A SortedList container of all generic entries in this data pack.

        Returns: SortedList of generics

        """
        return SortedList(self.all_generic_entries)

    @property
    def audio_annotations(self):
        """
        A SortedList container of all audio annotations in this data pack.

        Returns: SortedList of all audio annotations, of
        type :class:`~forte.data.ontology.top.AudioAnnotation`.

        """
        return SortedList(self.all_audio_annotations)

    @property
    def links(self):
        """
        A List container of all links in this data pack.

        Returns: List of all links, of
        type :class:`~forte.data.ontology.top.Link`.

        """
        return SortedList(self.all_links)

    @property
    def groups(self):
        """
        A List container of all groups in this data pack.

        Returns: List of all groups, of
        type :class:`~forte.data.ontology.top.Group`.

        """
        return SortedList(self.all_groups)

    @groups.setter
    def groups(self, val):
        self._groups = val

    def get_payload_at(
        self, modality: IntEnum, payload_index: int
    ):  # -> Union[TextPayload, AudioPayload, ImagePayload]:
        """
        Get Payload of requested modality at the requested payload index.

        Args:
            modality: data modality among "text", "audio", "image"
            payload_index: the zero-based index of the Payload
                in this DataPack's Payload entries of the requested modality.

        Raises:
            ValueError: raised when the requested modality is not supported.

        Returns:
            Payload entry containing text data, image or audio data.

        """
        supported_modality = [enum.name for enum in Modality]

        payloads_length = -1
        try:
            if modality == Modality.Text:
                payloads_length = len(self.text_payloads)
                payload = self.text_payloads[payload_index]
            elif modality == Modality.Audio:
                payloads_length = len(self.audio_payloads)
                payload = self.audio_payloads[payload_index]
            elif modality == Modality.Image:
                payloads_length = len(self.image_payloads)
                payload = self.image_payloads[payload_index]
            else:
                raise ValueError(
                    f"Provided modality {modality.name} is not supported."
                    "Please provide one of modality among"
                    f" {supported_modality}."
                )
        except IndexError as e:
            raise ProcessExecutionException(
                f"payload index ({payload_index}) "
                f"is larger or equal to {modality.name} payload list"
                f" length ({payloads_length}). "
                f"Please input a {modality.name} payload index less than it."
            ) from e
        return payload

    def get_payload_data_at(
        self, modality: IntEnum, payload_index: int
    ) -> Union[str, np.ndarray]:
        """
        Get Payload of requested modality at the requested payload index.

        Args:
            modality: data modality among "text", "audio", "image"
            payload_index: the zero-based index of the Payload
                in this DataPack's Payload entries of the requested modality.

        Raises:
            ValueError: raised when the requested modality is not supported.

        Returns:
            different data types for different data modalities.

            1. str data for text data.

            2. Numpy array for image and audio data.

        """
        return self.get_payload_at(modality, payload_index).cache

    def get_span_text(
        self, begin: int, end: int, text_payload_index: int = 0
    ) -> str:
        r"""Get the text in the data pack contained in the span.

        Args:
            begin: begin index to query.
            end: end index to query.
            text_payload_index: the zero-based index of the TextPayload
                in this DataPack's TextPayload entries. Defaults to 0.

        Returns:
            The text within this span.
        """
        return cast(
            str, self.get_payload_data_at(Modality.Text, text_payload_index)
        )[begin:end]

    def get_span_audio(
        self, begin: int, end: int, audio_payload_index=0
    ) -> np.ndarray:
        r"""Get the audio in the data pack contained in the span.
        `begin` and `end` represent the starting and ending indices of the span
        in audio payload respectively. Each index corresponds to one sample in
        audio time series.

        Args:
            begin: begin index to query.
            end: end index to query.
            audio_payload_index: the zero-based index of the AudioPayload
                in this DataPack's AudioPayload entries. Defaults to 0.

        Returns:
            The audio within this span.
        """
        return cast(
            np.ndarray,
            self.get_payload_data_at(Modality.Audio, audio_payload_index)[
                begin:end
            ],
        )

    def add_text(self, text):
        """
        Add a text payload to this data pack.

        Args:
            text: Text to be added.
        """
        ip = TextPayload(self)
        ip.set_cache(text)

    def set_text(
        self,
        text: str,
        replace_func: Optional[Callable[[str], ReplaceOperationsType]] = None,
        text_payload_index: int = 0,
    ):
        """
        Set text for TextPayload at a specified index or add a new TextPayload
        in the DataPack.

        Raises:
            ValueError: raised when the text payload index is out of range.

        Args:
            text: a str text.
            replace_func: function that replace text. Defaults to None.
            text_payload_index: the zero-based index of the TextPayload
                in this DataPack's TextPayload entries.
                If it's 0, it adds a new TextPayload if there is no text payload in the data pack.
        """
        # Temporary imports

        span_ops = [] if replace_func is None else replace_func(text)
        # The spans should be mutually exclusive
        (
            text,
            replace_back_operations,
            processed_original_spans,
            orig_text_len,
        ) = data_utils_io.modify_text_and_track_ops(text, span_ops)
        # temporary solution for backward compatibility
        # past API use this method to add a single text in the datapack
        if (
            self._data_store.num_entries("forte.data.ontology.top.TextPayload")
            == 0
            and text_payload_index == 0
        ):
            tp = TextPayload(self, text_payload_index)
        else:
            tp = self.get_payload_at(Modality.Text, text_payload_index)

        tp.set_cache(text)

        tp.replace_back_operations = replace_back_operations
        tp.processed_original_spans = processed_original_spans
        tp.orig_text_len = orig_text_len

    def set_audio(
        self,
        audio: np.ndarray,
        sample_rate: int,
        audio_payload_index: int = 0,
    ):
        r"""
        Set audio for AudioPayload at a specified index or add a new AudioPayload in the DataPack.

        Raises:
            ValueError: raised when the audio payload index is out of range.

        Args:
            audio: A numpy array storing the audio waveform.
            sample_rate: An integer specifying the sample rate.
            audio_payload_index: the zero-based index of the AudioPayload
                in this DataPack's AudioPayload entries. Defaults to 0, and
                it adds a new audio payload if there is no audio payload in the data pack.
        """
        # temporary solution for backward compatibility
        # past API use this method to add a single audio in the datapack
        if (
            self._data_store.num_entries("forte.data.ontology.top.AudioPayload")
            == 0
            and audio_payload_index == 0
        ):
            logging.warning(
                "audio_payload_index is set to zero,"
                "and there is not existing AudioPayload"
                " in the DataPack."
                "An `AudioPayload` will be added into the DataPack."
                "However, we encourage user to"
                " use DataPack.add_audio() function instead."
            )
            ap = AudioPayload(self)
        else:
            ap = self.get_payload_at(Modality.Audio, audio_payload_index)

        ap.set_cache(audio)
        ap.sample_rate = sample_rate

    def add_audio(self, audio):
        r"""
        Add an AudioPayload storing the audio given in the parameters.

        Args:
            audio: A numpy array storing the audio.
        """

        ip = AudioPayload(self)
        ip.set_cache(audio)

    def add_image(self, image):
        r"""
        Add an ImagePayload storing the image given in the parameters.

        Args:
            image: A numpy array storing the image.
        """
        ip = ImagePayload(self)
        ip.set_cache(image)

    def set_image(
        self,
        image,
        image_payload_index: int = 0,
    ):
        r"""Set the image payload of the :class:`~forte.data.data_pack.DataPack`
        object.

        Args:
            image: A numpy array storing the image.
            image_payload_index: the zero-based index of the ImagePayload
                in this DataPack's ImagePayload entries. Defaults to 0.
        """
        # temporary solution for backward compatibility
        # past API use this method to add a single image in the datapack
        if (
            self._data_store.num_entries("forte.data.ontology.top.ImagePayload")
            == 0
            and image_payload_index == 0
        ):
            ip = ImagePayload(self)
            logging.warning(
                "image_payload_index is set to zero,"
                "and there is not existing ImagePayload"
                " in the DataPack."
                "An `ImagePayload` will be added into the DataPack."
                "However, we encourage user to"
                " use DataPack.add_image() function instead."
            )
        else:
            ip = self.get_payload_at(Modality.Image, image_payload_index)
        ip.set_cache(image)

    def get_original_text(self, text_payload_index: int = 0):
        r"""Get original unmodified text from the :class:`~forte.data.data_pack.DataPack` object.

        Args:
            text_payload_index: the zero-based index of the TextPayload
                in this DataPack's  entries. Defaults to 0.

        Returns:
            Original text after applying the `replace_back_operations` of
            :class:`~forte.data.data_pack.DataPack` object to the modified text
        """
        tp = self.get_payload_at(Modality.Text, text_payload_index)
        original_text, _, _, _ = data_utils_io.modify_text_and_track_ops(
            tp.cache, tp.replace_back_operations
        )
        return original_text

    def get_original_span(
        self, input_processed_span: Span, align_mode: str = "relaxed"
    ):
        r"""Function to obtain span of the original text that aligns with the
        given span of the processed text.

        Args:

            input_processed_span: Span of the processed text for which
                the corresponding span of the original text is desired.
            align_mode: The strictness criteria for alignment in the
                ambiguous cases, that is, if a part of input_processed_span
                spans a part of the inserted span, then align_mode controls
                whether to use the span fully or ignore it completely according
                to the following possible values:

                    - "strict" - do not allow ambiguous input, give ValueError.
                    - "relaxed" - consider spans on both sides.
                    - "forward" - align looking forward, that is, ignore the
                      span towards the left, but consider the span towards
                      the right.
                    - "backward" - align looking backwards, that is, ignore the
                      span towards the right, but consider the span towards the
                      left.


        Returns:
            Span of the original text that aligns with input_processed_span

        Example:
            * Let o-up1, o-up2, ... and m-up1, m-up2, ... denote the unprocessed
              spans of the original and modified string respectively. Note that
              each o-up would have a corresponding m-up of the same size.
            * Let o-pr1, o-pr2, ... and m-pr1, m-pr2, ... denote the processed
              spans of the original and modified string respectively. Note that
              each o-p is modified to a corresponding m-pr that may be of a
              different size than o-pr.
            * Original string:
              <--o-up1--> <-o-pr1-> <----o-up2----> <----o-pr2----> <-o-up3->
            * Modified string:
              <--m-up1--> <----m-pr1----> <----m-up2----> <-m-pr2-> <-m-up3->
            * Note that `self.inverse_original_spans` that contains modified
              processed spans and their corresponding original spans, would look
              like - [(o-pr1, m-pr1), (o-pr2, m-pr2)]

        .. code-block:: python

            >> data_pack = DataPack()
            >> original_text = "He plays in the park"
            >> data_pack.set_text(original_text,\
            >>                    lambda _: [(Span(0, 2), "She"))]
            >> data_pack.text
            "She plays in the park"
            >> input_processed_span = Span(0, len("She plays"))
            >> orig_span = data_pack.get_original_span(input_processed_span)
            >> data_pack.get_original_text()[orig_span.begin: orig_span.end]
            "He plays"

        """
        assert align_mode in ["relaxed", "strict", "backward", "forward"]

        req_begin = input_processed_span.begin
        req_end = input_processed_span.end

        def get_original_index(
            input_index: int, is_begin_index: bool, mode: str
        ) -> int:
            r"""
            Args:
                input_index: begin or end index of the input span
                is_begin_index: if the index is the begin index of the input
                span or the end index of the input span
                mode: alignment mode
            Returns:
                Original index that aligns with input_index
            """
            processed_original_spans = self.get_payload_at(
                Modality.Text, 0
            ).processed_original_spans
            if len(processed_original_spans) == 0:
                return input_index

            len_processed_text = len(self.text)
            orig_index = None
            prev_end = 0
            for (
                inverse_span,
                original_span,
            ) in processed_original_spans:
                # check if the input_index lies between one of the unprocessed
                # spans
                if prev_end <= input_index < inverse_span.begin:
                    increment = original_span.begin - inverse_span.begin
                    orig_index = input_index + increment
                # check if the input_index lies between one of the processed
                # spans
                elif inverse_span.begin <= input_index < inverse_span.end:
                    # look backward - backward shift of input_index
                    if is_begin_index and mode in ["backward", "relaxed"]:
                        orig_index = original_span.begin
                    if not is_begin_index and mode == "backward":
                        orig_index = original_span.begin - 1

                    # look forward - forward shift of input_index
                    if is_begin_index and mode == "forward":
                        orig_index = original_span.end
                    if not is_begin_index and mode in ["forward", "relaxed"]:
                        orig_index = original_span.end - 1

                # break if the original index is populated
                if orig_index is not None:
                    break
                prev_end = inverse_span.end

            if orig_index is None:
                # check if the input_index lies between the last unprocessed
                # span
                inverse_span, original_span = processed_original_spans[-1]
                if inverse_span.end <= input_index < len_processed_text:
                    increment = original_span.end - inverse_span.end
                    orig_index = input_index + increment
                else:
                    # check if there input_index is not valid given the
                    # alignment mode or lies outside the processed string
                    raise ValueError(
                        f"The input span either does not adhere "
                        f"to the {align_mode} alignment mode or "
                        f"lies outside to the processed string."
                    )
            return orig_index

        orig_begin = get_original_index(req_begin, True, align_mode)
        orig_end = get_original_index(req_end - 1, False, align_mode) + 1

        return Span(orig_begin, orig_end)

    @classmethod
    def deserialize(
        cls,
        data_source: Union[Path, str],
        serialize_method: str = "jsonpickle",
        zip_pack: bool = False,
    ) -> "DataPack":
        """
        Deserialize a Data Pack from a string. This internally calls the
        internal :meth:`~forte.data.base_pack.BasePack._deserialize()` function
        from :class:`~forte.data.base_pack.BasePack`.

        Args:
            data_source: The path storing data source.
            serialize_method: The method used to serialize the data, this
              should be the same as how serialization is done. The current
              options are `jsonpickle` and `pickle`. The default method
              is `jsonpickle`.
            zip_pack: Boolean value indicating whether the input source is
              zipped.

        Returns:
            An data pack object deserialized from the string.
        """
        return cls._deserialize(data_source, serialize_method, zip_pack)  # type: ignore

    def _add_entry(self, entry: Union[EntryType, int]) -> EntryType:
        r"""Force add an :class:`~forte.data.ontology.core.Entry` object to the
        :class:`~forte.data.data_pack.DataPack` object. Allow duplicate entries in a pack.

        Args:
            entry: An :class:`~forte.data.ontology.core.Entry`
                object to be added to the pack.

        Returns:
            The input entry itself
        """
        return self.__add_entry_with_check(entry)

    def __add_entry_with_check(self, entry: Union[EntryType, int]) -> EntryType:
        r"""Internal method to add an :class:`~forte.data.ontology.core.Entry`
        object to the :class:`~forte.data.DataPack` object.

        Args:
            entry: An :class:`~forte.data.ontology.core.Entry` object
                to be added to the datapack.

        Returns:
            The input entry itself
        """
        if isinstance(entry, int):
            # If entry is a TID, convert it to the class object.
            entry = self._entry_converter.get_entry_object(tid=entry, pack=self)  # type: ignore

        if isinstance(entry, Annotation):
            begin, end = entry.begin, entry.end

            if begin < 0:
                raise ValueError(
                    f"The begin {begin} is smaller than 0, this "
                    f"is not a valid begin."
                )

            if end > len(self.text):
                if len(self.text) == 0:
                    raise ValueError(
                        f"The end {end} of span is greater than the text "
                        f"length {len(self.text)}, which is invalid. The text "
                        f"length is 0, so it may be the case the you haven't "
                        f"set text for the data pack. Please set the text "
                        f"before calling `add_entry` on the annotations."
                    )
                else:
                    pack_ref = entry.pack.pack_id
                    raise ValueError(
                        f"The end {end} of span is greater than the text "
                        f"length {len(self.text)}, which is invalid. The "
                        f"problematic entry is of type {entry.__class__} "
                        f"at [{begin}:{end}], in pack {pack_ref}."
                    )

        # update the data pack index if needed
        self._index.update_basic_index([entry])  # type: ignore
        if self._index.link_index_on and isinstance(entry, Link):
            self._index.update_link_index([entry])
        if self._index.group_index_on and isinstance(entry, Group):
            self._index.update_group_index([entry])
        self._index.deactivate_coverage_index()
        self._pending_entries.pop(entry.tid)  # type: ignore
        return entry  # type: ignore

    def delete_entry(self, entry: EntryType):
        r"""Delete an :class:`~forte.data.ontology.core.Entry` object from the
        :class:`~forte.data.data_pack.DataPack`. This find out the entry in the index and remove it
        from the index. Note that entries will only appear in the index if
        `add_entry` (or _add_entry_with_check) is called.

        Please note that deleting a entry do not guarantee the deletion of
        the related entries.

        Args:
            entry: An :class:`~forte.data.ontology.core.Entry`
                object to be deleted from the pack.

        """
        super().delete_entry(entry=entry)
        self._index.deactivate_coverage_index()

    @classmethod
    def validate_link(cls, entry: EntryType) -> bool:
        return isinstance(entry, Link)

    @classmethod
    def validate_group(cls, entry: EntryType) -> bool:
        return isinstance(entry, Group)

    def get_data(
        self,
        context_type: Union[str, Type[Annotation], Type[AudioAnnotation]],
        request: Optional[DataRequest] = None,
        skip_k: int = 0,
        payload_index: int = 0,
    ) -> Iterator[Dict[str, Any]]:
        r"""Fetch data from entries in the data_pack of type
        `context_type`. Data includes `"span"`, annotation-specific
        default data fields and specific data fields by `"request"`.

        Annotation-specific data fields means:

            - `"text"` for ``Type[Annotation]``
            - `"audio"` for ``Type[AudioAnnotation]``

        Currently, we do not support Groups and Generics in the request.

        Example:

            .. code-block:: python

                requests = {
                    base_ontology.Sentence:
                        {
                            "component": ["dummy"],
                            "fields": ["speaker"],
                        },
                    base_ontology.Token: ["pos", "sense"],
                    base_ontology.EntityMention: {
                    },
                }
                pack.get_data(base_ontology.Sentence, requests)

        Args:
            context_type:
                The granularity of the data context, which
                could be any :class:`~forte.data.ontology.top.Annotation` or
                :class:`~forte.data.ontology.top.AudioAnnotation` type.
                Behaviors under different context_type varies:

                - str type will be converted into either
                  :class:`~forte.data.ontology.top.Annotation` type or
                  :class:`~forte.data.ontology.top.AudioAnnotation` type.
                - ``Type[Annotation]``: the default data field for getting
                  context data is :attr:`text`. This function iterates
                  :attr:`all_annotations` to search target entry data.
                - ``Type[AudioAnnotation]``: the default data field for getting
                  context data is :attr:`audio` which stores audio data in
                  numpy arrays. This function iterates
                  :attr:`all_audio_annotations` to search target entry data.

            request: The
                entry types and fields User wants to request.
                The keys of the requests dict are the required entry types
                and the value should be either:

                - a list of field names or
                - a dict which accepts three keys: `"fields"`, `"component"`,
                  and `"unit"`.

                    - By setting `"fields"` (list), users
                      specify the requested fields of the entry. If "fields"
                      is not specified, only the default fields will be
                      returned.
                    - By setting `"component"` (list), users
                      can specify the components by which the entries are
                      generated. If `"component"` is not specified, will return
                      entries generated by all components.
                    - By setting `"unit"` (string), users can
                      specify a unit by which the annotations are indexed.

                Note that for all annotation types, `"span"`
                fields and annotation-specific data fields are returned by
                default.

                For all link types, `"child"` and `"parent"` fields are
                returned by default.
            skip_k: Will skip the first `skip_k` instances and generate
                data from the (`offset` + 1)th instance.
            payload_index: the zero-based index of the Payload
                in this DataPack's Payload entries of a particular modality.
                The modality is dependent on ``context_type``. Defaults to 0.

        Returns:
            A data generator, which generates one piece of data (a dict
            containing the required entries, fields, and context).
        """
        context_type_: Union[Type[Annotation], Type[AudioAnnotation]]
        if isinstance(context_type, str):
            context_type_ = get_class(context_type)
            if not issubclass(context_type_, Entry):
                raise ValueError(
                    f"The provided `context_type` [{context_type_}] "
                    f"is not a subclass to the"
                    f"`forte.data.ontology.top.Annotation` class"
                )
        else:
            context_type_ = context_type

        annotation_types: Dict[
            Union[Type[Annotation], Type[AudioAnnotation]], Union[Dict, List]
        ] = {}
        link_types: Dict[Type[Link], Union[Dict, List]] = {}
        group_types: Dict[Type[Group], Union[Dict, List]] = {}
        generics_types: Dict[Type[Generics], Union[Dict, List]] = {}
        audio_annotation_types: Dict[
            Type[AudioAnnotation], Union[Dict, List]
        ] = {}

        if request is not None:
            for key_, value in request.items():
                key = as_entry_type(key_)
                if issubclass(key, Annotation):
                    annotation_types[key] = value
                elif issubclass(key, Link):
                    link_types[key] = value
                elif issubclass(key, Group):
                    group_types[key] = value
                elif issubclass(key, Generics):
                    generics_types[key] = value
                elif issubclass(key, AudioAnnotation):
                    audio_annotation_types[key] = value

        context_args = annotation_types.get(context_type_)

        context_components, _, context_fields = self._parse_request_args(
            context_type_, context_args
        )

        valid_context_ids: Set[int] = self._index.query_by_type_subtype(
            context_type_
        )

        if context_components:
            valid_component_id: Set[int] = set()
            for component in context_components:
                valid_component_id |= self.get_ids_by_creator(component)
            valid_context_ids &= valid_component_id

        def get_annotation_list(
            c_type: Union[Type[Annotation], Type[AudioAnnotation]]
        ):
            r"""Get an annotation list of a given context type.

            Args:
                c_type:
                    The granularity of the data context, which
                    could be any :class:`~forte.data.ontology.top.Annotation` type.

            Raises:
                NotImplementedError: raised when the given context type is
                    not implemented.

            Returns:
                List(Union[Annotation, AudioAnnotation]):
                    a list of annotations which is a copy of `self.annotations`
                    and it enables modifications of `self.annotations` while
                    iterating through its copy.
            """
            if issubclass(c_type, Annotation):
                return list(self.annotations)
            elif issubclass(c_type, AudioAnnotation):
                return list(self.audio_annotations)
            else:
                raise NotImplementedError(
                    f"Context type is set to {c_type},"
                    " but currently we only support"
                    " [Annotation, AudioAnnotation]."
                )

        def get_context_data(
            c_type: Union[Type[Annotation], Type[AudioAnnotation]],
            context: Union[Annotation, AudioAnnotation],
            payload_index: int,
        ):
            r"""
            Get context-specific data of a given context type and context.

            Args:
                c_type:
                    The granularity of the data context, which
                    could be any :class:`~forte.data.ontology.top.Annotation` type.
                context: context that
                    contains data to be extracted.
                payload_index: the zero-based index of the Payload
                    in this DataPack's Payload entries of a particular modality.
                    The modality is dependent on ``c_type``.

            Raises:
                NotImplementedError: raised when the given context type is
                    not implemented.

            Returns:
                str: context data.
            """
            if issubclass(c_type, Annotation):
                return self.get_payload_data_at(Modality.Text, payload_index)[
                    context.begin : context.end
                ]
            elif issubclass(c_type, AudioAnnotation):
                return self.get_payload_data_at(Modality.Audio, payload_index)[
                    context.begin : context.end
                ]
            else:
                raise NotImplementedError(
                    f"Context type is set to {context_type}"
                    "but currently we only support"
                    "[Annotation, AudioAnnotation]"
                )

        skipped = 0
        for context in get_annotation_list(context_type_):
            if context.tid not in valid_context_ids or not isinstance(
                context, context_type_
            ):
                continue
            if skipped < skip_k:
                skipped += 1
                continue
            data: Dict[str, Any] = {}
            data["context"] = get_context_data(
                context_type_, context, payload_index
            )
            data["offset"] = context.begin

            for field in context_fields:
                data[field] = getattr(context, field)

            if annotation_types:
                for a_type, a_args in annotation_types.items():
                    if issubclass(a_type, context_type_):
                        continue
                    if a_type.__name__ in data:
                        raise KeyError(
                            f"Requesting two types of entries with the "
                            f"same class name {a_type.__name__} at the "
                            f"same time is not allowed"
                        )
                    data[
                        a_type.__name__
                    ] = self._generate_annotation_entry_data(
                        a_type, a_args, data, context
                    )

            if audio_annotation_types:
                for a_type, a_args in audio_annotation_types.items():
                    if a_type.__name__ in data:
                        raise KeyError(
                            f"Requesting two types of entries with the "
                            f"same class name {a_type.__name__} at the "
                            f"same time is not allowed"
                        )
                    data[
                        a_type.__name__
                    ] = self._generate_annotation_entry_data(
                        a_type, a_args, data, context
                    )

            if link_types:
                for l_type, l_args in link_types.items():
                    if l_type.__name__ in data:
                        raise KeyError(
                            f"Requesting two types of entries with the "
                            f"same class name {l_type.__name__} at the "
                            f"same time is not allowed"
                        )
                    data[l_type.__name__] = self._generate_link_entry_data(
                        l_type, l_args, data, context
                    )
            # TODO: Getting Group based on range is not done yet.
            if group_types:
                raise NotImplementedError(
                    "Querying groups based on ranges is "
                    "currently not supported."
                )
            if generics_types:
                raise NotImplementedError(
                    "Querying generic types based on ranges is "
                    "currently not supported."
                )
            yield data

    def _parse_request_args(self, a_type, a_args):
        # request which fields generated by which component
        components = None
        unit = None
        fields = set()
        if isinstance(a_args, dict):
            components = a_args.get("component")
            # pylint: disable=isinstance-second-argument-not-valid-type
            # TODO: until fix: https://github.com/PyCQA/pylint/issues/3507
            if components is not None and not isinstance(components, Iterable):
                raise TypeError(
                    "Invalid request format for 'components'. "
                    "The value of 'components' should be of an iterable type."
                )
            unit = a_args.get("unit")
            if unit is not None and not isinstance(unit, str):
                raise TypeError(
                    "Invalid request format for 'unit'. "
                    "The value of 'unit' should be a string."
                )
            a_args = a_args.get("fields", set())

        # pylint: disable=isinstance-second-argument-not-valid-type
        # TODO: disable until fix: https://github.com/PyCQA/pylint/issues/3507
        if isinstance(a_args, Iterable):
            fields = set(a_args)
        elif a_args is not None:
            raise TypeError(
                f"Invalid request format for '{a_type}'. "
                f"The request should be of an iterable type or a dict."
            )

        fields.add("tid")
        return components, unit, fields

    def _generate_annotation_entry_data(
        self,
        a_type: Union[Type[Annotation], Type[AudioAnnotation]],
        a_args: Union[Dict, Iterable],
        data: Dict,
        cont: Optional[Annotation],
    ) -> Dict:

        components, unit, fields = self._parse_request_args(a_type, a_args)

        a_dict: Dict[str, Any] = {}
        a_dict["span"] = []
        # For AudioAnnotation, since the data is single numpy array
        # we don't initialize an empty list for a_dict["audio"]
        if issubclass(a_type, Annotation):
            a_dict["text"] = []
        elif issubclass(a_type, AudioAnnotation):
            a_dict["audio"] = []

        for field in fields:
            a_dict[field] = []
        unit_begin = 0
        if unit is not None:
            if unit not in data:
                raise KeyError(
                    f"{unit} is missing in data. You need to "
                    f"request {unit} before {a_type}."
                )
            a_dict["unit_span"] = []

        cont_begin = cont.begin if cont else 0
        annotation: Union[Type[Annotation], Type[AudioAnnotation]]
        for annotation in self.get(a_type, cont, components):  # type: ignore
            # we provide span, text (and also tid) by default
            a_dict["span"].append((annotation.begin, annotation.end))

            if isinstance(annotation, Annotation):
                a_dict["text"].append(annotation.text)
            elif isinstance(annotation, AudioAnnotation):
                a_dict["audio"].append(annotation.audio)
            else:
                raise NotImplementedError(
                    f"Annotation is set to {annotation}"
                    "but currently we only support"
                    "instances of [Annotation, "
                    "AudioAnnotation] and their subclass."
                )
            for field in fields:
                if field in ("span", "text", "audio"):
                    continue
                if field == "context_span":
                    a_dict[field].append(
                        (
                            annotation.begin - cont_begin,
                            annotation.end - cont_begin,
                        )
                    )
                    continue

                a_dict[field].append(getattr(annotation, field))

            if unit is not None:
                while not self._index.in_span(
                    data[unit]["tid"][unit_begin],
                    annotation.span,
                ):
                    unit_begin += 1

                unit_span_begin = unit_begin
                unit_span_end = unit_span_begin + 1

                while self._index.in_span(
                    data[unit]["tid"][unit_span_end],
                    annotation.span,
                ):
                    unit_span_end += 1

                a_dict["unit_span"].append((unit_span_begin, unit_span_end))
        for key, value in a_dict.items():
            a_dict[key] = np.array(value)

        return a_dict

    def _generate_link_entry_data(
        self,
        a_type: Type[Link],
        a_args: Union[Dict, Iterable],
        data: Dict,
        cont: Optional[Annotation],
    ) -> Dict:

        components, unit, fields = self._parse_request_args(a_type, a_args)

        if unit is not None:
            raise ValueError(f"Link entries cannot be indexed by {unit}.")

        a_dict: Dict[str, Any] = {}
        for field in fields:
            a_dict[field] = []
        a_dict["parent"] = []
        a_dict["child"] = []

        link: Link
        for link in self.get(a_type, cont, components):
            parent_type = link.ParentType.__name__
            child_type = link.ChildType.__name__

            if parent_type not in data:
                raise KeyError(
                    f"The Parent entry of {a_type} is not requested."
                    f" You should also request {parent_type} with "
                    f"{a_type}"
                )
            if child_type not in data:
                raise KeyError(
                    f"The child entry of {a_type} is not requested."
                    f" You should also request {child_type} with "
                    f"{a_type}"
                )

            a_dict["parent"].append(
                np.where(data[parent_type]["tid"] == link.parent)[0][0]
            )
            a_dict["child"].append(
                np.where(data[child_type]["tid"] == link.child)[0][0]
            )

            for field in fields:
                if field in ("parent", "child"):
                    continue

                a_dict[field].append(getattr(link, field))

        for key, value in a_dict.items():
            a_dict[key] = np.array(value)
        return a_dict

    def build_coverage_for(
        self,
        context_type: Type[Union[Annotation, AudioAnnotation]],
        covered_type: Type[EntryType],
    ):
        """
        User can call this function to build coverage index for specific types.
        The index provide a in-memory mapping from entries of `context_type`
        to the entries "covered" by it.
        See :class:`forte.data.data_pack.DataIndex` for more details.

        Args:
            context_type: The context/covering type.
            covered_type: The entry to find under the context type.

        """
        if self._index.coverage_index(context_type, covered_type) is None:
            self._index.build_coverage_index(self, context_type, covered_type)

    def covers(
        self,
        context_entry: Union[Annotation, AudioAnnotation],
        covered_entry: EntryType,
    ) -> bool:
        """
        Check if the `covered_entry` is covered (in span) of the `context_type`.

        See :meth:`~forte.data.data_pack.DataIndex.in_span` and
        :meth:`~forte.data.data_pack.DataIndex.in_audio_span` for the definition
        of `in span`.

        Args:
            context_entry: The context entry.
            covered_entry: The entry to be checked on whether it is in span
              of the context entry.

        Returns (bool): True if in span.
        """
        return covered_entry.tid in self._index.get_covered(
            self, context_entry, covered_entry.__class__
        )

    def get(  # type: ignore
        self,
        entry_type: Union[str, Type[EntryType]],
        range_annotation: Optional[
            Union[Annotation, AudioAnnotation, int]
        ] = None,
        components: Optional[Union[str, Iterable[str]]] = None,
        include_sub_type: bool = True,
        get_raw: bool = False,
    ) -> Iterable[EntryType]:
        r"""This function is used to get data from a data pack with various
        methods.

        Depending on the provided arguments, the function will perform several
        different filtering of the returned data.

        The ``entry_type`` is mandatory, where all the entries matching this
        type
        will be returned. The sub-types of the provided entry type will be
        also returned if ``include_sub_type`` is set to True (which is the
        default behavior).

        The ``range_annotation`` controls the search area of the sub-types. An
        entry `E` will be returned if
        :meth:`~forte.data.data_pack.DataIndex.in_span` or
        :meth:`~forte.data.data_pack.DataIndex.in_audio_span` returns True.
        If this function is called frequently
        with queries related to the ``range_annotation``, please consider to
        build
        the coverage index regarding the related entry types. User can call
        :meth:`build_coverage_for(context_type, covered_type)` in order to
        build
        a mapping between a pair of entry types and target entries that are
        covered in ranges specified by outer entries.

        The ``components`` list will filter the results by the `component` (i.e
        the creator of the entry). If ``components`` is provided, only the
        entries
        created by one of the ``components`` will be returned.

        Example:

            .. code-block:: python

                # Iterate through all the sentences in the pack.
                for sentence in input_pack.get(Sentence):
                    # Take all tokens from a sentence created by NLTKTokenizer.
                    token_entries = input_pack.get(
                        entry_type=Token,
                        range_annotation=sentence,
                        component='NLTKTokenizer')
                    ...

            In the above code snippet, we get entries of type ``Token`` within
            each ``sentence`` which were generated by ``NLTKTokenizer``. You
            can consider build coverage index between ``Token`` and
            ``Sentence``
            if this snippet is frequently used:

                .. code-block:: python

                    # Build coverage index between `Token` and `Sentence`
                    input_pack.build_coverage_for(
                        context_type=Sentence
                        covered_type=Token
                    )

            After building the index from the snippet above, you will be able
            to retrieve the tokens covered by sentence much faster.


        Args:
            entry_type: The type of entries requested.
            range_annotation: The
                range of entries requested. This value can be given by an
                entry object or the ``tid`` of that entry. If `None`, will
                return valid entries in the range of whole data pack.
            components: The component (creator)
                generating the entries requested. If `None`, will return valid
                entries generated by any component.
            include_sub_type: whether to consider the sub types of
                the provided entry type. Default `True`.
            get_raw: boolean to indicate if the entry should be returned in
                its primitive form as opposed to an object. False by default

        Yields:
            Each `Entry` found using this method.
        """
        # Convert entry_type to str
        entry_type_ = (
            get_full_module_name(entry_type)
            if not isinstance(entry_type, str)
            else entry_type
        )

        # pylint: disable=protected-access
        # Check if entry_type_ represents a valid entry
        if not self._data_store._is_subclass(entry_type_, Entry):
            raise ValueError(
                f"The specified entry type [{entry_type}] "
                f"does not correspond to a "
                f"`forte.data.ontology.core.Entry` class"
            )

        def require_annotations(entry_class=Annotation) -> bool:
            if self._data_store._is_subclass(entry_type_, entry_class):
                return True

            curr_class: Type[EntryType] = as_entry_type(entry_type_)
            if issubclass(curr_class, Link):
                return issubclass(
                    curr_class.ParentType, entry_class
                ) and issubclass(curr_class.ChildType, entry_class)
            if issubclass(curr_class, Group):
                return issubclass(curr_class.MemberType, entry_class)
            return False

        # If we don't have any annotations but the items to check requires them,
        # then we simply yield from an empty list.
        # changed form using len(annotations) to num_annotations directly for
        # improving the performance.
        if (
            self.num_annotations == 0
            and isinstance(range_annotation, Annotation)
            and require_annotations(Annotation)
        ) or (
            self.num_audio_annotations == 0
            and isinstance(range_annotation, AudioAnnotation)
            and require_annotations(AudioAnnotation)
        ):
            yield from []
            return

        # If the ``entry_type`` and `range_annotation` are for different types of
        # payload, then we yield from an empty list with a warning.
        if (
            require_annotations(Annotation)
            and isinstance(range_annotation, AudioAnnotation)
        ) or (
            require_annotations(AudioAnnotation)
            and isinstance(range_annotation, Annotation)
        ):
            logger.warning(
                "Incompatible combination of ``entry_type`` and "
                "`range_annotation` found in the input of `DataPack.get()`"
                " method. An empty iterator will be returned when inputs "
                "contain multi-media entries. Please double check the input "
                "arguments and make sure they are associated with the same type"
                " of payload (i.e., either text or audio)."
            )
            yield from []
            return

        # If range_annotation is specified, we record its begin and
        # end index
        range_begin: int
        range_end: int

        if range_annotation is not None:
            if isinstance(range_annotation, AnnotationLikeEntries):
                range_begin = range_annotation.begin
                range_end = range_annotation.end
            else:
                # range_annotation is given by the tid of the entry it
                # represents
                range_raw = self._data_store.transform_data_store_entry(
                    self.get_entry_raw(range_annotation)
                )
                range_begin = range_raw[BEGIN_ATTR_NAME]
                range_end = range_raw[END_ATTR_NAME]

        try:
            for entry_data in self._data_store.get(
                type_name=entry_type_,
                include_sub_type=include_sub_type,
                range_span=range_annotation  # type: ignore
                and (range_begin, range_end),
            ):

                # Filter by components
                if components is not None:
                    if not self.is_created_by(
                        entry_data[TID_INDEX], components
                    ):
                        continue

                entry: Union[Entry, Dict[str, Any]]
                if get_raw:
                    entry = self._data_store.transform_data_store_entry(
                        entry_data
                    )
                else:
                    entry = self.get_entry(tid=entry_data[TID_INDEX])

                    # Filter out incompatible audio span comparison for Links and Groups
                    if (
                        self._data_store._is_subclass(
                            entry_type_, (Link, Group)
                        )
                        and isinstance(range_annotation, AudioAnnotation)
                        and not self._index.in_audio_span(
                            entry, range_annotation.span
                        )
                    ):
                        continue

                yield entry  # type: ignore
        except ValueError:
            # type_name does not exist in DataStore
            yield from []

    def update(self, datapack: "DataPack"):
        r"""Update the attributes and properties of the current DataPack with
        another DataPack.

        Args:
            datapack: A reference datapack to update
        """
        # TODO: Not recommended to directly update __dict__. Should find a
        #   better solution.
        self.__dict__.update(datapack.__dict__)

    def _save_entry_to_data_store(self, entry: Entry):
        r"""Save an existing entry object into DataStore"""
        self._entry_converter.save_entry_object(entry=entry, pack=self)

        if isinstance(entry, Payload):
            if entry.modality == Modality.Text:
                entry.set_payload_index(len(self.text_payloads))
                self.text_payloads.append(entry)
            elif entry.modality == Modality.Audio:
                entry.set_payload_index(len(self.audio_payloads))
                self.audio_payloads.append(entry)
            elif entry.modality == Modality.Image:
                entry.set_payload_index(len(self.image_payloads))
                self.image_payloads.append(entry)

    def _get_entry_from_data_store(self, tid: int) -> Entry[Any]:
        r"""Generate a class object from entry data in DataStore"""
        return self._entry_converter.get_entry_object(tid=tid, pack=self)


class DataIndex(BaseIndex[Entry]):
    r"""A set of indexes used in :class:`~forte.data.data_pack.DataPack`, note that this class is
    used by the `DataPack` internally.

    #. :attr:`entry_index`, the index from each ``tid`` to the corresponding entry
    #. :attr:`type_index`, the index from each type to the entries of
       that type
    #. :attr:`component_index`, the index from each component to the
       entries generated by that component
    #. :attr:`link_index`, the index from child
       (:attr:`link_index["child_index"]`)and parent
       (:attr:`link_index["parent_index"]`) nodes to links
    #. :attr:`group_index`, the index from group members to groups.
    #. :attr:`_coverage_index`, the index that maps from an annotation to
       the entries it covers. :attr:`_coverage_index` is a dict of dict, where
       the key is a tuple of the outer entry type and the inner entry type.
       The outer entry type should be an annotation type. The value is a dict,
       where the key is the ``tid`` of the outer entry, and the value is a set of
       ``tid`` that are covered by the outer entry. We say an Annotation A covers
       an entry E if one of the following condition is met:
       1. E is of Annotation type, and that E.begin >= A.begin, E.end <= E.end
       2. E is of Link type, and both E's parent and child node are Annotation
       that are covered by A.

    """

    def __init__(self):
        super().__init__()
        self._coverage_index: Dict[
            Tuple[Type[Union[Annotation, AudioAnnotation]], Type[Entry]],
            Dict[int, Set[int]],
        ] = {}
        self._coverage_index_valid = True

    def remove_entry(self, entry: Entry):
        super().remove_entry(entry)
        self.deactivate_coverage_index()

    @property
    def coverage_index_is_valid(self):
        return self._coverage_index_valid

    def activate_coverage_index(self):
        self._coverage_index_valid = True

    def deactivate_coverage_index(self):
        self._coverage_index_valid = False

    def coverage_index(
        self,
        outer_type: Type[Union[Annotation, AudioAnnotation]],
        inner_type: Type[EntryType],
    ) -> Optional[Dict[int, Set[int]]]:
        r"""Get the coverage index from ``outer_type`` to ``inner_type``.

        Args:
            outer_type: an annotation or `AudioAnnotation` type.
            inner_type: an entry type.

        Returns:
            If the coverage index does not exist, return `None`. Otherwise,
            return a dict.
        """
        if not self.coverage_index_is_valid:
            return None
        return self._coverage_index.get((outer_type, inner_type))

    def get_covered(
        self,
        data_pack: DataPack,
        context_annotation: Union[Annotation, AudioAnnotation],
        inner_type: Type[EntryType],
    ) -> Set[int]:
        """
        Get the entries covered by a certain context annotation

        Args:
            data_pack: The data pack to search for.
            context_annotation: The context annotation to search in.
            inner_type: The inner type to be searched for.

        Returns:
            Entry ID of type `inner_type` that is covered by
            `context_annotation`.
        """
        context_type = context_annotation.__class__
        if self.coverage_index(context_type, inner_type) is None:
            self.build_coverage_index(data_pack, context_type, inner_type)
        assert self._coverage_index is not None
        return self._coverage_index.get((context_type, inner_type), {}).get(
            context_annotation.tid, set()
        )

    def build_coverage_index(
        self,
        data_pack: DataPack,
        outer_type: Type[Union[Annotation, AudioAnnotation]],
        inner_type: Type[EntryType],
    ):
        r"""Build the coverage index from ``outer_type`` to ``inner_type``.

        Args:
            data_pack: The data pack to build coverage for.
            outer_type: an annotation or `AudioAnnotation` type.
            inner_type: an entry type, can be Annotation, Link, Group,
                `AudioAnnotation`.
        """
        if not issubclass(
            inner_type, (Annotation, Link, Group, AudioAnnotation)
        ):
            raise ValueError(f"Do not support coverage index for {inner_type}.")

        if not self.coverage_index_is_valid:
            self._coverage_index = {}

        # prevent the index from being used during construction
        self.deactivate_coverage_index()

        # TODO: tests and documentations for the edge cases are missing. i.e. we
        #  are not clear about what would happen if the covered annotation
        #  is the same as the covering annotation, or if their spans are the
        #  same.
        self._coverage_index[(outer_type, inner_type)] = {}
        for range_annotation in data_pack.get_entries_of(outer_type):
            if isinstance(range_annotation, (Annotation, AudioAnnotation)):
                entries = data_pack.get(inner_type, range_annotation)
                entry_ids = {e.tid for e in entries}
                self._coverage_index[(outer_type, inner_type)][
                    range_annotation.tid
                ] = entry_ids

        self.activate_coverage_index()

    def have_overlap(
        self,
        entry1: Union[Annotation, int, AudioAnnotation],
        entry2: Union[Annotation, int, AudioAnnotation],
    ) -> bool:
        r"""Check whether the two annotations have overlap in span.

        Args:
            entry1: An
                :class:`Annotation` or :class:`AudioAnnotation` object to be
                checked, or the ``tid`` of the Annotation.
            entry2: Another
                :class:`Annotation` or :class:`AudioAnnotation` object to be
                checked, or the ``tid`` of the Annotation.
        """
        entry1_: Union[Annotation, AudioAnnotation] = (
            self._entry_index[entry1]  # type: ignore
            if isinstance(entry1, (int, np.integer))
            else entry1
        )
        entry2_: Union[Annotation, AudioAnnotation] = (
            self._entry_index[entry2]  # type: ignore
            if isinstance(entry2, (int, np.integer))
            else entry2
        )

        if not isinstance(entry1_, (Annotation, AudioAnnotation)):
            raise TypeError(
                f"'entry1' should be an instance of Annotation or `AudioAnnotation`,"
                f" but get {type(entry1)}"
            )

        if not isinstance(entry2_, (Annotation, AudioAnnotation)):
            raise TypeError(
                f"'entry2' should be an instance of Annotation or `AudioAnnotation`,"
                f" but get {type(entry2)}"
            )

        if (
            isinstance(entry1_, Annotation)
            and isinstance(entry2_, AudioAnnotation)
        ) or (
            isinstance(entry1_, AudioAnnotation)
            and isinstance(entry2_, Annotation)
        ):
            raise TypeError(
                "'entry1' and 'entry2' should be the same type of entry, "
                f"but get type(entry1)={type(entry1_)}, "
                f"typr(entry2)={type(entry2_)}"
            )

        return not (
            entry1_.begin >= entry2_.end or entry1_.end <= entry2_.begin
        )

    def in_span(self, inner_entry: Union[int, Entry], span: Span) -> bool:
        r"""Check whether the ``inner entry`` is within the given ``span``. The
        criterion are as followed:

        Annotation entries: they are considered in a span if the
        begin is not smaller than `span.begin` and the end is not larger than
        `span.end`.

        Link entries: if the parent and child of the links are both
        `Annotation` type, this link will be considered in span if both parent
        and child are :meth:`~forte.data.data_pack.DataIndex.in_span` of the
        provided `span`. If either the parent and
        the child is not of type `Annotation`, this function will always return
        `False`.

        Group entries: if the child type of the group is `Annotation` type,
        then the group will be considered in span if all the elements are
        :meth:`~forte.data.data_pack.DataIndex.in_span` of the provided `span`.
        If the child type is not `Annotation`
        type, this function will always return `False`.

        Other entries (i.e Generics and `AudioAnnotation`): they will not be
        considered :meth:`~forte.data.data_pack.DataIndex.in_span` of any
        spans. The function will always return
        `False`.

        Args:
            inner_entry: The inner entry object to be checked
             whether it is within ``span``. The argument can be the entry id
             or the entry object itself.
            span: A :class:`~forte.data.span.Span` object to be checked. We will check
                whether the ``inner_entry`` is within this span.

        Returns:
            True if the `inner_entry` is considered to be in span of the
            provided span.
        """
        # The reason of this check is that the get_data method will use numpy
        # integers. This might create problems when other unexpected integers
        # are used.
        if isinstance(inner_entry, (int, np.integer)):
            inner_entry = self._entry_index[inner_entry]

        inner_begin = -1
        inner_end = -1

        if isinstance(inner_entry, Annotation):
            inner_begin = inner_entry.begin
            inner_end = inner_entry.end
        elif isinstance(inner_entry, Link):
            if not issubclass(inner_entry.ParentType, Annotation):
                return False

            if not issubclass(inner_entry.ChildType, Annotation):
                return False

            child = inner_entry.get_child()
            parent = inner_entry.get_parent()

            if not isinstance(child, Annotation) or not isinstance(
                parent, Annotation
            ):
                # Cannot check in_span for non-annotations.
                return False

            child_: Annotation = child
            parent_: Annotation = parent

            inner_begin = min(child_.begin, parent_.begin)
            inner_end = max(child_.end, parent_.end)
        elif isinstance(inner_entry, Group):
            if not issubclass(inner_entry.MemberType, Annotation):
                return False

            for mem in inner_entry.get_members():
                mem_: Annotation = mem  # type: ignore
                if inner_begin == -1:
                    inner_begin = mem_.begin
                inner_begin = min(inner_begin, mem_.begin)
                inner_end = max(inner_end, mem_.end)
        else:
            # Generics, AudioAnnotation, or other user defined types will not
            # be check here.
            return False
        return inner_begin >= span.begin and inner_end <= span.end

    def in_audio_span(self, inner_entry: Union[int, Entry], span: Span) -> bool:
        r"""Check whether the ``inner entry`` is within the given audio span.
        This method is identical to
        :meth::meth:`~forte.data.data_pack.DataIndex.in_span` except that it
        operates on
        the audio payload of datapack. The criterion are as followed:

        `AudioAnnotation` entries: they are considered in a span if the
        begin is not smaller than `span.begin` and the end is not larger than
        `span.end`.

        Link entries: if the parent and child of the links are both
        `AudioAnnotation` type, this link will be considered in span if both
        parent and child are :meth:`~forte.data.data_pack.DataIndex.in_span` of
        the provided `span`. If either the
        parent and the child is not of type `AudioAnnotation`, this function
        will always return `False`.

        Group entries: if the child type of the group is `AudioAnnotation`
        type,
        then the group will be considered in span if all the elements are
        :meth:`~forte.data.data_pack.DataIndex.in_span` of the provided `span`.
        If the child type is not
        `AudioAnnotation` type, this function will always return `False`.

        Other entries (i.e Generics and Annotation): they will not be
        considered
        :meth:`~forte.data.data_pack.DataIndex.in_span` of any spans. The
        function will always return `False`.

        Args:
            inner_entry: The inner entry object to be checked
                whether it is within ``span``. The argument can be the entry id
                or the entry object itself.
            span: A :class:`~forte.data.span.Span` object to be checked.
                We will check whether the ``inner_entry`` is within this span.

        Returns:
            True if the `inner_entry` is considered to be in span of the
            provided span.
        """
        # The reason of this check is that the get_data method will use numpy
        # integers. This might create problems when other unexpected integers
        # are used.
        if isinstance(inner_entry, (int, np.integer)):
            inner_entry = self._entry_index[inner_entry]

        inner_begin = -1
        inner_end = -1

        if isinstance(inner_entry, AudioAnnotation):
            inner_begin = inner_entry.begin
            inner_end = inner_entry.end
        elif isinstance(inner_entry, Link):
            if not (
                issubclass(inner_entry.ParentType, AudioAnnotation)
                and issubclass(inner_entry.ChildType, AudioAnnotation)
            ):
                return False

            child = inner_entry.get_child()
            parent = inner_entry.get_parent()

            if not isinstance(child, AudioAnnotation) or not isinstance(
                parent, AudioAnnotation
            ):
                # Cannot check in_span for non-AudioAnnotation.
                return False

            child_: AudioAnnotation = child
            parent_: AudioAnnotation = parent

            inner_begin = min(child_.begin, parent_.begin)
            inner_end = max(child_.end, parent_.end)
        elif isinstance(inner_entry, Group):
            if not issubclass(inner_entry.MemberType, AudioAnnotation):
                return False

            for mem in inner_entry.get_members():
                mem_: AudioAnnotation = mem  # type: ignore
                if inner_begin == -1:
                    inner_begin = mem_.begin
                inner_begin = min(inner_begin, mem_.begin)
                inner_end = max(inner_end, mem_.end)
        else:
            # Generics, Annotation, or other user defined types will not be
            # check here.
            return False
        return inner_begin >= span.begin and inner_end <= span.end<|MERGE_RESOLUTION|>--- conflicted
+++ resolved
@@ -46,19 +46,16 @@
 from forte.data.ontology.core import EntryType
 from forte.data.ontology.top import (
     Annotation,
-    AudioPayload,
     Link,
     Group,
     Generics,
     AudioAnnotation,
     Payload,
-<<<<<<< HEAD
+    AudioPayload,
     TextPayload,
     ImagePayload,
-=======
     SinglePackEntries,
     AnnotationLikeEntries,
->>>>>>> fd717ff2
 )
 
 from forte.data.modality import Modality
