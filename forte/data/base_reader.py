# Copyright 2019 The Forte Authors. All Rights Reserved.
#
# Licensed under the Apache License, Version 2.0 (the "License");
# you may not use this file except in compliance with the License.
# You may obtain a copy of the License at
#
#      http://www.apache.org/licenses/LICENSE-2.0
#
# Unless required by applicable law or agreed to in writing, software
# distributed under the License is distributed on an "AS IS" BASIS,
# WITHOUT WARRANTIES OR CONDITIONS OF ANY KIND, either express or implied.
# See the License for the specific language governing permissions and
# limitations under the License.
"""
Base reader type to be inherited by all readers.
"""
import logging
import os
from time import time
from abc import abstractmethod, ABC
from pathlib import Path
from typing import Any, Iterator, Optional, Union, List, Dict, Set

from forte.common.configuration import Config
from forte.common.exception import ProcessExecutionException
from forte.common.resources import Resources
from forte.data.base_pack import PackType
from forte.data.data_pack import DataPack
from forte.data.multi_pack import MultiPack
from forte.data.types import ReplaceOperationsType
from forte.pipeline_component import PipelineComponent
from forte.utils.utils import get_full_module_name

__all__ = [
    "BaseReader",
    "PackReader",
    'MultiPackReader',
]

logger = logging.getLogger(__name__)


class BaseReader(PipelineComponent[PackType], ABC):
    r"""The basic data reader class. To be inherited by all data readers.

    Args:
        from_cache (bool, optional): Decide whether to read from cache
            if cache file exists. By default (``False``), the reader will
            only read from the original file and use the cache file path
            for caching, it will not read from the ``cache_directory``.
            If ``True``, the reader will try to read a datapack from the
            caching file.
        cache_directory (str, optional): The base directory to place the
            path of the caching files. Each collection is contained in one
            cached file, under this directory. The cached location for each
            collection is computed by :meth:`_cache_key_function`. Note:
            A collection is the data returned by :meth:`_collect`.
        append_to_cache (bool, optional): Decide whether to append write
            if cache file already exists.  By default (``False``), we
            will overwrite the existing caching file. If ``True``, we will
            cache the datapack append to end of the caching file.
    """

    def __init__(self,
                 from_cache: bool = False,
                 cache_directory: Optional[str] = None,
                 append_to_cache: bool = False,
                 cache_in_memory: bool = False):
        super().__init__()
        self.from_cache = from_cache
        self._cache_directory = cache_directory
        self.component_name = get_full_module_name(self)
        self.append_to_cache = append_to_cache
        self._cache_in_memory = cache_in_memory
        self._cache_ready: bool = False
        self._data_packs: List[PackType] = []

        # needed for time profiling of reader
        self._enable_profiling: bool = False
        self._start_time: float = 0.0
        self.time_profile: float = 0.0

    def initialize(self, resources: Resources, configs: Config):
        super().initialize(resources, configs)

        # Clear memory cache
        self._cache_ready = False
        del self._data_packs[:]

    @classmethod
    def default_configs(cls):
        r"""Returns a `dict` of configurations of the reader with default
        values. Used to replace the missing values of input `configs`
        during pipeline construction.

        .. code-block:: python

            {
                "name": "reader"
            }
        """
        return {
            'name': 'reader'
        }

    @property
    def pack_type(self):
        raise NotImplementedError

    @abstractmethod
    def _collect(self, *args: Any, **kwargs: Any) -> Iterator[Any]:
        r"""Returns an iterator of data objects, and each individual object
        should contain sufficient information needed to construct or locate
        a data pack in cache.

        For example: `data_source` can be a ``kwarg`` which is the path to a
        file that a reader can take to read and parse a file.

        Args:
            args: Specify the data source.
            kwargs: Specify the data source.

        Returns: Iterator of collections that are sufficient to create one pack.
        """
        raise NotImplementedError

    def parse_pack(self, collection: Any) -> Iterator[PackType]:
        r"""Calls :meth:`_parse_pack` to create packs from the collection.
        This internally setup the component meta data. Users should implement
        the :meth:`_parse_pack` method.
        """
        if collection is None:
            raise ProcessExecutionException(
                "Got None collection, cannot parse as data pack.")

        for p in self._parse_pack(collection):
            p.add_all_remaining_entries(self.name)
            yield p

    @abstractmethod
    def _parse_pack(self, collection: Any) -> Iterator[PackType]:
        r"""Returns an iterator of Packs parsed from a collection. Readers
        should implement this class to populate the class input.

        Args:
            collection: Object that can be parsed into a Pack.

        Returns: Iterator of Packs.
        """
        raise NotImplementedError

    def _cache_key_function(self, collection: Any) -> Optional[str]:
        # pylint: disable=unused-argument
        r"""Computes the cache key based on the type of data.

        Args:
            collection: Any object that provides information to identify the
                name and location of the cache file
        """
        return None

    def text_replace_operation(self, text: str) -> ReplaceOperationsType:
        # pylint: disable=unused-argument
        r"""Given the possibly noisy text, compute and return the
        replacement operations in the form of a list of (span, str)
        pairs, where the content in the span will be replaced by the
        corresponding str.

        Args:
            text: The original data text to be cleaned.

        Returns (List[Tuple[Tuple[int, int], str]]): the replacement operations.
        """
        return []

    def _get_cache_location(self, collection: Any) -> str:
        r"""Gets the path to the cache file for a collection.

        Args:
            collection: information to compute cache key.

        Returns (Path): file path to the cache file for a Pack.
        """
        # pylint: disable=assignment-from-none
        file_path = self._cache_key_function(collection)
        if file_path is None:
            raise ProcessExecutionException(
                "Cache key is None. You probably set `from_cache` to true but "
                "fail to implement the _cache_key_function")

        return os.path.join(str(self._cache_directory), file_path)

    def _lazy_iter(self, *args, **kwargs):
        for collection in self._collect(*args, **kwargs):
            if self.from_cache:
                for pack in self.read_from_cache(
                        self._get_cache_location(collection)):
                    pack.add_all_remaining_entries()
                    yield pack
            else:
                not_first = False
                for pack in self.parse_pack(collection):
                    # write to the cache if _cache_directory specified
                    if self._cache_directory is not None:
                        self.cache_data(collection, pack, not_first)

                    if not isinstance(pack, self.pack_type):
                        raise ValueError(
                            f"No Pack object read from the given "
                            f"collection {collection}, returned {type(pack)}."
                        )

                    not_first = True
                    pack.add_all_remaining_entries()
                    yield pack

    def set_profiling(self, enable_profiling: bool = True):
        r"""Set profiling option.

        Args:
            enable_profiling: A boolean of whether to enable profiling
                for the reader or not (the default is True).
        """
        self._enable_profiling = enable_profiling

    def timer_yield(self, pack: PackType):
        r"""Wrapper generator for time profiling. Insert timers around
        'yield' to support time profiling for reader.

        Args:
            pack: DataPack passed from self.iter()
        """
        # Aggregate time cost
        if self._enable_profiling:
            self.time_profile += time() - self._start_time

        yield pack

        # Start timer
        if self._enable_profiling:
            self._start_time = time()

    def iter(self, *args, **kwargs) -> Iterator[PackType]:
        # pylint: disable=protected-access
        r"""An iterator over the entire dataset, giving all Packs processed
        as list or Iterator depending on `lazy`, giving all the Packs read
        from the data source(s). If not reading from cache, should call
        :meth:`collect`.

        Args:
            args: One or more input data sources, for example, most
                DataPack readers accept `data_source` as file/folder path.
            kwargs: Iterator of DataPacks.
        """

        # Start timer
        if self._enable_profiling:
            self._start_time = time()

        if self._cache_in_memory and self._cache_ready:
            # Read from memory
            for pack in self._data_packs:
                if hasattr(pack._meta, 'record'):
                    self.record(pack._meta.record)
<<<<<<< HEAD
                yield pack
=======

                yield from self.timer_yield(pack)
>>>>>>> 564573a4
        else:
            # Read via parsing dataset
            for pack in self._lazy_iter(*args, **kwargs):
                if hasattr(pack._meta, 'record'):
                    self.record(pack._meta.record)
                if self._cache_in_memory:
                    self._data_packs.append(pack)

                yield from self.timer_yield(pack)

        self._cache_ready = True

    def record(self, record_meta: Dict[str, Set[str]]):
        r"""Modify the pack meta record field of the reader's output. The
        key of the record should be the entry type and values should
        be attributes of the entry type. All the information would be used
        for consistency checking purpose if
        :meth:`~forte.pipeline.Pipeline.enforce_consistency` is enabled
        for the pipeline.

        Args:
            record_meta: the field in the datapack for type record that need to
                fill in for consistency checking.
        """
        pass

    def cache_data(self, collection: Any, pack: PackType, append: bool):
        r"""Specify the path to the cache directory.

        After you call this method, the dataset reader will use its
        ``cache_directory`` to store a cache of :class:`BasePack` read
        from every document passed to :func:`read`, serialized as one
        string-formatted :class:`BasePack`. If the cache file for a given
        ``file_path`` exists, we read the :class:`BasePack` from the cache.
        If the cache file does not exist, we will `create` it on our first
        pass through the data.

        Args:
            collection: The collection is a piece of data from the
                :meth:`_collect` function, to be read to produce DataPack(s).
                During caching, a cache key is computed based on the data in
                this collection.
            pack: The data pack to be cached.
            append: Whether to allow appending to the cache.
        """
        if not self._cache_directory:
            raise ValueError("Can not cache without a cache_directory!")

        os.makedirs(self._cache_directory, exist_ok=True)

        cache_filename = os.path.join(
            self._cache_directory,
            self._get_cache_location(collection)
        )

        logger.info("Caching pack to %s", cache_filename)
        if append:
            with open(cache_filename, 'a') as cache:
                cache.write(pack.serialize() + "\n")
        else:
            with open(cache_filename, 'w') as cache:
                cache.write(pack.serialize() + "\n")

    def read_from_cache(
            self, cache_filename: Union[Path, str]) -> Iterator[PackType]:
        r"""Reads one or more Packs from ``cache_filename``, and yields Pack(s)
        from the cache file.

        Args:
            cache_filename: Path to the cache file.

        Returns: List of cached data packs.
        """
        logger.info("reading from cache file %s", cache_filename)
        with open(cache_filename, "r") as cache_file:
            for line in cache_file:
                pack = DataPack.deserialize(line.strip())
                if not isinstance(pack, self.pack_type):
                    raise TypeError(
                        f"Pack deserialized from {cache_filename} "
                        f"is {type(pack)}, but expect {self.pack_type}")
                yield pack

    def finish(self, resources: Resources):
        pass


class PackReader(BaseReader[DataPack], ABC):
    r"""A Pack Reader reads data into :class:`DataPack`.
    """

    @property
    def pack_type(self):
        return DataPack

    def set_text(self, pack: DataPack, text: str):
        r"""Assign the text value to the :class:`DataPack`. This function will
        pass the ``text_replace_operation`` to the :class:`DataPack` to conduct
        the pre-processing step.

        Args:
            pack: The :class:`DataPack` to assign value for.
            text: The original text to be recorded in this dataset.
        """
        pack.set_text(text, replace_func=self.text_replace_operation)


class MultiPackReader(BaseReader[MultiPack], ABC):
    r"""The basic :class:`MultiPack` data reader class. To be inherited by all
    data readers which return :class:`MultiPack`.
    """

    @property
    def pack_type(self):
        return MultiPack<|MERGE_RESOLUTION|>--- conflicted
+++ resolved
@@ -262,12 +262,7 @@
             for pack in self._data_packs:
                 if hasattr(pack._meta, 'record'):
                     self.record(pack._meta.record)
-<<<<<<< HEAD
-                yield pack
-=======
-
                 yield from self.timer_yield(pack)
->>>>>>> 564573a4
         else:
             # Read via parsing dataset
             for pack in self._lazy_iter(*args, **kwargs):
