--- conflicted
+++ resolved
@@ -45,11 +45,7 @@
             for line in f:
                 yield json.loads(line)
 
-<<<<<<< HEAD
-    def parse_pack(self, data: dict) -> Iterator[DataPack]:
-=======
     def _parse_pack(self, data: dict) -> Iterator[DataPack]:
->>>>>>> e5f71504
         """
         Extracts information from input `data` of one document
         output from Prodigy Annotator including the text,
