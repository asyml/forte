--- conflicted
+++ resolved
@@ -39,11 +39,7 @@
     def _cache_key_function(self, conll_file: str) -> str:
         return os.path.basename(conll_file)
 
-<<<<<<< HEAD
-    def parse_pack(self, file_path: str) -> Iterator[DataPack]:
-=======
     def _parse_pack(self, file_path: str) -> Iterator[DataPack]:
->>>>>>> e5f71504
         pack = DataPack()
         doc = codecs.open(file_path, "r", encoding="utf8")
 
