--- conflicted
+++ resolved
@@ -22,20 +22,6 @@
     2.4 dataset.
     """
 
-<<<<<<< HEAD
-    def define_output_info(self):
-        # pylint: disable=no-self-use
-        return {
-            Document: [],
-            Sentence: [],
-            Token: ["pos_tag", "features", "lemma",
-                              "xpos_tag", "misc"],
-            # primary / enhanced dependencies
-            Dependency: ["type"]
-        }
-
-=======
->>>>>>> 20df3e56
     def _cache_key_function(self, data_pack: Any) -> str:
         # pylint: disable=no-self-use
         if data_pack.meta.doc_id is None:
