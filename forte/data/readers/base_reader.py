--- conflicted
+++ resolved
@@ -178,17 +178,9 @@
          as list or Iterator depending on `lazy`, giving all the Packs read
          from the data source(s). If not reading from cache,
          should call collect()
-<<<<<<< HEAD
-
-        :param kwargs: One or more input data sources. For example, most
-          DataPack readers accept `data_source` as file/folder path
-        :return: Either Iterator or List depending on setting of `lazy`
-=======
-        :param kwargs: One or more input data sources
-        for example, most DataPack readers
-        accept `data_source` as file/folder path
+        :param kwargs: One or more input data sources, for example, most
+        DataPack readers accept `data_source` as file/folder path
         :return: Iterator of DataPacks.
->>>>>>> 51d8425e
         """
         yield from self._lazy_iter(*args, **kwargs)
 
