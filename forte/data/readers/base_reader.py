"""
Base reader type to be inherited by all readers.
"""
import logging
import os
from abc import abstractmethod, ABC
from pathlib import Path
from typing import (Iterator, Optional, Dict, Type, List, Union, Any)

import jsonpickle

<<<<<<< HEAD
from forte.common import Resources
=======
from forte.common.resources import Resources
>>>>>>> c7b5b4e5
from forte.common.types import ReplaceOperationsType
from forte.data.base_pack import PackType
from forte.data.data_pack import DataPack
from forte.data.multi_pack import MultiPack
from forte.data.ontology import base_ontology
from forte.data.ontology.core import Entry
from forte.data.ontology.onto_utils import record_fields
from forte.pipeline_component import PipeComponent
from forte.utils import get_full_module_name

__all__ = [
    "BaseReader",
    "PackReader",
    'MultiPackReader'
]

logger = logging.getLogger(__name__)


class BaseReader(PipeComponent[PackType], ABC):
    """
        The basic data reader class.
        To be inherited by all data readers.
    """

    def __init__(self,
                 from_cache: bool = False,
                 cache_directory: Optional[Path] = None,
                 append_to_cache: bool = False):
        """
        Args:
<<<<<<< HEAD
        from_cache (bool, optional): Decide whether to read from cache
            if cache file exists. By default (``True``), the reader will
            try to read an datapack from the first line of the caching file.
            If ``False``, the reader will only read from the original file
            and use the cache file path only for output.
        cache_file (str, optional): The path of the caching file. If
            :attr:`cache_file_path` is ``None`` and
            :attr:`self._cache_directory` is not ``None``, use the result
            of :meth:`_get_cache_location_for_file_path`. If both
            :attr:`cache_file_path` and :attr:`self._cache_directory`
            are ``None``, will not read from or write to a caching file.
        append_to_cache (bool, optional): Decide whether to append write
            if cache file already exists.  By default (``False``), we
            will overwrite the existing caching file. If ``True``, we will
            cache the datapack append to end of the caching file.
=======
            from_cache (bool, optional): Decide whether to read from cache
                if cache file exists. By default (``True``), the reader will
                try to read an datapack from the first line of the caching file.
                If ``False``, the reader will only read from the original file
                and use the cache file path only for output.
            cache_directory (str, optional): The path of the caching file. If
                :attr:`cache_file_path` is ``None`` and
                :attr:`self._cache_directory` is not ``None``, use the result
                of :meth:`_get_cache_location_for_file_path`. If both
                :attr:`cache_file_path` and :attr:`self._cache_directory`
                are ``None``, will not read from or write to a caching file.
            append_to_cache (bool, optional): Decide whether to append write
                if cache file already exists.  By default (``False``), we
                will overwrite the existing caching file. If ``True``, we will
                cache the datapack append to end of the caching file.
>>>>>>> c7b5b4e5
    """

        self.from_cache = from_cache
        self._cache_directory = cache_directory
        self._ontology = base_ontology
        self.component_name = get_full_module_name(self)
        self.append_to_cache = append_to_cache

        self.output_info: Dict[
            Type[Entry], Union[List, Dict]] = self.define_output_info()

    @property
    def pack_type(self):
        raise NotImplementedError

    def __reader_name(self):
        return self.__class__.__name__

    def set_ontology(self, ontology):
        self._ontology = ontology
        self.define_output_info()

    @abstractmethod
    def define_output_info(self) -> Dict[Type[Entry], Union[List, Dict]]:
        return {}

    # TODO: This should not be in the reader class.
    @staticmethod
    def serialize_instance(instance: PackType) -> str:
        """
        Serialize a pack to a string.
        """
        return instance.serialize()

    @staticmethod
    def deserialize_instance(string: str) -> PackType:
        """
        Deserialize an pack from a string.
        """
        return jsonpickle.decode(string)

    @abstractmethod
    def _collect(self, *args: Any, **kwargs: Any) -> Iterator[Any]:
        """
        Gives an iterator of data objects
        each individual object should contain sufficient information
        needed to construct or locate a data pack in cache.
        For example: `data_source` can be a kwarg which is the path to a file
                     that a reader can take to read and parse a file.

        Args:
            args: Specify the data source.
            kwargs: Specify the data source.

        Returns: Iterator of collections that are sufficient to create one pack.

        """
        raise NotImplementedError

    @abstractmethod
    def parse_pack(self, collection: Any) -> PackType:
        """
        Gives an iterator of Packs parsed from a collection

        Args:
            collection: Object that can be parsed into a Pack

        Returns: Iterator[PackType]: Iterator of Packs

        """
        raise NotImplementedError

    @abstractmethod
    def _cache_key_function(self, collection: Any) -> str:
        """
        Computes the cache key based on the type of data.

        Args:
            collection: Any object that provides information
         to identify the name and location of the cache file

        Returns:
        """
        raise NotImplementedError

    # pylint: disable=unused-argument,no-self-use
    def text_replace_operation(self,
                               text: str) -> ReplaceOperationsType:
        """
        Given the possibly noisy text, compute and return the
        replacement operations in the form of a list of (span, str)
        pairs, where the content in the span will be replaced by the
        corresponding str.

        Args:
            text: The original data text to be cleaned.

        Returns: List[Tuple[Tuple[int, int], str]]: the replacement operations

        """
        return []

    def _get_cache_location(self, collection: Any) -> Path:
        """
        Gets the path to the cache file for a collection

        Args:
            collection: information to compute cache key

        Returns: Path: file path to the cache file for a Pack

        """
        file_path = self._cache_key_function(collection)
        return Path(os.path.join(str(self._cache_directory), file_path))

    def _lazy_iter(self, *args, **kwargs):
        for collection in self._collect(*args, **kwargs):
            if self.from_cache:
                for pack in self.read_from_cache(
                        self._get_cache_location(collection)):
                    yield pack
            else:
                pack = self.parse_pack(collection)

                # write to the cache if _cache_directory specified
                if self._cache_directory is not None:
                    self.cache_data(self._cache_directory, collection, pack)

                record_fields(self.output_info, self.component_name, pack)
                if not isinstance(pack, self.pack_type):
                    raise ValueError(
                        f"No Pack object read from the given "
                        f"collection {collection}, returned {type(pack)}."
                    )
                yield pack

    def iter(self, *args, **kwargs) -> Iterator[PackType]:
        """
         An iterator over the entire dataset, giving all Packs processed
         as list or Iterator depending on `lazy`, giving all the Packs read
         from the data source(s). If not reading from cache,
         should call collect()
<<<<<<< HEAD
        :param kwargs: One or more input data sources
        for example, most DataPack readers
        accept `data_source` as file/folder path
        :return: Iterator of DataPacks.
=======

        Args:
            args: One or more input data sources, for example, most
        DataPack readers accept `data_source` as file/folder path
            kwargs: Iterator of DataPacks.

        Returns:

>>>>>>> c7b5b4e5
        """
        yield from self._lazy_iter(*args, **kwargs)

    def cache_data(self,
                   cache_directory: Path,
                   collection: Any,
                   pack: PackType):
        """
        Specify the path to the cache directory.

        After you call this method, the dataset reader will use this
        :attr:`cache_directory` to store a cache of :class:`BasePack` read
        from every document passed to :func:`read`, serialized as one
        string-formatted :class:`BasePack`. If the cache file for a given
        ``file_path`` exists, we read the :class:`BasePack` from the cache
        (using :func:`deserialize_instance`).  If the cache file does not
        exist, we will `create` it on our first pass through the data (using
        :func:`serialize_instance`).

        Args:
            cache_directory: The directory used to cache the data.
            collection: The collection to be read as a DataPack, this collection
            can be used here to create the cache key.
            pack: The data pack to be cached.

        Returns:

        """
        Path.mkdir(cache_directory, exist_ok=True)
        cache_filename = os.path.join(
            cache_directory,
            self._get_cache_location(collection)
        )

        logger.info("Caching pack to %s", cache_filename)
        if self.append_to_cache:
            with open(cache_filename, 'a') as cache:
                cache.write(self.serialize_instance(pack) + "\n")
        else:
            with open(cache_filename, 'w') as cache:
                cache.write(self.serialize_instance(pack) + "\n")

    def read_from_cache(self, cache_filename: Path) -> List[PackType]:
        """
        Reads one or more Packs from a cache_filename,
        and yields Pack(s) from the cache file.

        Args:
            cache_filename: Path to the cache file

        Returns: List of cached data packs.

        """
        datapacks = []
        logger.info("reading from cache file %s", cache_filename)
        with cache_filename.open("r") as cache_file:
            for line in cache_file:
                pack = self.deserialize_instance(line.strip())
                if not isinstance(pack, self.pack_type):
                    raise TypeError(f"Pack deserialized from {cache_filename} "
                                    f"is {type(pack)},"
                                    f"but expect {self.pack_type}")
                datapacks.append(pack)

        return datapacks

    def finish(self, resources: Resources):
        pass


class PackReader(BaseReader[DataPack], ABC):
<<<<<<< HEAD
=======
    """
        A Pack Reader reads data into DataPacks.
>>>>>>> c7b5b4e5
    """
        A Pack Reader reads data into DataPacks.
    """
    @property
    def pack_type(self):
        return DataPack

    def set_text(self, pack: DataPack, text: str):
        """
        Assign the text value to the DataPack. This function will pass the
        text_replace_operation to the DataPack to conduct the pre-processing
        step.

        Args:
            pack: The datapack to assign value for.
            text: The original text to be recorded in this dataset

        Returns:

        """
        pack.set_text(text, replace_func=self.text_replace_operation)


class MultiPackReader(BaseReader[MultiPack], ABC):
    """
    The basic MultiPack data reader class.
    To be inherited by all data readers which return MultiPack.
    """

    @property
    def pack_type(self):
        return MultiPack<|MERGE_RESOLUTION|>--- conflicted
+++ resolved
@@ -9,11 +9,7 @@
 
 import jsonpickle
 
-<<<<<<< HEAD
-from forte.common import Resources
-=======
 from forte.common.resources import Resources
->>>>>>> c7b5b4e5
 from forte.common.types import ReplaceOperationsType
 from forte.data.base_pack import PackType
 from forte.data.data_pack import DataPack
@@ -45,23 +41,6 @@
                  append_to_cache: bool = False):
         """
         Args:
-<<<<<<< HEAD
-        from_cache (bool, optional): Decide whether to read from cache
-            if cache file exists. By default (``True``), the reader will
-            try to read an datapack from the first line of the caching file.
-            If ``False``, the reader will only read from the original file
-            and use the cache file path only for output.
-        cache_file (str, optional): The path of the caching file. If
-            :attr:`cache_file_path` is ``None`` and
-            :attr:`self._cache_directory` is not ``None``, use the result
-            of :meth:`_get_cache_location_for_file_path`. If both
-            :attr:`cache_file_path` and :attr:`self._cache_directory`
-            are ``None``, will not read from or write to a caching file.
-        append_to_cache (bool, optional): Decide whether to append write
-            if cache file already exists.  By default (``False``), we
-            will overwrite the existing caching file. If ``True``, we will
-            cache the datapack append to end of the caching file.
-=======
             from_cache (bool, optional): Decide whether to read from cache
                 if cache file exists. By default (``True``), the reader will
                 try to read an datapack from the first line of the caching file.
@@ -77,7 +56,6 @@
                 if cache file already exists.  By default (``False``), we
                 will overwrite the existing caching file. If ``True``, we will
                 cache the datapack append to end of the caching file.
->>>>>>> c7b5b4e5
     """
 
         self.from_cache = from_cache
@@ -220,12 +198,6 @@
          as list or Iterator depending on `lazy`, giving all the Packs read
          from the data source(s). If not reading from cache,
          should call collect()
-<<<<<<< HEAD
-        :param kwargs: One or more input data sources
-        for example, most DataPack readers
-        accept `data_source` as file/folder path
-        :return: Iterator of DataPacks.
-=======
 
         Args:
             args: One or more input data sources, for example, most
@@ -234,7 +206,6 @@
 
         Returns:
 
->>>>>>> c7b5b4e5
         """
         yield from self._lazy_iter(*args, **kwargs)
 
@@ -306,14 +277,10 @@
 
 
 class PackReader(BaseReader[DataPack], ABC):
-<<<<<<< HEAD
-=======
     """
         A Pack Reader reads data into DataPacks.
->>>>>>> c7b5b4e5
-    """
-        A Pack Reader reads data into DataPacks.
-    """
+    """
+
     @property
     def pack_type(self):
         return DataPack
