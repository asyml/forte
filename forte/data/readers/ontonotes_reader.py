"""
The reader that reads Ontonotes data into Datapacks.
"""
import os
from collections import defaultdict
from typing import (DefaultDict, List, Optional, Tuple,
                    Dict, Any, Iterator)

from forte.data.data_pack import DataPack
from forte.data.io_utils import dataset_path_iterator
from forte.data.ontology import ontonotes_ontology
from forte.data.ontology.base_ontology import (
    PredicateMention, PredicateArgument, CoreferenceMention)
from forte.data.readers.base_reader import PackReader

__all__ = [
    "OntonotesReader",
]


class OntonotesReader(PackReader):
    """:class:`OntonotesReader` is designed to read in the English OntoNotes
    v5.0 data in the datasets used by the CoNLL 2011/2012 shared tasks. To use
    this Reader, you must follow the instructions provided `here (v12 release):
    <http://cemantix.org/data/ontonotes.html>`_:, which will allow you to
    download the CoNLL style annotations for the OntoNotes v5.0 release
    – LDC2013T19.tgz obtained from LDC.

    """

    def __init__(self):
        super().__init__()
        self._ontology = ontonotes_ontology

    # pylint: disable=no-self-use
    def _collect(self, conll_directory: str) -> Iterator[Any]:  # type: ignore
        """
        Iterator over *.gold_conll files in the data_source

        Args:
            conll_directory:  path to the directory containing the files.

        Returns: Iterator over files with gold_conll path.

        """
        return dataset_path_iterator(conll_directory, "gold_conll")

    # pylint: disable=no-self-use
    def _cache_key_function(self, conll_file: str) -> str:
        return os.path.basename(conll_file)

<<<<<<< HEAD
    def parse_pack(self, file_path: str) -> Iterator[DataPack]:
=======
    def _parse_pack(self, file_path: str) -> Iterator[DataPack]:
>>>>>>> e5f71504
        pack = DataPack()

        with open(file_path, encoding="utf8") as doc:
            text = ""
            offset = 0
            has_rows = False

            speaker = part_id = document_id = None
            sentence_begin = 0

            # auxiliary structures
            current_entity_mention: Optional[Tuple[int, str]] = None
            verbal_predicates: List[PredicateMention] = []

            current_pred_arg: List[Optional[Tuple[int, str]]] = []
            verbal_pred_args: List[List[Tuple[PredicateArgument, str]]] = []

            groups: DefaultDict[int, List[CoreferenceMention]] = \
                defaultdict(list)
            coref_stacks: DefaultDict[int, List[int]] = defaultdict(list)

            for line in doc:
                line = line.strip()

                if line.startswith("#end document"):
                    break

                if line != "" and not line.startswith("#"):
                    conll_components = line.split()
                    document_id = conll_components[0]
                    part_id = int(conll_components[1])
                    word = conll_components[3]
                    pos_tag = conll_components[4]
                    lemmatised_word = conll_components[6]
                    framenet_id = conll_components[7]
                    word_sense = conll_components[8]
                    speaker = conll_components[9]
                    entity_label = conll_components[10]
                    pred_labels = conll_components[11:-1]

                    word_begin = offset
                    word_end = offset + len(word)

                    # add tokens
                    kwargs_i: Dict[str, Any] = {"pos_tag": pos_tag,
                                                "sense": word_sense}
                    token = self._ontology.Token(  # type: ignore
                        pack, word_begin, word_end
                    )
                    token.set_fields(**kwargs_i)
                    pack.add_or_get_entry(token)

                    # add entity mentions
                    current_entity_mention = self._process_entity_annotations(
                        pack, entity_label, word_begin, word_end,
                        current_entity_mention
                    )

                    # add predicate mentions
                    if lemmatised_word != "-":
                        word_is_verbal_predicate = any(
                            ["(V" in x for x in pred_labels]
                        )
                        kwargs_i = {
                            "framenet_id": framenet_id,
                            "pred_lemma": lemmatised_word,
                            "pred_type": "verb" if word_is_verbal_predicate
                            else "other"
                        }
                        pred_mention = \
                            self._ontology.PredicateMention(  # type: ignore
                                pack, word_begin, word_end
                            )
                        pred_mention.set_fields(**kwargs_i)
                        pred_mention = pack.add_or_get_entry(
                            pred_mention
                        )

                        if word_is_verbal_predicate:
                            verbal_predicates.append(pred_mention)

                    if not verbal_pred_args:
                        current_pred_arg = [None for _ in pred_labels]
                        verbal_pred_args = [[] for _ in pred_labels]

                    # add predicate arguments
                    self._process_pred_annotations(
                        pack,
                        conll_components[11:-1],
                        word_begin,
                        word_end,
                        current_pred_arg,
                        verbal_pred_args,
                    )

                    # add coreference mentions
                    self._process_coref_annotations(
                        pack,
                        conll_components[-1],
                        word_begin,
                        word_end,
                        coref_stacks,
                        groups,
                    )

                    text += word + " "
                    offset = word_end + 1
                    has_rows = True

                else:
                    if not has_rows:
                        continue

                    # add predicate links in the sentence
                    for predicate, pred_arg in zip(verbal_predicates,
                                                   verbal_pred_args):
                        for arg in pred_arg:
                            kwargs_i = {
                                "arg_type": arg[1],
                            }
                            link = self._ontology.PredicateLink(  # type: ignore
                                pack, predicate, arg[0]
                            )
                            link.set_fields(**kwargs_i)
                            pack.add_or_get_entry(link)

                    verbal_predicates = []
                    current_pred_arg = []
                    verbal_pred_args = []

                    # add sentence

                    kwargs_i = {"speaker": speaker, "part_id": part_id}
                    sent = self._ontology.Sentence(  # type: ignore
                        pack, sentence_begin, offset - 1
                    )
                    sent.set_fields(**kwargs_i)
                    pack.add_or_get_entry(sent)

                    sentence_begin = offset

                    has_rows = False

            # group the coreference mentions in the whole document
            for group_id, mention_list in groups.items():
                kwargs_i = {"coref_type": group_id}
                group = self._ontology.CoreferenceGroup(  # type: ignore
                    pack)
                group.set_fields(**kwargs_i)
                group.add_members(mention_list)
                pack.add_or_get_entry(group)

            document = self._ontology.Document(  # type: ignore
                pack, 0, len(text))
            pack.add_or_get_entry(document)

            kwargs_i = {"doc_id": document_id}
            pack.set_meta(**kwargs_i)
            pack.set_text(text, replace_func=self.text_replace_operation)

        yield pack

    def _process_entity_annotations(
            self,
            pack: DataPack,
            label: str,
            word_begin: int,
            word_end: int,
            current_entity_mention: Optional[Tuple[int, str]],
    ) -> Optional[Tuple[int, str]]:

        ner_type = label.strip("()*")

        if "(" in label:
            # Entering into a span for a particular ner.
            current_entity_mention = (word_begin, ner_type)
        if ")" in label:
            if current_entity_mention is None:
                raise ValueError(
                    "current_entity_mention is None when meet right blanket.")
            # Exiting a span, add and then reset the current span.
            kwargs_i = {"ner_type": current_entity_mention[1]}
            entity = self._ontology.EntityMention(  # type: ignore
                pack, current_entity_mention[0], word_end
            )
            entity.set_fields(**kwargs_i)
            pack.add_or_get_entry(entity)

            current_entity_mention = None

        return current_entity_mention

    def _process_pred_annotations(
            self,
            pack: DataPack,
            labels: List[str],
            word_begin: int,
            word_end: int,
            current_pred_arg: List[Optional[Tuple[int, str]]],
            verbal_pred_args: List[List[Tuple[PredicateArgument, str]]],
    ) -> None:

        for label_index, label in enumerate(labels):

            arg_type = label.strip("()*")
            if arg_type == "V":
                continue

            if "(" in label:
                # Entering into a span
                current_pred_arg[label_index] = (word_begin, arg_type)
            if ")" in label:
                # Exiting a span
                if current_pred_arg[label_index] is None:
                    raise ValueError(
                        "current_pred_arg is None when meet right blanket.")

                arg_begin = current_pred_arg[label_index][0]  # type: ignore
                arg_type = current_pred_arg[label_index][1]  # type: ignore

                pred_arg = self._ontology.PredicateArgument(  # type: ignore
                    pack, arg_begin, word_end
                )
                pred_arg = pack.add_or_get_entry(pred_arg)

                verbal_pred_args[label_index].append((pred_arg, arg_type))
                current_pred_arg[label_index] = None

    def _process_coref_annotations(
            self,
            pack: DataPack,
            label: str,
            word_begin: int,
            word_end: int,
            coref_stacks: DefaultDict[int, List[int]],
            groups: DefaultDict[int, List[CoreferenceMention]],
    ) -> None:

        if label == "-":
            return
        for segment in label.split("|"):
            # The conll representation of coref spans allows spans to overlap.
            if segment[0] == "(":
                if segment[-1] == ")":
                    # The span begins and ends at this word (single word span).
                    group_id = int(segment[1:-1])

                    coref_mention = \
                        self._ontology.CoreferenceMention(  # type: ignore
                            pack, word_begin, word_end
                        )
                    coref_mention = pack.add_or_get_entry(
                        coref_mention
                    )

                    groups[group_id].append(coref_mention)
                else:
                    # The span is starting, so we record the index of the word.
                    group_id = int(segment[1:])
                    coref_stacks[group_id].append(word_begin)
            else:
                # The span for this id is ending, but not start at this word.
                group_id = int(segment[:-1])
                start = coref_stacks[group_id].pop()
                coref_mention = \
                    self._ontology.CoreferenceMention(  # type: ignore
                        pack, start, word_end
                    )
                coref_mention = pack.add_or_get_entry(
                    coref_mention
                )

                groups[group_id].append(coref_mention)<|MERGE_RESOLUTION|>--- conflicted
+++ resolved
@@ -49,11 +49,7 @@
     def _cache_key_function(self, conll_file: str) -> str:
         return os.path.basename(conll_file)
 
-<<<<<<< HEAD
-    def parse_pack(self, file_path: str) -> Iterator[DataPack]:
-=======
     def _parse_pack(self, file_path: str) -> Iterator[DataPack]:
->>>>>>> e5f71504
         pack = DataPack()
 
         with open(file_path, encoding="utf8") as doc:
