--- conflicted
+++ resolved
@@ -29,11 +29,7 @@
     def _cache_key_function(self, txt_path: str) -> str:
         return os.path.basename(txt_path)
 
-<<<<<<< HEAD
-    def parse_pack(self, file_path: str) -> Iterator[MultiPack]:
-=======
     def _parse_pack(self, file_path: str) -> Iterator[MultiPack]:
->>>>>>> e5f71504
         m_pack: MultiPack = MultiPack()
 
         input_pack_name = "input_src"
@@ -76,12 +72,8 @@
             }
         )
 
-<<<<<<< HEAD
-        yield m_pack
-=======
         yield m_pack
 
     @staticmethod
     def default_hparams():
-        return {}
->>>>>>> e5f71504
+        return {}