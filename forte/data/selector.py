--- conflicted
+++ resolved
@@ -37,14 +37,8 @@
 
 
 class NameMatchSelector(SinglePackSelector):
-<<<<<<< HEAD
-    r"""
-    Select a DataPack from a MultiPack with specified name
-    """
-=======
     r"""Select a DataPack from a MultiPack with specified name"""
 
->>>>>>> 64731659
     def __init__(self, select_name: str):
         super().__init__()
         assert select_name is not None
