from abc import abstractmethod
from typing import TypeVar, Generic, Dict, Set, Tuple

from forte.data.base import Span
from forte.process_manager import ProcessManager

E = TypeVar('E')
L = TypeVar('L')
G = TypeVar('G')

process_manager = ProcessManager()


class IdManager:
    r"""Control the ids assigned to each entry."""

    def __init__(self, initial_id_count: int = 0):
        self.__id_counter = initial_id_count

    def get_id(self) -> int:
        i = self.__id_counter
        self.__id_counter += 1
        return i

    def current_id_counter(self) -> int:
        return self.__id_counter


class EntryContainer(Generic[E, L, G]):
    def __init__(self):
        # Record the set of entries created by some components.
        self.creation_records: Dict[str, Set[int]] = {}

        # Record the set of fields modified by this component. The 2-tuple
        # identify the entry field, such as (2, lemma).
        self.field_records: Dict[str, Set[Tuple[int, str]]] = {}

        # The Id manager controls the ID management in this container
        self._id_manager = IdManager()

    def __getstate__(self):
        r"""In serialization:
            - We create a special field for serialization information
            - we don't serialize the IdManager object directly, instead we save
            the max count in the serialization information dict.
        """
        state = self.__dict__.copy()
        state['serialization'] = {}
        # TODO: need test cases here.
        state['serialization']['next_id'] = \
            self._id_manager.current_id_counter()
        state.pop('_id_manager')
        return state

    def __setstate__(self, state):
        r"""In deserialization,
            - The IdManager is recreated from the id count.
        """
        self._id_manager = IdManager(state['serialization']['next_id'])
        self.__dict__.update(state)
        self.__dict__.pop('serialization')

    def add_entry_creation_record(self, entry_id: int):
        c = process_manager.component

        try:
            self.creation_records[c].add(entry_id)
        except KeyError:
            self.creation_records[c] = {entry_id}

    def add_field_record(self, entry_id: int, field_name: str):
        c = process_manager.component
        try:
            self.field_records[c].add((entry_id, field_name))
        except KeyError:
            self.field_records[c] = {(entry_id, field_name)}

    # TODO: this method is currently not used.
    @abstractmethod
    def validate(self, item: E) -> bool:
<<<<<<< HEAD
        """
        Validate whether this entry type can be added. This method is called by
        the :meth:`~forte.data.ontology.top.Entry.__init__` method in the
        :class:`~forte.data.ontology.top.Entry` when adding to the pack.
=======
        r"""Validate whether this entry type can be added. This method is called
        by the entries at the init stage.
>>>>>>> 36db643f

        Args:
            item: The entry itself.

        Returns:
        """
        raise NotImplementedError

    def get_entry(self, tid: int):
        raise NotImplementedError

    def get_span_text(self, span: Span):
        raise NotImplementedError

    def get_next_id(self):
        return self._id_manager.get_id()


ContainerType = TypeVar("ContainerType", bound=EntryContainer)<|MERGE_RESOLUTION|>--- conflicted
+++ resolved
@@ -75,18 +75,11 @@
         except KeyError:
             self.field_records[c] = {(entry_id, field_name)}
 
-    # TODO: this method is currently not used.
     @abstractmethod
     def validate(self, item: E) -> bool:
-<<<<<<< HEAD
-        """
-        Validate whether this entry type can be added. This method is called by
+        r"""Validate whether this entry type can be added. This method is called by
         the :meth:`~forte.data.ontology.top.Entry.__init__` method in the
         :class:`~forte.data.ontology.top.Entry` when adding to the pack.
-=======
-        r"""Validate whether this entry type can be added. This method is called
-        by the entries at the init stage.
->>>>>>> 36db643f
 
         Args:
             item: The entry itself.
