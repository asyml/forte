"""
The ontology used in our dummy relation extraction processor.

This is an example of multilevel inheritance:
    base_ontology->ontonotes_ontology->relation_ontology

This is also an example of extending the parent ontology by add a new entry.
"""
# pylint: disable=unused-wildcard-import, wildcard-import, function-redefined
from typing import Optional

from forte.data.ontology.ontonotes_ontology import *
from forte.data.ontology.top import Link


class RelationLink(Link):
<<<<<<< HEAD
    """
    A :class:`~forte.data.ontology.top.Link` type entry which take
    :class:`~forte.data.ontology.base_ontology.EntityMention`
    objects as parent and child.

    Args:
        parent (Entry, optional): the parent entry of the link.
        child (Entry, optional): the child entry of the link.
    """
    parent_type = EntityMention
    """The entry type of the parent node of :class:`RelationLink`."""
    child_type = EntityMention
    """The entry type of the child node of :class:`RelationLink`."""
=======
    ParentType = EntityMention
    ChildType = EntityMention
>>>>>>> 51d8425e

    def __init__(
            self,
            pack: DataPack,
            parent: Optional[EntityMention] = None,
            child: Optional[EntityMention] = None):
        super().__init__(pack, parent, child)
        self.rel_type = None<|MERGE_RESOLUTION|>--- conflicted
+++ resolved
@@ -14,24 +14,20 @@
 
 
 class RelationLink(Link):
-<<<<<<< HEAD
     """
     A :class:`~forte.data.ontology.top.Link` type entry which take
     :class:`~forte.data.ontology.base_ontology.EntityMention`
     objects as parent and child.
 
     Args:
+        pack (DataPack): the containing pack of this link.
         parent (Entry, optional): the parent entry of the link.
         child (Entry, optional): the child entry of the link.
     """
-    parent_type = EntityMention
+    ParentType = EntityMention
     """The entry type of the parent node of :class:`RelationLink`."""
-    child_type = EntityMention
+    ChildType = EntityMention
     """The entry type of the child node of :class:`RelationLink`."""
-=======
-    ParentType = EntityMention
-    ChildType = EntityMention
->>>>>>> 51d8425e
 
     def __init__(
             self,
