# Copyright 2019 The Forte Authors. All Rights Reserved.
#
# Licensed under the Apache License, Version 2.0 (the "License");
# you may not use this file except in compliance with the License.
# You may obtain a copy of the License at
#
#      http://www.apache.org/licenses/LICENSE-2.0
#
# Unless required by applicable law or agreed to in writing, software
# distributed under the License is distributed on an "AS IS" BASIS,
# WITHOUT WARRANTIES OR CONDITIONS OF ANY KIND, either express or implied.
# See the License for the specific language governing permissions and
# limitations under the License.
"""
Utility functions for ontology generation.
"""
import os
import sys
import re
<<<<<<< HEAD
import json
import fnmatch
=======
from importlib import util as import_util
>>>>>>> e94e5a78
from pathlib import Path
from pydoc import locate
from importlib import util as import_util
from typing import Optional, List, Tuple

from distutils.file_util import copy_file
from distutils.dir_util import mkpath
from distutils.errors import DistutilsFileError
from distutils import log

import jsonschema


AUTO_GEN_SIGNATURE = '***automatically_generated***'


def copytree(src, dst, ignore_pattern_if_file_exists='*', preserve_mode=True,
             preserve_times=False, preserve_symlinks=False, update=False,
             verbose=1, dry_run=0):
    """
    A slightly modified version of `distutils.dir_util.copytree`, with the
    added parameter `ignore_pattern_if_file_exists` that ignores files if it
    matches the given pattern and already exists in the destination directory.
    By default, ignores all existing destination files.
    """

    if not dry_run and not os.path.isdir(src):
        raise DistutilsFileError(
              "cannot copy tree '%s': not a directory" % src)
    try:
        names = os.listdir(src)
    except OSError as e:
        if dry_run:
            names = []
        else:
            raise DistutilsFileError(
                  "error listing files in '%s': %s" % (src, e.strerror))

    if not dry_run:
        mkpath(dst, verbose=verbose)

    outputs = []
    outputs_ignored = []

    for n in names:
        src_name = os.path.join(src, n)
        dst_name = os.path.join(dst, n)

        if n.startswith('.nfs'):
            # skip NFS rename files
            continue

        if preserve_symlinks and os.path.islink(src_name):
            link_dest = os.readlink(src_name)
            if verbose >= 1:
                log.info("linking %s -> %s", dst_name, link_dest)
            if not dry_run:
                os.symlink(link_dest, dst_name)
            outputs.append(dst_name)

        elif os.path.isdir(src_name):
            part_outputs, part_outputs_ignored = copytree(
                src_name, dst_name, ignore_pattern_if_file_exists,
                preserve_mode, preserve_times, preserve_symlinks, update,
                verbose=verbose, dry_run=dry_run)
            outputs.extend(part_outputs)
            outputs_ignored.extend(part_outputs_ignored)

        elif not (fnmatch.fnmatch(dst_name, ignore_pattern_if_file_exists) and
                  os.path.exists(dst_name)):
            copy_file(src_name, dst_name, preserve_mode, preserve_times, update,
                      verbose=verbose, dry_run=dry_run)
            outputs.append(dst_name)

        else:
            outputs_ignored.append(dst_name)

    return outputs, outputs_ignored


def get_user_objects_from_module(module_str: str,
                                 custom_dirs: Optional[str] = None):
    """
    Args:
        module_str: Module in the form of string, package.module.
        custom_dirs: custom directories to search from if `module_str` is not a
          part of imported modules.

    Returns: A list of objects present in the module `module_str`,
             None if module not found

    """
    module = locate(module_str)
    if module is not None and hasattr(module, '__all__'):
        return module.__all__  # type: ignore
    objects: List[str] = []
    if custom_dirs is not None:
        module_file = module_str.replace('.', '/') + '.py'
        for dir_ in custom_dirs:
            filepath = os.path.join(dir_, module_file)
            try:
                spec = import_util.spec_from_file_location(module_str,
                                                           filepath)
                module = import_util.module_from_spec(spec)
                spec.loader.exec_module(module)  # type: ignore
                objects = module.__all__  # type: ignore
            except (FileNotFoundError, AttributeError):
                continue
    return objects


def search_in_dirs(file, dirs_paths):
    """
    Args:
        file: File to be searched for
        dirs_paths: Directory Paths in which the `file` is to be searched

    Returns: Resolved filename if the `file` is found in `dir_paths`,
    else `None`

    """
    abs_file = file
    for _dir in dirs_paths:
        abs_dir = os.path.abspath(_dir)
        if not os.path.isabs(file):
            abs_file = os.path.join(abs_dir, file)
        abs_file = os.path.normpath(abs_file)
        if os.path.exists(abs_file):
            return abs_file
    return None


def get_module_path(module: str):
    module_spec = import_util.find_spec(module)
    return module_spec.origin if module_spec is not None else None


def get_top_level_dirs(path: Optional[str]):
    """
    Args:
        path: Path for which the directories at depth==1 are to be returned
    Returns:
        Directories at depth==1 for `path`.
    """
    if path is None or not os.path.exists(path):
        return []
    return [item for item in os.listdir(path)
            if os.path.isdir(os.path.join(path, item))]


def split_file_path(path: str):
    """
    Args:
        path: Path to be split

    Returns: list containing path components
    Examples:
        >>> split_file_path('forte/data/ontology/file.py')
        ['forte', 'data', 'ontology', 'file.py']
        >>> split_file_path('/home/file.py')
        ['', 'home', 'file.py']
    """
    path_split = []
    prev_dir, curr_dir = None, (str(Path(path)), '')
    while prev_dir != curr_dir:
        prev_dir = curr_dir
        if curr_dir[-1].strip():
            path_split.append(curr_dir[-1])
        curr_dir = os.path.split(curr_dir[0])
    path_split += [''] if path.startswith('/') else []
    return path_split[::-1]


def validate_json_schema(input_filepath: str):
    """
    Validates the input json schema using validation meta-schema provided in
    `validation_filepath.json` according to the specification in
    `http://json-schema.org`.
    If the tested json is not valid, a `jsonschema.exceptions.ValidationError`
    is thrown.
    Args:
        input_filepath: Filepath of the json schema to be validated
    """
    validation_file_path = os.path.normpath(
        os.path.join(os.path.dirname(__file__), 'validation_schema.json'))
    with open(validation_file_path, 'r') as validation_json_file:
        validation_schema = json.loads(validation_json_file.read())
    with open(input_filepath, 'r') as input_json_file:
        input_schema = json.loads(input_json_file.read())
    jsonschema.Draft6Validator(validation_schema).validate(input_schema)


def get_python_version() -> Tuple[int, int]:
    """
    :return: Python major and minor version at runtime
    """
    version_info = sys.version_info
    return version_info[0], version_info[1]


def get_schema_from_ontology(imported_onto_file: Optional[str],
                             delimiters: List[str]) -> str:
    if imported_onto_file is None:
        raise FileNotFoundError
    with open(imported_onto_file, 'r') as imported_onto:
        regex = '|'.join(map(re.escape, delimiters))
        reqd_line = imported_onto.readlines()[1]
        installed_json_file = list(filter(None, re.split(regex, reqd_line)))[0]
    return installed_json_file


def get_parent_path(file_path: str, level: int = 1):
    relative_path = os.path.join(file_path, *([os.pardir] * level))
    return os.path.normpath(relative_path)


def get_installed_forte_dir():
    init_path = get_module_path('forte')
    return get_parent_path(init_path, 2) if init_path is not None else None


def get_current_forte_dir():
<<<<<<< HEAD
    return get_parent_path(__file__, 4)


def get_generated_files_in_dir(path):
    def is_generated(file_path):
        with open(file_path, 'r') as f:
            lines = f.readlines()
            return len(lines) > 0 and lines[0] == f'# {AUTO_GEN_SIGNATURE}\n'
    ext_files = []
    for root, _, files in os.walk(path):
        for file in files:
            path = os.path.join(root, file)
            if is_generated(path):
                ext_files.append(path)
    return ext_files
=======
    return get_parent_path(__file__, 4)
>>>>>>> e94e5a78
<|MERGE_RESOLUTION|>--- conflicted
+++ resolved
@@ -17,12 +17,9 @@
 import os
 import sys
 import re
-<<<<<<< HEAD
 import json
 import fnmatch
-=======
-from importlib import util as import_util
->>>>>>> e94e5a78
+
 from pathlib import Path
 from pydoc import locate
 from importlib import util as import_util
@@ -245,7 +242,6 @@
 
 
 def get_current_forte_dir():
-<<<<<<< HEAD
     return get_parent_path(__file__, 4)
 
 
@@ -260,7 +256,4 @@
             path = os.path.join(root, file)
             if is_generated(path):
                 ext_files.append(path)
-    return ext_files
-=======
-    return get_parent_path(__file__, 4)
->>>>>>> e94e5a78
+    return ext_files