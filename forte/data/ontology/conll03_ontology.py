# pylint: disable=unused-wildcard-import, wildcard-import, function-redefined
from forte.data.data_pack import DataPack
from forte.data.ontology.base_ontology import (
    Document, Sentence, Token, EntityMention)

__all__ = [
    "Document",
    "Sentence",
    "Token",
    "EntityMention",
]


class Token(Token):  # type: ignore
<<<<<<< HEAD
    """
    A subclass of :class:`~forte.data.ontology.base_ontology.Token`.
    Includes token fields that are specific to CoNLL03 dataset.

    Args:
        begin (int): The offset of the first character in the token.
        end (int): The offset of the last character in the token + 1.
    """
    def __init__(self, begin: int, end: int):
        super().__init__(begin, end)
        self.chunk_tag = None
        self.ner_tag = None
=======
    def __init__(self, pack: DataPack, begin: int, end: int):
        super().__init__(pack, begin, end)
        self.chunk_tag: str
        self.ner_tag: str
>>>>>>> 51d8425e
<|MERGE_RESOLUTION|>--- conflicted
+++ resolved
@@ -12,7 +12,6 @@
 
 
 class Token(Token):  # type: ignore
-<<<<<<< HEAD
     """
     A subclass of :class:`~forte.data.ontology.base_ontology.Token`.
     Includes token fields that are specific to CoNLL03 dataset.
@@ -21,13 +20,8 @@
         begin (int): The offset of the first character in the token.
         end (int): The offset of the last character in the token + 1.
     """
-    def __init__(self, begin: int, end: int):
-        super().__init__(begin, end)
-        self.chunk_tag = None
-        self.ner_tag = None
-=======
+
     def __init__(self, pack: DataPack, begin: int, end: int):
         super().__init__(pack, begin, end)
         self.chunk_tag: str
-        self.ner_tag: str
->>>>>>> 51d8425e
+        self.ner_tag: str