# pylint: disable=unused-wildcard-import, wildcard-import, function-redefined
from forte.data.data_pack import DataPack
from forte.data.ontology.base_ontology import *


class Token(Token):  # type: ignore
<<<<<<< HEAD
    """
    A subclass of :class:`~forte.data.ontology.base_ontology.Token`.
    Includes token fields that are specific to Ontonotes dataset.

    Args:
        begin (int): The offset of the first character in the token.
        end (int): The offset of the last character in the token + 1.
    """
    def __init__(self, begin: int, end: int):
        super().__init__(begin, end)
=======
    def __init__(self, pack: DataPack, begin: int, end: int):
        super().__init__(pack, begin, end)
>>>>>>> 51d8425e
        self.sense = None


class Sentence(Sentence):  # type: ignore
<<<<<<< HEAD
    """
    A subclass of :class:`~forte.data.ontology.base_ontology.Sentence`.
    Includes sentence fields that are specific to Ontonotes dataset.

     Args:
        begin (int): The offset of the first character in the sentence.
        end (int): The offset of the last character in the sentence + 1.

    """
    def __init__(self, begin: int, end: int):
        super().__init__(begin, end)
=======
    def __init__(self, pack: DataPack, begin: int, end: int):
        super().__init__(pack, begin, end)
>>>>>>> 51d8425e
        self.speaker = None
        self.part_id = None


class PredicateMention(PredicateMention):  # type: ignore
<<<<<<< HEAD
    """
    A subclass of
    :class:`~forte.data.ontology.base_ontology.PredicateMention`.
    Includes predicate mention fields that are specific to Ontonotes dataset.

    Args:
        begin (int): The offset of the first character in the predicate mention.
        end (int): The offset of the last character in the predicate mention
            + 1.
    """
    def __init__(self, begin: int, end: int):
        super().__init__(begin, end)
=======
    def __init__(self, pack: DataPack, begin: int, end: int):
        super().__init__(pack, begin, end)
>>>>>>> 51d8425e
        self.pred_type = None
        self.pred_lemma = None
        self.framenet_id = None<|MERGE_RESOLUTION|>--- conflicted
+++ resolved
@@ -4,7 +4,6 @@
 
 
 class Token(Token):  # type: ignore
-<<<<<<< HEAD
     """
     A subclass of :class:`~forte.data.ontology.base_ontology.Token`.
     Includes token fields that are specific to Ontonotes dataset.
@@ -13,17 +12,13 @@
         begin (int): The offset of the first character in the token.
         end (int): The offset of the last character in the token + 1.
     """
-    def __init__(self, begin: int, end: int):
-        super().__init__(begin, end)
-=======
+
     def __init__(self, pack: DataPack, begin: int, end: int):
         super().__init__(pack, begin, end)
->>>>>>> 51d8425e
         self.sense = None
 
 
 class Sentence(Sentence):  # type: ignore
-<<<<<<< HEAD
     """
     A subclass of :class:`~forte.data.ontology.base_ontology.Sentence`.
     Includes sentence fields that are specific to Ontonotes dataset.
@@ -33,18 +28,14 @@
         end (int): The offset of the last character in the sentence + 1.
 
     """
-    def __init__(self, begin: int, end: int):
-        super().__init__(begin, end)
-=======
+
     def __init__(self, pack: DataPack, begin: int, end: int):
         super().__init__(pack, begin, end)
->>>>>>> 51d8425e
         self.speaker = None
         self.part_id = None
 
 
 class PredicateMention(PredicateMention):  # type: ignore
-<<<<<<< HEAD
     """
     A subclass of
     :class:`~forte.data.ontology.base_ontology.PredicateMention`.
@@ -55,12 +46,9 @@
         end (int): The offset of the last character in the predicate mention
             + 1.
     """
-    def __init__(self, begin: int, end: int):
-        super().__init__(begin, end)
-=======
+
     def __init__(self, pack: DataPack, begin: int, end: int):
         super().__init__(pack, begin, end)
->>>>>>> 51d8425e
         self.pred_type = None
         self.pred_lemma = None
         self.framenet_id = None