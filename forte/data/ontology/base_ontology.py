--- conflicted
+++ resolved
@@ -21,11 +21,6 @@
 
 
 class Token(Annotation):
-<<<<<<< HEAD
-    def __init__(self, pack: DataPack, begin: int, end: int):
-        super().__init__(pack, begin, end)
-        self.pos_tag = None
-=======
     """
     A span based annotation :class:`Token`.
 
@@ -38,7 +33,6 @@
     def __init__(self, pack: DataPack, begin: int, end: int):
         super().__init__(pack, begin, end)
         self.pos_tag: str
->>>>>>> c7b5b4e5
 
 
 class Sentence(Annotation):
@@ -66,11 +60,6 @@
 
 
 class EntityMention(Annotation):
-<<<<<<< HEAD
-    def __init__(self, pack: DataPack, begin: int, end: int):
-        super().__init__(pack, begin, end)
-        self.ner_type = None
-=======
     """
     A span based annotation :class:`EntityMention`.
 
@@ -83,7 +72,6 @@
     def __init__(self, pack: DataPack, begin: int, end: int):
         super().__init__(pack, begin, end)
         self.ner_type: str
->>>>>>> c7b5b4e5
 
 
 class PredicateArgument(Annotation):
@@ -113,10 +101,6 @@
 
 
 class PredicateLink(Link):
-<<<<<<< HEAD
-    ParentType = PredicateMention
-    ChildType = PredicateArgument
-=======
     """
     A :class:`Link` type entry which take :class:`PredicateMention` as parent
     and :class:`PredicateArgument` as child.
@@ -131,7 +115,6 @@
 
     ChildType = PredicateArgument
     """The entry type of the child node of :class:`PredicateLink`."""
->>>>>>> c7b5b4e5
 
     def __init__(self,
                  pack: DataPack,
@@ -156,10 +139,6 @@
 
 
 class CoreferenceGroup(Group):
-<<<<<<< HEAD
-    MemberType = CoreferenceMention
-
-=======
     """
     A :class:`Group` type entry which take :class:`CoreferenceMention` as
     members.
@@ -172,7 +151,6 @@
     MemberType = CoreferenceMention
     """The entry type of group members of :class:`CoreferenceGroup`."""
 
->>>>>>> c7b5b4e5
     def __init__(self,
                  pack: DataPack,
                  members: Optional[Set[CoreferenceMention]] = None):
@@ -185,14 +163,10 @@
     A :class:`Link` type entry which represent a syntactic dependency.
     """
     ParentType = Token
-<<<<<<< HEAD
-    ChildType = Token
-=======
     """The entry type of the parent node of :class:`Dependency`."""
 
     ChildType = Token
     """The entry type of the child node of :class:`Dependency`."""
->>>>>>> c7b5b4e5
 
     def __init__(self,
                  pack: DataPack,
