--- conflicted
+++ resolved
@@ -1,11 +1,7 @@
 """
 This class defines the basic ontology supported by our system
 """
-<<<<<<< HEAD
-from typing import Optional, Set, Dict, List
-=======
-from typing import Optional
->>>>>>> c71ac58f
+from typing import Optional, Dict, List
 
 from forte.data.data_pack import DataPack
 from forte.data.ontology.base.top import Annotation, Link, Group
