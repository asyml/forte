--- conflicted
+++ resolved
@@ -21,21 +21,17 @@
 
 
 class Token(Annotation):
-<<<<<<< HEAD
     """
     A span based annotation :class:`Token`.
 
     Args:
+        pack (DataPack): The data pack this token belongs to.
         begin (int): The offset of the first character in the token.
         end (int): The offset of the last character in the token + 1.
     """
-    def __init__(self, begin: int, end: int):
-        super().__init__(begin, end)
-=======
+
     def __init__(self, pack: DataPack, begin: int, end: int):
         super().__init__(pack, begin, end)
->>>>>>> 51d8425e
-        self.pos_tag = None
 
 
 class Sentence(Annotation):
@@ -43,6 +39,7 @@
     A span based annotation :class:`Sentence`.
 
     Args:
+        pack (DataPack): The data pack this token belongs to.
         begin (int): The offset of the first character in the sentence.
         end (int): The offset of the last character in the sentence + 1.
     """
@@ -54,6 +51,7 @@
     A span based annotation :class:`Document`.
 
     Args:
+        pack (DataPack): The data pack this token belongs to.
         begin (int): The offset of the first character in the document.
         end (int): The offset of the last character in the document + 1.
     """
@@ -61,21 +59,17 @@
 
 
 class EntityMention(Annotation):
-<<<<<<< HEAD
     """
     A span based annotation :class:`EntityMention`.
 
     Args:
+        pack (DataPack): The data pack this token belongs to.
         begin (int): The offset of the first character in the entity mention.
         end (int): The offset of the last character in the entity mention + 1.
     """
-    def __init__(self, begin: int, end: int):
-        super().__init__(begin, end)
-=======
+
     def __init__(self, pack: DataPack, begin: int, end: int):
         super().__init__(pack, begin, end)
->>>>>>> 51d8425e
-        self.ner_type = None
 
 
 class PredicateArgument(Annotation):
@@ -83,6 +77,7 @@
     A span based annotation :class:`PredicateArgument`.
 
     Args:
+        pack (DataPack): The data pack this token belongs to.
         begin (int): The offset of the first character in the predicate
             argument.
         end (int): The offset of the last character in the predicate argument
@@ -104,7 +99,6 @@
 
 
 class PredicateLink(Link):
-<<<<<<< HEAD
     """
     A :class:`Link` type entry which take :class:`PredicateMention` as parent
     and :class:`PredicateArgument` as child.
@@ -113,14 +107,12 @@
         parent (Entry, optional): the parent entry of the link.
         child (Entry, optional): the child entry of the link.
     """
-    parent_type = PredicateMention
+
+    ParentType = PredicateMention
     """The entry type of the parent node of :class:`PredicateLink`."""
-    child_type = PredicateArgument
+
+    ChildType = PredicateArgument
     """The entry type of the child node of :class:`PredicateLink`."""
-=======
-    ParentType = PredicateMention
-    ChildType = PredicateArgument
->>>>>>> 51d8425e
 
     def __init__(self,
                  pack: DataPack,
@@ -135,6 +127,7 @@
     A span based annotation :class:`CoreferenceMention`.
 
     Args:
+        pack (DataPack): The data pack this token belongs to.
         begin (int): The offset of the first character in the coreference
             mention.
         end (int): The offset of the last character in the coreference mention
@@ -144,7 +137,6 @@
 
 
 class CoreferenceGroup(Group):
-<<<<<<< HEAD
     """
     A :class:`Group` type entry which take :class:`CoreferenceMention` as
     members.
@@ -154,25 +146,25 @@
             :class:`CoreferenceMention` objects which are the members of the
             group.
     """
-    member_type = CoreferenceMention
+    MemberType = CoreferenceMention
     """The entry type of group members of :class:`CoreferenceGroup`."""
-=======
-    MemberType = CoreferenceMention
 
     def __init__(self,
                  pack: DataPack,
                  members: Optional[Set[CoreferenceMention]] = None):
         super().__init__(pack, members)  # type: ignore
         self.coref_type = None
->>>>>>> 51d8425e
 
 
 class Dependency(Link):
     """
-    Link between head token to dependent token meant for Dependency Parsing
+    A :class:`Link` type entry which represent a syntactic dependency.
     """
     ParentType = Token
+    """The entry type of the parent node of :class:`Dependency`."""
+
     ChildType = Token
+    """The entry type of the child node of :class:`Dependency`."""
 
     def __init__(self,
                  pack: DataPack,
