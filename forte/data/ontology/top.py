# Copyright 2019 The Forte Authors. All Rights Reserved.
#
# Licensed under the Apache License, Version 2.0 (the "License");
# you may not use this file except in compliance with the License.
# You may obtain a copy of the License at
#
#      http://www.apache.org/licenses/LICENSE-2.0
#
# Unless required by applicable law or agreed to in writing, software
# distributed under the License is distributed on an "AS IS" BASIS,
# WITHOUT WARRANTIES OR CONDITIONS OF ANY KIND, either express or implied.
# See the License for the specific language governing permissions and
# limitations under the License.
from dataclasses import dataclass
from enum import IntEnum
from functools import total_ordering
from typing import (
    Optional,
    Sequence,
    Tuple,
    Type,
    Any,
    Dict,
    Union,
    Iterable,
    List,
)
import numpy as np

from forte.data.modality import Modality
from forte.data.base_pack import PackType
from forte.data.ontology.core import (
    Entry,
    BaseLink,
    BaseGroup,
    MultiEntry,
    EntryType,
)
from forte.data.span import Span
from forte.common.constants import (
    BEGIN_INDEX,
    END_INDEX,
    PARENT_TID_INDEX,
    CHILD_TID_INDEX,
    MEMBER_TID_INDEX,
)

__all__ = [
    "Generics",
    "Annotation",
    "Group",
    "Link",
    "MultiPackGeneric",
    "MultiPackGroup",
    "MultiPackLink",
    "Query",
    "SinglePackEntries",
    "MultiPackEntries",
    "AudioAnnotation",
    "ImageAnnotation",
    "Region",
    "Box",
    "Payload",
]

QueryType = Union[Dict[str, Any], np.ndarray]

"""
To create a new top level entry, the following steps are required to
make sure it available across the ontology system:
    1. Create a new top level class that inherits from `Entry` or `MultiEntry`
    2. Add the new class to `SinglePackEntries` or `MultiPackEntries`
    3. Register a new method in `DataStore`: `add_<new_entry>_raw()`
    4. Insert a new conditional branch in `EntryConverter.save_entry_object()`
"""


class Generics(Entry):
    def __init__(self, pack: PackType):
        super().__init__(pack=pack)


@total_ordering
class Annotation(Entry):
    r"""Annotation type entries, such as "token", "entity mention" and
    "sentence". Each annotation has a :class:`~forte.data.span.Span` corresponding to its offset
    in the text.

    Args:
        pack: The container that this annotation
            will be added to.
        begin: The offset of the first character in the annotation.
        end: The offset of the last character in the annotation + 1.
    """

    def __init__(self, pack: PackType, begin: int, end: int):
        self._span: Optional[Span] = None
        self._begin: int = begin
        self._end: int = end
        super().__init__(pack)

    def __getstate__(self):
        r"""For serializing Annotation, we should create Span annotations for
        compatibility purposes.
        """
        self._span = Span(self.begin, self.end)
        state = super().__getstate__()
        state.pop("_begin")
        state.pop("_end")
        return state

    def __setstate__(self, state):
        """
        For de-serializing Annotation, we load the begin, end from Span, for
        compatibility purposes.
        """
        super().__setstate__(state)
        self._begin = self._span.begin
        self._end = self._span.end

    @property
    def span(self) -> Span:
        # Delay span creation at usage.
        if self._span is None:
            self._span = Span(self.begin, self.end)
        return self._span

    @property
    def begin(self):
        r"""Getter function of ``begin``. The function will first try to
        retrieve the begin index from ``DataStore`` in ``self.pack``. If
        this attempt fails, it will directly return the value in ``_begin``.
        """
        try:
            self._begin = self.pack.get_entry_raw(self.tid)[BEGIN_INDEX]
        except KeyError:
            # self.tid not found in DataStore
            pass
        return self._begin

    @begin.setter
    def begin(self, val: int):
        r"""Setter function of ``begin``. The update will also be populated
        into ``DataStore`` in ``self.pack``.
        """
        self._begin = val
        self.pack.get_entry_raw(self.tid)[BEGIN_INDEX] = val

    @property
    def end(self):
        r"""Getter function of ``end``. The function will first try to
        retrieve the end index from ``DataStore`` in ``self.pack``. If
        this attempt fails, it will directly return the value in ``_end``.
        """
        try:
            self._end = self.pack.get_entry_raw(self.tid)[END_INDEX]
        except KeyError:
            # self.tid not found in DataStore
            pass
        return self._end

    @end.setter
    def end(self, val: int):
        r"""Setter function of ``end``. The update will also be populated
        into ``DataStore`` in ``self.pack``.
        """
        self._end = val
        self.pack.get_entry_raw(self.tid)[END_INDEX] = val

    def __eq__(self, other):
        r"""The eq function of :class:`Annotation`.
        By default, :class:`Annotation` objects are regarded as the same if
        they have the same type, span, and are generated by the same component.

        Users can define their own eq function by themselves but this must
        be consistent to :meth:`hash`.
        """
        if other is None:
            return False
        return (type(self), self.begin, self.end) == (
            type(other),
            other.begin,
            other.end,
        )

    def __lt__(self, other):
        r"""To support total_ordering, `Annotation` must implement
        `__lt__`. The ordering is defined in the following way:

        1. If the begin of the annotations are different, the one with larger
           begin will be larger.
        2. In the case where the begins are the same, the one with larger
           end will be larger.
        3. In the case where both offsets are the same, we break the tie using
           the normal sorting of the class name.
        """
        if self.begin == other.begin:
            if self.end == other.end:
                return str(type(self)) < str(type(other))
            return self.end < other.end
        else:
            return self.begin < other.begin

    @property
    def text(self):
        if self.pack is None:
            raise ValueError(
                "Cannot get text because annotation is not "
                "attached to any data pack."
            )
        return self.pack.get_span_text(self.begin, self.end)

    @property
    def index_key(self) -> int:
        return self.tid

    def get(
        self,
        entry_type: Union[str, Type[EntryType]],
        components: Optional[Union[str, Iterable[str]]] = None,
        include_sub_type=True,
    ) -> Iterable[EntryType]:
        """
        This function wraps the :meth:`~forte.data.data_pack.DataPack.get` method to find
        entries "covered" by this annotation. See that method for more information.

        Example:

            .. code-block:: python

                # Iterate through all the sentences in the pack.
                for sentence in input_pack.get(Sentence):
                    # Take all tokens from each sentence created by NLTKTokenizer.
                    token_entries = sentence.get(
                        entry_type=Token,
                        component='NLTKTokenizer')
                    ...

            In the above code snippet, we get entries of type
            :class:`~ft.onto.base_ontology.Token` within
            each ``sentence`` which were generated by ``NLTKTokenizer``. You
            can consider build coverage index between `Token` and `Sentence`
            if this snippet is frequently used.

        Args:
            entry_type: The type of entries requested.
            components: The component (creator)
                generating the entries requested. If `None`, will return valid
                entries generated by any component.
            include_sub_type: whether to consider the sub types of
                the provided entry type. Default `True`.

        Yields:
            Each `Entry` found using this method.

        """
        yield from self.pack.get(entry_type, self, components, include_sub_type)


class Link(BaseLink):
    r"""Link type entries, such as "predicate link". Each link has a parent node
    and a child node.

    Args:
        pack: The container that this annotation
            will be added to.
        parent: the parent entry of the link.
        child: the child entry of the link.
    """
    # this type Any is needed since subclasses of this class will have new types
    ParentType: Any = Entry
    ChildType: Any = Entry

    def __init__(
        self,
        pack: PackType,
        parent: Optional[Entry] = None,
        child: Optional[Entry] = None,
    ):
        self._parent: Optional[int] = None
        self._child: Optional[int] = None
        super().__init__(pack, parent, child)

    # TODO: Can we get better type hint here?
    def set_parent(self, parent: Entry):
        r"""This will set the `parent` of the current instance with given Entry
        The parent is saved internally by its pack specific index key.

        Args:
            parent: The parent entry.
        """
        if not isinstance(parent, self.ParentType):
            raise TypeError(
                f"The parent of {type(self)} should be an "
                f"instance of {self.ParentType}, but get {type(parent)}"
            )
        self.parent = parent.tid

    def set_child(self, child: Entry):
        r"""This will set the `child` of the current instance with given Entry.
        The child is saved internally by its pack specific index key.

        Args:
            child: The child entry.
        """
        if not isinstance(child, self.ChildType):
            raise TypeError(
                f"The parent of {type(self)} should be an "
                f"instance of {self.ParentType}, but get {type(child)}"
            )
        self.child = child.tid

    @property
    def parent(self):
        r"""Get ``tid`` of the parent node. To get the object of the parent
        node, call :meth:`get_parent`. The function will first try to
        retrieve the parent ``tid`` from ``DataStore`` in ``self.pack``. If
        this attempt fails, it will directly return the value in ``_parent``.
        """
        try:
            self._parent = self.pack.get_entry_raw(self.tid)[PARENT_TID_INDEX]
        except KeyError:
            # self.tid not found in DataStore
            pass
        return self._parent

    @parent.setter
    def parent(self, val: int):
        r"""Setter function of ``parent``. The update will also be populated
        into ``DataStore`` in ``self.pack``.
        """
        self._parent = val
        self.pack.get_entry_raw(self.tid)[PARENT_TID_INDEX] = val

    @property
    def child(self):
        r"""Get ``tid`` of the child node. To get the object of the child node,
        call :meth:`get_child`. The function will first try to
        retrieve the child ``tid`` from ``DataStore`` in ``self.pack``. If
        this attempt fails, it will directly return the value in ``_child``.
        """
        try:
            self._child = self.pack.get_entry_raw(self.tid)[CHILD_TID_INDEX]
        except KeyError:
            # self.tid not found in DataStore
            pass
        return self._child

    @child.setter
    def child(self, val: int):
        r"""Setter function of ``child``. The update will also be populated
        into ``DataStore`` in ``self.pack``.
        """
        self._child = val
        self.pack.get_entry_raw(self.tid)[CHILD_TID_INDEX] = val

    def get_parent(self) -> Entry:
        r"""Get the parent entry of the link.

        Returns:
             An instance of :class:`~forte.data.ontology.core.Entry` that is the parent of the link.
        """
        if self.pack is None:
            raise ValueError(
                "Cannot get parent because link is not "
                "attached to any data pack."
            )
        if self.parent is None:
            raise ValueError("The parent of this entry is not set.")
        return self.pack.get_entry(self.parent)

    def get_child(self) -> Entry:
        r"""Get the child entry of the link.

        Returns:
             An instance of :class:`~forte.data.ontology.core.Entry` that is the child of the link.
        """
        if self.pack is None:
            raise ValueError(
                "Cannot get child because link is not"
                " attached to any data pack."
            )
        if self.child is None:
            raise ValueError("The child of this entry is not set.")
        return self.pack.get_entry(self.child)


# pylint: disable=duplicate-bases
class Group(BaseGroup[Entry]):
    r"""Group is an entry that represent a group of other entries. For example,
    a "coreference group" is a group of coreferential entities. Each group will
    store a set of members, no duplications allowed.
    """
    MemberType: Type[Entry] = Entry

    def __init__(
        self,
        pack: PackType,
        members: Optional[Iterable[Entry]] = None,
    ):  # pylint: disable=useless-super-delegation
        super().__init__(pack, members)

    def add_member(self, member: Entry):
        r"""Add one entry to the group. The update will be populated to the
        corresponding list in ``DataStore`` of ``self.pack``.

        Args:
            member: One member to be added to the group.
        """
        if not isinstance(member, self.MemberType):
            raise TypeError(
                f"The members of {type(self)} should be "
                f"instances of {self.MemberType}, but got {type(member)}"
            )
        self.pack.get_entry_raw(self.tid)[MEMBER_TID_INDEX].append(member.tid)

    def get_members(self) -> List[Entry]:
        r"""Get the member entries in the group. The function will retrieve
        a list of member entries's ``tid``s from ``DataStore`` and convert them
        to entry object on the fly.

        Returns:
             A set of instances of :class:`~forte.data.ontology.core.Entry`
             that are the members of the group.
        """
        if self.pack is None:
            raise ValueError(
                "Cannot get members because group is not "
                "attached to any data pack."
            )
        member_entries = []
        for m in self.pack.get_entry_raw(self.tid)[MEMBER_TID_INDEX]:
            member_entries.append(self.pack.get_entry(m))
        return member_entries


class MultiPackGeneric(MultiEntry, Entry):
    def __init__(self, pack: PackType):
        super().__init__(pack=pack)


class MultiPackLink(MultiEntry, BaseLink):
    r"""This is used to link entries in a :class:`~forte.data.multi_pack.MultiPack`, which is
    designed to support cross pack linking, this can support applications such
    as sentence alignment and cross-document coreference. Each link should have
    a parent node and a child node. Note that the nodes are indexed by two
    integers, one additional index on which pack it comes from.
    """

    ParentType = Entry
    ChildType = Entry

    def __init__(
        self,
        pack: PackType,
        parent: Optional[Entry] = None,
        child: Optional[Entry] = None,
    ):
        self._parent: Tuple = (None, None)
        self._child: Tuple = (None, None)

        super().__init__(pack)

        if parent is not None:
            self.set_parent(parent)
        if child is not None:
            self.set_child(child)

    @property
    def parent(self):
        r"""Get ``pack_id`` and ``tid`` of the parent node. To get the object
        of the parent node, call :meth:`get_parent`. The function will first
        try to retrieve the parent from ``DataStore`` in ``self.pack``. If
        this attempt fails, it will directly return the value in ``_parent``.
        """
        try:
            self._parent = self.pack.get_entry_raw(self.tid)[PARENT_TID_INDEX]
        except KeyError:
            # self.tid not found in DataStore
            pass
        return self._parent

    @parent.setter
    def parent(self, val: Tuple):
        r"""Setter function of ``parent``. The update will also be populated
        into ``DataStore`` in ``self.pack``.
        """
        self._parent = val
        self.pack.get_entry_raw(self.tid)[PARENT_TID_INDEX] = val

    @property
    def child(self):
        r"""Get ``pack_id`` and ``tid`` of the child node. To get the object
        of the child node, call :meth:`get_child`. The function will first try
        to retrieve the child from ``DataStore`` in ``self.pack``. If
        this attempt fails, it will directly return the value in ``_child``.
        """
        try:
            self._child = self.pack.get_entry_raw(self.tid)[CHILD_TID_INDEX]
        except KeyError:
            # self.tid not found in DataStore
            pass
        return self._child

    @child.setter
    def child(self, val: Tuple):
        r"""Setter function of ``child``. The update will also be populated
        into ``DataStore`` in ``self.pack``.
        """
        self._child = val
        self.pack.get_entry_raw(self.tid)[CHILD_TID_INDEX] = val

    def parent_id(self) -> int:
        """
        Return the ``tid`` of the parent entry.

        Returns:
            The ``tid`` of the parent entry.
        """
        return self.parent[1]

    def child_id(self) -> int:
        """
        Return the ``tid`` of the child entry.

        Returns:
            The ``tid`` of the child entry.
        """
        return self.child[1]

    def parent_pack_id(self) -> int:
        """
        Return the `pack_id` of the parent pack.

        Returns:
            The `pack_id` of the parent pack..
        """
        if self.parent[0] is None:
            raise ValueError("Parent is not set for this link.")
        return self.pack.packs[self.parent[0]].pack_id

    def child_pack_id(self) -> int:
        """
        Return the `pack_id` of the child pack.

        Returns:
            The `pack_id` of the child pack.
        """
        if self.child[0] is None:
            raise ValueError("Child is not set for this link.")
        return self.pack.packs[self.child[0]].pack_id

    def set_parent(self, parent: Entry):
        r"""This will set the `parent` of the current instance with given Entry.
        The parent is saved internally as a tuple: ``pack index`` and
        ``entry.tid``. Pack index is the index of the data pack in the
        multi-pack.

        Args:
            parent: The parent of the link, which is an Entry from a data pack,
                it has access to the pack index and its own ``tid`` in the pack.
        """
        if not isinstance(parent, self.ParentType):
            raise TypeError(
                f"The parent of {type(self)} should be an "
                f"instance of {self.ParentType}, but get {type(parent)}"
            )
        # fix bug/enhancement #559: using pack_id instead of index
        # self._parent = self.pack.get_pack_index(parent.pack_id), parent.tid
        self.parent = parent.pack_id, parent.tid

    def set_child(self, child: Entry):
        r"""This will set the `child` of the current instance with given Entry.
        The child is saved internally as a tuple: ``pack index`` and
        ``entry.tid``. Pack index is the index of the data pack in the
        multi-pack.

        Args:
            child: The child of the link, which is an Entry from a data pack,
                it has access to the pack index and its own ``tid`` in the pack.
        """

        if not isinstance(child, self.ChildType):
            raise TypeError(
                f"The child of {type(self)} should be an "
                f"instance of {self.ChildType}, but get {type(child)}"
            )
        # fix bug/enhancement #559: using pack_id instead of index
        # self._child = self.pack.get_pack_index(child.pack_id), child.tid
        self.child = child.pack_id, child.tid

    def get_parent(self) -> Entry:
        r"""Get the parent entry of the link.

        Returns:
            An instance of :class:`~forte.data.ontology.core.Entry` that
            is the parent of the link.
        """
        if self._parent is None:
            raise ValueError("The parent of this link is not set.")

        pack_idx, parent_tid = self.parent
        return self.pack.get_subentry(pack_idx, parent_tid)

    def get_child(self) -> Entry:
        r"""Get the child entry of the link.

        Returns:
            An instance of :class:`~forte.data.ontology.core.Entry` that is
            the child of the link.
        """
        if self._child is None:
            raise ValueError("The parent of this link is not set.")

        pack_idx, child_tid = self.child
        return self.pack.get_subentry(pack_idx, child_tid)


# pylint: disable=duplicate-bases
class MultiPackGroup(MultiEntry, BaseGroup[Entry]):
    r"""Group type entries, such as "coreference group". Each group has a set
    of members.
    """
    MemberType: Type[Entry] = Entry

    def __init__(
        self, pack: PackType, members: Optional[Iterable[Entry]] = None
    ):  # pylint: disable=useless-super-delegation
        super().__init__(pack)
        if members is not None:
            self.add_members(members)

    def add_member(self, member: Entry):
        if not isinstance(member, self.MemberType):
            raise TypeError(
                f"The members of {type(self)} should be "
                f"instances of {self.MemberType}, but got {type(member)}"
            )
        self.pack.get_entry_raw(self.tid)[MEMBER_TID_INDEX].append(
            (member.pack_id, member.tid)
        )

    def get_members(self) -> List[Entry]:
        members = []
        for pack_idx, member_tid in self.pack.get_entry_raw(self.tid)[
            MEMBER_TID_INDEX
        ]:
            members.append(self.pack.get_subentry(pack_idx, member_tid))
        return members


@dataclass
class Query(Generics):
    r"""An entry type representing queries for information retrieval tasks.

    Args:
        pack: Data pack reference to which this query will be added
    """
    value: Optional[QueryType]
    results: Dict[str, float]

    def __init__(self, pack: PackType):
        super().__init__(pack)
        self.value: Optional[QueryType] = None
        self.results: Dict[str, float] = {}

    def add_result(self, pid: str, score: float):
        """
        Set the result score for a particular pack (based on the pack id).

        Args:
            pid: the pack id.
            score: the score for the pack

        Returns:
            None
        """
        self.results[pid] = score

    def update_results(self, pid_to_score: Dict[str, float]):
        r"""Updates the results for this query.

        Args:
             pid_to_score: A dict containing pack id -> score mapping
        """
        self.results.update(pid_to_score)


@total_ordering
class AudioAnnotation(Entry):
    r"""AudioAnnotation type entries, such as "recording" and "audio utterance".
    Each audio annotation has a :class:`~forte.data.span.Span` corresponding to its offset
    in the audio. Most methods in this class are the same as the ones in
    :class:`Annotation`, except that it replaces property `text` with `audio`.

    Args:
        pack: The container that this audio annotation
            will be added to.
        begin: The offset of the first sample in the audio annotation.
        end: The offset of the last sample in the audio annotation + 1.
    """

    def __init__(self, pack: PackType, begin: int, end: int):
        self._span: Optional[Span] = None
        self._begin: int = begin
        self._end: int = end
        super().__init__(pack)

    @property
    def audio(self):
        if self.pack is None:
            raise ValueError(
                "Cannot get audio because annotation is not "
                "attached to any data pack."
            )
        return self.pack.get_span_audio(self.begin, self.end)

    def __getstate__(self):
        r"""For serializing AudioAnnotation, we should create Span annotations
        for compatibility purposes.
        """
        self._span = Span(self.begin, self.end)
        state = super().__getstate__()
        state.pop("_begin")
        state.pop("_end")
        return state

    def __setstate__(self, state):
        """
        For de-serializing AudioAnnotation, we load the begin, end from Span,
        for compatibility purposes.
        """
        super().__setstate__(state)
        self._begin = self._span.begin
        self._end = self._span.end

    @property
    def span(self) -> Span:
        # Delay span creation at usage.
        if self._span is None:
            self._span = Span(self.begin, self.end)
        return self._span

    @property
    def begin(self):
        r"""Getter function of ``begin``. The function will first try to
        retrieve the begin index from ``DataStore`` in ``self.pack``. If
        this attempt fails, it will directly return the value in ``_begin``.
        """
        try:
            self._begin = self.pack.get_entry_raw(self.tid)[BEGIN_INDEX]
        except KeyError:
            # self.tid not found in DataStore
            pass
        return self._begin

    @begin.setter
    def begin(self, val: int):
        r"""Setter function of ``begin``. The update will also be populated
        into ``DataStore`` in ``self.pack``.
        """
        self._begin = val
        self.pack.get_entry_raw(self.tid)[BEGIN_INDEX] = val

    @property
    def end(self):
        r"""Getter function of ``end``. The function will first try to
        retrieve the end index from ``DataStore`` in ``self.pack``. If
        this attempt fails, it will directly return the value in ``_end``.
        """
        try:
            self._end = self.pack.get_entry_raw(self.tid)[END_INDEX]
        except KeyError:
            # self.tid not found in DataStore
            pass
        return self._end

    @end.setter
    def end(self, val: int):
        r"""Setter function of ``end``. The update will also be populated
        into ``DataStore`` in ``self.pack``.
        """
        self._end = val
        self.pack.get_entry_raw(self.tid)[END_INDEX] = val

    def __eq__(self, other):
        r"""The eq function of :class:`AudioAnnotation`.
        By default, :class:`AudioAnnotation` objects are regarded as the same if
        they have the same type, span, and are generated by the same component.

        Users can define their own eq function by themselves but this must
        be consistent to :meth:`hash`.
        """
        if other is None:
            return False
        return (type(self), self.begin, self.end) == (
            type(other),
            other.begin,
            other.end,
        )

    def __lt__(self, other):
        r"""To support total_ordering, `AudioAnnotation` must implement
        `__lt__`. The ordering is defined in the following way:

        1. If the begin of the audio annotations are different, the one with
           larger begin will be larger.
        2. In the case where the begins are the same, the one with larger
           end will be larger.
        3. In the case where both offsets are the same, we break the tie using
           the normal sorting of the class name.
        """
        if self.begin == other.begin:
            if self.end == other.end:
                return str(type(self)) < str(type(other))
            return self.end < other.end
        else:
            return self.begin < other.begin

    @property
    def index_key(self) -> int:
        return self.tid

    def get(
        self,
        entry_type: Union[str, Type[EntryType]],
        components: Optional[Union[str, Iterable[str]]] = None,
        include_sub_type=True,
    ) -> Iterable[EntryType]:
        """
        This function wraps the :meth:`~forte.data.data_pack.DataPack.get()` method to find
        entries "covered" by this audio annotation. See that method for more
        information. For usage details, refer to
        :meth:`forte.data.ontology.top.Annotation.get()`.

        Args:
            entry_type: The type of entries requested.
            components: The component (creator)
                generating the entries requested. If `None`, will return valid
                entries generated by any component.
            include_sub_type: whether to consider the sub types of
                the provided entry type. Default `True`.

        Yields:
            Each `Entry` found using this method.

        """
        yield from self.pack.get(entry_type, self, components, include_sub_type)


class ImageAnnotation(Entry):
    def __init__(self, pack: PackType, image_payload_idx: int = 0):
        """
        ImageAnnotation type entries, such as "edge" and "box".
        Each ImageAnnotation has a ``image_payload_idx`` corresponding to its
        image representation in the payload array.

        Args:
            pack: The container that this image annotation
                will be added to.
            image_payload_idx: the index of the image payload in the DataPack's
                image payload list.
                If it's not set, it defaults to 0 which means it will load the
                first image payload.
        """
        self._image_payload_idx = image_payload_idx
        super().__init__(pack)

    @property
    def image_payload_idx(self) -> int:
        return self._image_payload_idx

    @property
    def image(self):
        if self.pack is None:
            raise ValueError(
                "Cannot get image because image annotation is not "
                "attached to any data pack."
            )
        return self.pack.get_image_array(self._image_payload_idx)

    @property
    def max_x(self):
        return self.image.shape[1] - 1

    @property
    def max_y(self):
        return self.image.shape[0] - 1

    def __eq__(self, other):
        if other is None:
            return False
        return self.image_payload_idx == other.image_payload_idx


class Region(ImageAnnotation):
    """
    A region class associated with an image payload.

    Args:
        pack: the container that this ``Region`` will be added to.
        image_payload_idx: the index of the image payload in the DataPack's
            image payload list.
            If it's not set,
            it defaults to 0 which meaning it will load the first image payload.
    """

    def __init__(self, pack: PackType, image_payload_idx: int = 0):
        super().__init__(pack, image_payload_idx)
        if image_payload_idx is None:
            self._image_payload_idx = 0
        else:
            self._image_payload_idx = image_payload_idx

    def compute_iou(self, other) -> float:
        intersection = np.sum(np.logical_and(self.image, other.image))
        union = np.sum(np.logical_or(self.image, other.image))
        return intersection / union


class Box(Region):
    """
    A box class with a center position and a box configuration.

    Note: all indices are zero-based and counted from top left corner of
    image.

    Args:
        pack: the container that this ``Box`` will be added to.
        tl_point: the indices of top left point of the box
            [row index, column index], the unit is one pixel.
        br_point: the indices of bottom right point of the box
            [row index, column index], the unit is one pixel.
        image_payload_idx: the index of the image payload in the DataPack's
            image payload list. If it's not set,
            it defaults to 0 which meaning it will load the first image payload.
    """

    def __init__(
        self,
        pack: PackType,
        tl_point: List[int],
        br_point: List[int],
        image_payload_idx: int = 0,
    ):
        super().__init__(pack, image_payload_idx)
        if tl_point[0] < 0 or tl_point[1] < 0:
            raise ValueError(
                f"input parameter top left point indices ({tl_point}) must"
                "be non-negative"
            )
        if br_point[0] < 0 or br_point[1] < 0:
            raise ValueError(
                f"input parameter bottom right point indices ({br_point}) must"
                "be non-negative"
            )
        if tl_point[0] >= br_point[0]:
            raise ValueError(
                f"top left point y coordinate({tl_point[0]}) must be less than"
                f" bottom right y coordinate({br_point[0]})"
            )
        if tl_point[1] >= br_point[1]:
            raise ValueError(
                f"top left point x coordinate({tl_point[1]}) must be less than"
                f" bottom right x coordinate({br_point[1]})"
            )

        self._y0, self._x0 = tl_point
        self._y1, self._x1 = br_point
        self._cy = round((self._y0 + self._y1) / 2)
        self._cx = round((self._x0 + self._x1) / 2)
        self._height = self._y1 - self._y0
        self._width = self._x1 - self._x0

    @classmethod
    def init_from_center_n_shape(
        cls,
        pack: PackType,
        cy: int,
        cx: int,
        height: int,
        width: int,
        image_payload_idx: int = 0,
    ):
<<<<<<< HEAD
        super().__init__(pack, image_payload_idx)
=======
        """
        A class method to initialize a ``Box`` from a box's center position and
        shape.

        Note: all indices are zero-based and counted from top left corner of
        image.

        Args:
            pack: the container that this ``Box`` will be added to.
            cy: the row coordinate of the box's center, the unit is one pixel.
            cx: the column coordinate of the box's center, the unit is one pixel.
            height: the height of the box, the unit is one pixel.
            width: the width of the box, the unit is one pixel.
            image_payload_idx: the index of the image payload in the DataPack's
                image payload list. If it's not set, it defaults to 0 which
                meaning it will load the first image payload.

        Returns:
            A ``Box`` instance.
        """
>>>>>>> ba0eddc9
        # center location
        return cls(
            pack,
            [cy - round(height / 2), cx - round(width / 2)],
            [cy - round(height / 2) + height, cx - round(width / 2) + width],
            image_payload_idx,
        )

    def compute_iou(self, other) -> float:
        """
        A function computes iou(intersection over union) between two boxes
        (unit: pixel).
        It overwrites the ``compute_iou`` function in it's parent class
        ``Region``.

        Args:
            other: the other ``Box`` object to be computed with.
        Returns:
            A float value which is (intersection area/ union area) between two
            boxes.
        """
        if not isinstance(other, Box):
            raise ValueError(
                "The other object to compute iou with is"
                " not a Box object."
                "You need to check the type of the other object."
            )

        if not self.is_overlapped(other):
            return 0
        box_x_diff = min(
            abs(other.box_max_x - self.box_min_x),
            abs(other.box_min_x - self.box_max_x),
        )
        box_y_diff = min(
            abs(other.box_max_y - self.box_min_y),
            abs(other.box_min_y - self.box_max_y),
        )
        intersection = box_x_diff * box_y_diff
        union = self.area + other.area - intersection
        return intersection / union

    @property
    def center(self):
        return (self._cy, self._cx)

    @property
    def corners(self):
        """
        Get corners of box.
        """
        return [
            (self._y0, self._x0),
            (self._y0, self._x1),
            (self._y1, self._x0),
            (self._y1, self._x1),
        ]

    @property
    def box_min_x(self):
        return self._x0

    @property
    def box_max_x(self):
        return min(self._x1, self.max_x)

    @property
    def box_min_y(self):
        return self._y0

    @property
    def box_max_y(self):
        return min(self._y1, self.max_y)

    @property
    def area(self):
        return self._height * self._width

    def is_overlapped(self, other):
        """
        A function checks whether two boxes are overlapped(two box area have
        intersections).

        Note: in edges cases where two boxes' boundaries share the
        same line segment/corner in the image array, it won't be considered
        overlapped.

        Args:
            other: the other ``Box`` object to compared to.

        Returns:
            A boolean value indicating whether there is overlapped.
        """
        # If one box is on left side of other
        if self.box_min_x > other.box_max_x or other.box_min_x > self.box_max_x:
            return False

        # If one box is above other
        if self.box_min_y > other.box_max_y or other.box_min_y > self.box_max_y:
            return False
        return True


class Payload(Entry):
    """
    A payload class that holds data cache of one modality and its data source uri.

    Args:
        pack: The container that this `Payload` will
            be added to.
        modality: modality of the payload such as text, audio and image.
        payload_idx: the index of the payload in the DataPack's
            image payload list of the same modality. For example, if we
            instantiate a ``TextPayload`` inherited from ``Payload``, we assign
            the payload index in DataPack's text payload list.
        uri: universal resource identifier of the data source. Defaults to None.

    Raises:
        ValueError: raised when the modality is not supported.
    """

    def __init__(
        self,
        pack: PackType,
        payload_idx: int = 0,
        uri: Optional[str] = None,
    ):
        from ft.onto.base_ontology import (  # pylint: disable=import-outside-toplevel
            TextPayload,
            AudioPayload,
            ImagePayload,
        )

        # since we cannot pass different modality from generated ontology, and
        # we don't want to import base ontology in the header of the file
        # we import it here.
        if isinstance(self, TextPayload):
            self._modality = Modality.Text
        elif isinstance(self, AudioPayload):
            self._modality = Modality.Audio
        elif isinstance(self, ImagePayload):
            self._modality = Modality.Image
        else:
            supported_modality = [enum.name for enum in Modality]
            raise ValueError(
                f"The given modality {self._modality.name} is not supported. "
                f"Currently we only support {supported_modality}"
            )
        self._payload_idx: int = payload_idx
        self._uri: Optional[str] = uri

        super().__init__(pack)
        self._cache: Union[str, np.ndarray] = ""
        self.replace_back_operations: Sequence[Tuple] = []
        self.processed_original_spans: Sequence[Tuple] = []
        self.orig_text_len: int = 0

    def get_type(self) -> type:
        """
        Get the class type of the payload class. For example, suppose a
        ``TextPayload`` inherits this ``Payload`` class, ``TextPayload`` will be
        returned.

        Returns:
            the type of the payload class.
        """
        return type(self)

    @property
    def cache(self) -> Union[str, np.ndarray]:
        return self._cache

    @property
    def modality(self) -> IntEnum:
        """
        Get the modality of the payload class.

        Returns:
            the modality of the payload class in ``IntEnum`` format.
        """
        return self._modality

    @property
    def modality_name(self) -> str:
        """
        Get the modality of the payload class in str format.

        Returns:
            the modality of the payload class in str format.
        """
        return self._modality.name

    @property
    def payload_index(self) -> int:
        return self._payload_idx

    @property
    def uri(self) -> Optional[str]:
        return self._uri

    def set_cache(self, data: Union[str, np.ndarray]):
        """
        Load cache data into the payload.

        Args:
            data: data to be set in the payload. It can be str for text data or
                numpy array for audio or image data.
        """
        self._cache = data

    def set_payload_index(self, payload_index: int):
        """
        Set payload index for the DataPack.

        Args:
            payload_index: a new payload index to be set.
        """
        self._payload_idx = payload_index

    def __getstate__(self):
        r"""
        Convert ``_modality`` ``Enum`` object to str format for serialization.
        """
        # TODO: this function will be removed since
        # Entry store is being integrated into DataStore
        state = self.__dict__.copy()
        state["_modality"] = self._modality.name
        return state

    def __setstate__(self, state):
        r"""
        Convert ``_modality`` string to ``Enum`` object for deserialization.
        """
        # TODO: this function will be removed since
        # Entry store is being integrated into DataStore
        self.__dict__.update(state)
        self._modality = getattr(Modality, state["_modality"])


SinglePackEntries = (
    Link,
    Group,
    Annotation,
    Generics,
    AudioAnnotation,
    ImageAnnotation,
    Payload,
)
MultiPackEntries = (MultiPackLink, MultiPackGroup, MultiPackGeneric)<|MERGE_RESOLUTION|>--- conflicted
+++ resolved
@@ -982,9 +982,6 @@
         width: int,
         image_payload_idx: int = 0,
     ):
-<<<<<<< HEAD
-        super().__init__(pack, image_payload_idx)
-=======
         """
         A class method to initialize a ``Box`` from a box's center position and
         shape.
@@ -1005,7 +1002,6 @@
         Returns:
             A ``Box`` instance.
         """
->>>>>>> ba0eddc9
         # center location
         return cls(
             pack,
