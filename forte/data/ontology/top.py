from functools import total_ordering
from typing import (Optional, Set, Tuple, Type)

from forte.common.exception import IncompleteEntryError
from forte.data.container import EntryContainer
from forte.data.ontology.core import Entry, BaseLink, BaseGroup
from forte.data.base import Span

__all__ = [
    "Annotation",
    "Group",
    "Link",
    "MultiPackGroup",
    "MultiPackLink",
    "SubEntry",
    "SinglePackEntries",
    "MultiPackEntries",
]


@total_ordering
<<<<<<< HEAD
class Span:
    """
    A class recording the span of annotations. :class:`Span` objects can
    be totally ordered according to their :attr:`begin` as the first sort key
    and :attr:`end` as the second sort key.

    Args:
        begin (int): The offset of the first character in the span.
        end (int): The offset of the last character in the span + 1. So the
            span is a left-closed and right-open interval ``[begin, end)``.
    """

    def __init__(self, begin: int, end: int):
        self.begin = begin
        self.end = end

    def __lt__(self, other):
        if self.begin == other.begin:
            return self.end < other.end
        return self.begin < other.begin

    def __eq__(self, other):
        return (self.begin, self.end) == (other.begin, other.end)


class Entry:
    """The base class inherited by all NLP entries.
    There will be some associated attributes for each entry.
    - component: specify the creator of the entry
    - _data_pack: each entry can be attached to a pack with ``attach`` function
    - _tid: a unique identifier of this entry in the data pack
    """

    def __init__(self):
        self.component = config.working_component
        self._data_pack = None
        self._tid: Optional[str] = None

    @property
    def tid(self):
        return self._tid

    def set_tid(self, tid: str):
        """
        Set the entry id.

        To avoid duplicate, we use the full module path and class name as the
        prefix of ``tid``. A pack-level unique ``tid`` is automatically
        assigned when you add an entry to a pack, so users are **not** suggested
        to set ``tid`` directly.
        """
        self._tid = f"{get_full_module_name(self)}.{tid}"

    @property
    def data_pack(self):
        return self._data_pack

    def attach(self, data_pack):
        """
        Attach the entry itself to a data_pack.

        An entry is automatically attached to a pack when you add the entry to
        the pack, so users are **not** suggested to call this function directly.
        """
        self._data_pack = data_pack

    def set_fields(self, **kwargs):
        """
        Set other entry fields.
        """
        for field_name, field_value in kwargs.items():
            if not hasattr(self, field_name):
                raise AttributeError(
                    f"class {get_class_name(self)} "
                    f"has no attribute {field_name}"
                )
            setattr(self, field_name, field_value)

    @abstractmethod
    def hash(self):
        """
        The hash function for :class:`Entry` objects.
        To be implemented in each subclass.
        """
        raise NotImplementedError

    @abstractmethod
    def eq(self, other):
        """
        The eq function for :class:`Entry` objects.
        To be implemented in each subclass.
        """
        raise NotImplementedError

    def __hash__(self):
        return self.hash()

    def __eq__(self, other):
        return self.eq(other)


EntryType = TypeVar('EntryType', bound=Entry)


@total_ordering
=======
>>>>>>> 51d8425e
class Annotation(Entry):
    """
    Annotation type entries, such as "token", "entity mention" and
    "sentence". Each annotation has a :class:`Span` corresponding to its offset
    in the text.

    Args:
        begin (int): The offset of the first character in the annotation.
        end (int): The offset of the last character in the annotation + 1.
    """

<<<<<<< HEAD
    def __init__(self, begin: int, end: int):
        super().__init__()
        if begin > end:
            raise ValueError(
                f"The begin {begin} of span is greater than the end {end}")
=======
    def __init__(self, pack: EntryContainer, begin: int, end: int):
        super().__init__(pack)
>>>>>>> 51d8425e
        self._span = Span(begin, end)

    @property
    def span(self):
        return self._span

    def set_span(self, begin: int, end: int):
        """
        Set the span of the annotation.
        """
        if begin > end:
            raise ValueError(
                f"The begin {begin} of span is greater than the end {end}")
        self._span = Span(begin, end)

<<<<<<< HEAD
    def hash(self):
        """
        The hash function of :class:`Annotation`.

        Users can define their own hash function by themselves but this must
        be consistent to :meth:`eq`.
        """
=======
    def __hash__(self):
>>>>>>> 51d8425e
        return hash(
            (type(self), self.pack, self.span.begin, self.span.end)
        )

<<<<<<< HEAD
    def eq(self, other):
        """
        The eq function of :class:`Annotation`.
        By default, :class:`Annotation` objects are regarded as the same if
        they have the same type, span, and are generated by the same component.

        Users can define their own eq function by themselves but this must
        be consistent to :meth:`hash`.
        """
        return (type(self), self.component, self.span.begin, self.span.end) == \
               (type(other), other.component, other.span.begin, other.span.end)

    def __lt__(self, other):
        """
        To support total_ordering, :class:`Annotations` must provide
        :meth:`__lt__`.

        Users can define their own lt function by themselves but this must
        be consistent to :meth:`eq`.
=======
    def __eq__(self, other):
        if other is None:
            return False
        return (type(self), self.span.begin, self.span.end) == \
               (type(other), other.span.begin, other.span.end)

    def __lt__(self, other):
        """
        Have to support total ordering and be consistent with
        __eq__(self, other)
>>>>>>> 51d8425e
        """
        if self.span != other.span:
            return self.span < other.span
        return str(type(self)) < str(type(other))

    @property
    def text(self):
        if self.pack is None:
            raise ValueError(f"Cannot get text because annotation is not "
                             f"attached to any data pack.")
        return self.pack.get_span_text(self.span)

    @property
    def index_key(self) -> str:
        return self.tid


<<<<<<< HEAD
class Link(Entry):
    """
    Link type entries, such as "predicate link". Each link has a parent node
    and a child node.

    Args:
        parent (Entry, optional): the parent entry of the link.
        child (Entry, optional): the child entry of the link.
    """
    parent_type: Type[Entry] = Entry  # type: ignore
    """The entry type of the parent node."""
    child_type: Type[Entry] = Entry  # type: ignore
    """The entry type of the child node."""

    def __init__(self,
                 parent: Optional[Entry] = None,
                 child: Optional[Entry] = None):
        super().__init__()
        self._parent: Any = None
        self._child: Any = None
        if parent is not None:
            self.set_parent(parent)
        if child is not None:
            self.set_child(child)

    def hash(self):
        """
        The hash function of :class:`Link`.

        Users can define their own hash function by themselves but this must
        be consistent to :meth:`eq`.
        """
        return hash((self.component, type(self), self.parent, self.child))

    def eq(self, other):
        """
        The eq function of :class:`Link`.
        By default, :class:`Link` objects are regarded as the same if
        they have the same type, parent, child, and are generated by the same
        component.

        Users can define their own eq function by themselves but this must
        be consistent to :meth:`hash`.
        """
        return (type(self), self.component, self.parent, self.child) == \
               (type(other), other.component, other.parent, other.child)
=======
class Link(BaseLink):
    """
    The Link type entry connects two entries, such as "dependency link", which
    connect two words and specifies its dependency label.  Each link has a
    parent node and a child node.
    """
    ParentType: Type[Entry]
    ChildType: Type[Entry]

    def __init__(
            self,
            pack: EntryContainer,
            parent: Optional[Entry] = None,
            child: Optional[Entry] = None
    ):
        self._parent: Optional[str] = None
        self._child: Optional[str] = None
        super().__init__(pack, parent, child)

    # TODO: Can we get better type hint here?
    def set_parent(self, parent: Entry):
        """
        This will set the `parent` of the current instance with given Entry
        The parent is saved internally by its pack specific index key.

        Args:
            parent: The parent entry.

        Returns:

        """
        if not isinstance(parent, self.ParentType):
            raise TypeError(
                f"The parent of {type(self)} should be an "
                f"instance of {self.ParentType}, but get {type(parent)}")
        self._parent = parent.tid

    def set_child(self, child: Entry):
        """
       This will set the `child` of the current instance with given Entry
       The child is saved internally by its pack specific index key.

       Args:
           child: The child entry

        Args:
            child:

        Returns:

        """
        if not isinstance(child, self.ChildType):
            raise TypeError(
                f"The parent of {type(self)} should be an "
                f"instance of {self.ParentType}, but get {type(child)}")
        self._child = child.tid
>>>>>>> 51d8425e

    @property
    def parent(self):
        """
        Get ``tid`` of the parent node. To get the object of the parent node,
        call :meth:`get_parent`.
        """
        return self._parent

    @property
    def child(self):
        """
        Get ``tid`` of the child node. To get the object of the child node,
        call :meth:`get_child`.
        """
        return self._child

<<<<<<< HEAD
    def set_parent(self, parent: Entry):
        """
        Set the parent node of the link.

        Args:
            parent (Entry): the parent entry.
        """
        if not isinstance(parent, self.parent_type):
            raise TypeError(
                f"The parent of {type(self)} should be an "
                f"instance of {self.parent_type}, but get {type(parent)}")

        self._parent = parent.tid

        if (self.data_pack is not None and
                self.data_pack.index.link_index_switch):
            self.data_pack.index.update_link_index(links=[self])

    def set_child(self, child: Entry):
        """
        Set the child node of the link.

        Args:
            child (Entry): the child entry.
        """
        if not isinstance(child, self.child_type):
            raise TypeError(
                f"The parent of {type(self)} should be an "
                f"instance of {self.child_type}, but get {type(child)}")

        self._child = child.tid

        if (self.data_pack is not None and
                self.data_pack.index.link_index_switch):
            self.data_pack.index.update_link_index(links=[self])

    def get_parent(self):
=======
    def get_parent(self) -> Entry:
>>>>>>> 51d8425e
        """
        Get the parent entry of the link.

        Returns:
             An instance of :class:`Entry` that is the parent of the link.
        """
        if self.pack is None:
            raise ValueError(f"Cannot get parent because link is not "
                             f"attached to any data pack.")
        if self._parent is None:
            raise ValueError(f"The child of this entry is not set.")
        return self.pack.get_entry(self._parent)

    def get_child(self) -> Entry:
        """
        Get the child entry of the link.

        Returns:
             An instance of :class:`Entry` that is the child of the link.
        """
        if self.pack is None:
            raise ValueError(f"Cannot get child because link is not"
                             f" attached to any data pack.")
        if self._child is None:
            raise ValueError(f"The child of this entry is not set.")
        return self.pack.get_entry(self._child)


class Group(BaseGroup[Entry]):
    """
    Group is an entry that represent a group of other entries. For example,
    a "coreference group" is a group of coreferential entities. Each group will
    store a set of members, no duplications allowed.
    """
<<<<<<< HEAD
    member_type: Type[Entry] = Entry  # type: ignore
    """The entry type of group members."""
=======
    MemberType: Type[Entry] = Entry
>>>>>>> 51d8425e


class SubEntry(Entry):
    """
    This is used to identify an Entry in one of the packs in the Multipack.
    For example, the sentence in one of the packs. A pack_index and an entry
    is needed to identify this.

    Args:
        pack_index: Indicate which pack this entry belongs. If this is less
        than 0, then this is a cross pack entry.
        entry_id: The tid of the entry in the sub pack.
    """

<<<<<<< HEAD
    def add_members(self, members: Union[Iterable[Entry], Entry]):
        """
        Add group members.

        Args:
            members (Iterable[Entry] or Entry): either a single member object or
                a set of members to be added into the group.
        """
        if not isinstance(members, Iterable):
            members = {members}
=======
    def __init__(self, pack: EntryContainer, pack_index: int, entry_id: str):
        super().__init__(pack)
        self._pack_index: int = pack_index
        self._entry_id: str = entry_id

    @property
    def pack_index(self):
        return self._pack_index
>>>>>>> 51d8425e

    @property
    def entry_id(self):
        return self._entry_id

    def __hash__(self):
        return hash((type(self), self._pack_index, self._entry_id))

    def __eq__(self, other):
        if other is None:
            return False
        return (type(self), self.pack_index, self.entry_id
                ) == (type(other), other.pack_index, other.entry)

    @property
    def index_key(self) -> Tuple[int, str]:
        return self._pack_index, self._entry_id


class MultiPackLink(BaseLink):
    """
    The MultiPackLink are used to link entries in a MultiPack, which is designed
    to support cross pack linking, this can support applications such as
    sentence alignment and cross-document coreference. Each link should have
    a parent node and a child node. Note that the nodes are SubEntry(s), thus
    have one additional index on which pack it comes from.
    """

    ParentType: Type[SubEntry]
    ChildType: Type[SubEntry]

    def __init__(
            self,
            pack: EntryContainer,
            parent: Optional[SubEntry],
            child: Optional[SubEntry],
    ):
        """
<<<<<<< HEAD
        Return a list of ``tid`` of the group members. To get the
        member objects, call :meth:`get_members` instead.
=======

        Args:
            parent: The parent of the link, it should be a tuple of the name and
            an entry.
            child:
>>>>>>> 51d8425e
        """
        super().__init__(pack, parent, child)

        self._parent: Optional[Tuple[int, str]] = None
        self._child: Optional[Tuple[int, str]] = None

        if parent is not None:
            self.set_parent(parent)
        if child is not None:
            self.set_child(child)

<<<<<<< HEAD
    def hash(self):
        """
        The hash function of :class:`Group`.

        Users can define their own hash function by themselves but this must
        be consistent to :meth:`eq`.
        """
        return hash((type(self), self.component, tuple(self.members)))

    def eq(self, other):
        """
        The eq function of :class:`Group`.
        By default, :class:`Group` objects are regarded as the same if
        they have the same type, members, and are generated by the same
        component.

        Users can define their own eq function by themselves but this must
        be consistent to :meth:`hash`.
        """
        return (type(self), self.component, self.members) == \
               (type(other), other.component, other.members)
=======
    @property
    def parent(self) -> Tuple[int, str]:
        if self._parent is None:
            raise IncompleteEntryError("Parent is not set for this link.")
        return self._parent

    @property
    def child(self) -> Tuple[int, str]:
        if self._child is None:
            raise IncompleteEntryError("Child is not set for this link.")
        return self._child
>>>>>>> 51d8425e

    def set_parent(self, parent: SubEntry):  # type: ignore
        """
        This will set the `parent` of the current instance with given Entry
        The parent is saved internally as a tuple: pack_name and entry.tid

        Args:
            parent: The parent of the link, identified as a sub entry, which
            has a value for the pack index and the tid in the pack.

        Returns:

        """
        if not isinstance(parent, self.ParentType):
            raise TypeError(
                f"The parent of {type(self)} should be an "
                f"instance of {self.ParentType}, but get {type(parent)}")
        self._parent = parent.index_key

    def set_child(self, child: SubEntry):  # type: ignore
        if not isinstance(child, self.ChildType):
            raise TypeError(
                f"The parent of {type(self)} should be an "
                f"instance of {self.ChildType}, but get {type(child)}")
        self._child = child.index_key

    def get_parent(self) -> SubEntry:
        """
        Get the parent entry of the link.

        Returns:
             An instance of :class:`SubEntry` that is the parent of the link
             from the given DataPack.
        """
        if self._parent is None:
            raise IncompleteEntryError("The parent of this link is not set.")
        pack_idx, parent_tid = self._parent

        return SubEntry(self.pack, pack_idx, parent_tid)

    def get_child(self) -> SubEntry:
        """
        Get the child entry of the link.

        Returns:
             An instance of :class:`SubEntry` that is the child of the link
             from the given DataPack.
        """
        if self._child is None:
            raise IncompleteEntryError("The parent of this link is not set.")

        pack_idx, child_tid = self._child

        return SubEntry(self.pack, pack_idx, child_tid)


class MultiPackGroup(BaseGroup[SubEntry]):
    """
    Group type entries, such as "coreference group". Each group has a set
    of members.
    """

    def __init__(
            self,
            pack: EntryContainer,
            members: Optional[Set[SubEntry]],
    ):  # pylint: disable=useless-super-delegation
        super().__init__(pack, members)


SinglePackEntries = (Link, Group, Annotation)
MultiPackEntries = (MultiPackLink, MultiPackGroup)<|MERGE_RESOLUTION|>--- conflicted
+++ resolved
@@ -19,114 +19,6 @@
 
 
 @total_ordering
-<<<<<<< HEAD
-class Span:
-    """
-    A class recording the span of annotations. :class:`Span` objects can
-    be totally ordered according to their :attr:`begin` as the first sort key
-    and :attr:`end` as the second sort key.
-
-    Args:
-        begin (int): The offset of the first character in the span.
-        end (int): The offset of the last character in the span + 1. So the
-            span is a left-closed and right-open interval ``[begin, end)``.
-    """
-
-    def __init__(self, begin: int, end: int):
-        self.begin = begin
-        self.end = end
-
-    def __lt__(self, other):
-        if self.begin == other.begin:
-            return self.end < other.end
-        return self.begin < other.begin
-
-    def __eq__(self, other):
-        return (self.begin, self.end) == (other.begin, other.end)
-
-
-class Entry:
-    """The base class inherited by all NLP entries.
-    There will be some associated attributes for each entry.
-    - component: specify the creator of the entry
-    - _data_pack: each entry can be attached to a pack with ``attach`` function
-    - _tid: a unique identifier of this entry in the data pack
-    """
-
-    def __init__(self):
-        self.component = config.working_component
-        self._data_pack = None
-        self._tid: Optional[str] = None
-
-    @property
-    def tid(self):
-        return self._tid
-
-    def set_tid(self, tid: str):
-        """
-        Set the entry id.
-
-        To avoid duplicate, we use the full module path and class name as the
-        prefix of ``tid``. A pack-level unique ``tid`` is automatically
-        assigned when you add an entry to a pack, so users are **not** suggested
-        to set ``tid`` directly.
-        """
-        self._tid = f"{get_full_module_name(self)}.{tid}"
-
-    @property
-    def data_pack(self):
-        return self._data_pack
-
-    def attach(self, data_pack):
-        """
-        Attach the entry itself to a data_pack.
-
-        An entry is automatically attached to a pack when you add the entry to
-        the pack, so users are **not** suggested to call this function directly.
-        """
-        self._data_pack = data_pack
-
-    def set_fields(self, **kwargs):
-        """
-        Set other entry fields.
-        """
-        for field_name, field_value in kwargs.items():
-            if not hasattr(self, field_name):
-                raise AttributeError(
-                    f"class {get_class_name(self)} "
-                    f"has no attribute {field_name}"
-                )
-            setattr(self, field_name, field_value)
-
-    @abstractmethod
-    def hash(self):
-        """
-        The hash function for :class:`Entry` objects.
-        To be implemented in each subclass.
-        """
-        raise NotImplementedError
-
-    @abstractmethod
-    def eq(self, other):
-        """
-        The eq function for :class:`Entry` objects.
-        To be implemented in each subclass.
-        """
-        raise NotImplementedError
-
-    def __hash__(self):
-        return self.hash()
-
-    def __eq__(self, other):
-        return self.eq(other)
-
-
-EntryType = TypeVar('EntryType', bound=Entry)
-
-
-@total_ordering
-=======
->>>>>>> 51d8425e
 class Annotation(Entry):
     """
     Annotation type entries, such as "token", "entity mention" and
@@ -134,52 +26,44 @@
     in the text.
 
     Args:
+        pack (EntryContainer): The container that this annotation
+         will be added to.
         begin (int): The offset of the first character in the annotation.
         end (int): The offset of the last character in the annotation + 1.
     """
 
-<<<<<<< HEAD
-    def __init__(self, begin: int, end: int):
-        super().__init__()
-        if begin > end:
-            raise ValueError(
-                f"The begin {begin} of span is greater than the end {end}")
-=======
     def __init__(self, pack: EntryContainer, begin: int, end: int):
         super().__init__(pack)
->>>>>>> 51d8425e
-        self._span = Span(begin, end)
-
-    @property
-    def span(self):
-        return self._span
-
-    def set_span(self, begin: int, end: int):
-        """
-        Set the span of the annotation.
-        """
         if begin > end:
             raise ValueError(
                 f"The begin {begin} of span is greater than the end {end}")
         self._span = Span(begin, end)
 
-<<<<<<< HEAD
-    def hash(self):
+    @property
+    def span(self):
+        return self._span
+
+    def set_span(self, begin: int, end: int):
+        """
+        Set the span of the annotation.
+        """
+        if begin > end:
+            raise ValueError(
+                f"The begin {begin} of span is greater than the end {end}")
+        self._span = Span(begin, end)
+
+    def __hash__(self):
         """
         The hash function of :class:`Annotation`.
 
         Users can define their own hash function by themselves but this must
         be consistent to :meth:`eq`.
         """
-=======
-    def __hash__(self):
->>>>>>> 51d8425e
         return hash(
             (type(self), self.pack, self.span.begin, self.span.end)
         )
 
-<<<<<<< HEAD
-    def eq(self, other):
+    def __eq__(self, other):
         """
         The eq function of :class:`Annotation`.
         By default, :class:`Annotation` objects are regarded as the same if
@@ -188,18 +72,6 @@
         Users can define their own eq function by themselves but this must
         be consistent to :meth:`hash`.
         """
-        return (type(self), self.component, self.span.begin, self.span.end) == \
-               (type(other), other.component, other.span.begin, other.span.end)
-
-    def __lt__(self, other):
-        """
-        To support total_ordering, :class:`Annotations` must provide
-        :meth:`__lt__`.
-
-        Users can define their own lt function by themselves but this must
-        be consistent to :meth:`eq`.
-=======
-    def __eq__(self, other):
         if other is None:
             return False
         return (type(self), self.span.begin, self.span.end) == \
@@ -207,9 +79,11 @@
 
     def __lt__(self, other):
         """
-        Have to support total ordering and be consistent with
-        __eq__(self, other)
->>>>>>> 51d8425e
+        To support total_ordering, :class:`Annotations` must provide
+        :meth:`__lt__`.
+
+        Users can define their own lt function by themselves but this must
+        be consistent to :meth:`__eq__`.
         """
         if self.span != other.span:
             return self.span < other.span
@@ -227,59 +101,17 @@
         return self.tid
 
 
-<<<<<<< HEAD
-class Link(Entry):
+class Link(BaseLink):
     """
     Link type entries, such as "predicate link". Each link has a parent node
     and a child node.
 
     Args:
+         pack (EntryContainer): The container that this annotation
+         will be added to.
+
         parent (Entry, optional): the parent entry of the link.
         child (Entry, optional): the child entry of the link.
-    """
-    parent_type: Type[Entry] = Entry  # type: ignore
-    """The entry type of the parent node."""
-    child_type: Type[Entry] = Entry  # type: ignore
-    """The entry type of the child node."""
-
-    def __init__(self,
-                 parent: Optional[Entry] = None,
-                 child: Optional[Entry] = None):
-        super().__init__()
-        self._parent: Any = None
-        self._child: Any = None
-        if parent is not None:
-            self.set_parent(parent)
-        if child is not None:
-            self.set_child(child)
-
-    def hash(self):
-        """
-        The hash function of :class:`Link`.
-
-        Users can define their own hash function by themselves but this must
-        be consistent to :meth:`eq`.
-        """
-        return hash((self.component, type(self), self.parent, self.child))
-
-    def eq(self, other):
-        """
-        The eq function of :class:`Link`.
-        By default, :class:`Link` objects are regarded as the same if
-        they have the same type, parent, child, and are generated by the same
-        component.
-
-        Users can define their own eq function by themselves but this must
-        be consistent to :meth:`hash`.
-        """
-        return (type(self), self.component, self.parent, self.child) == \
-               (type(other), other.component, other.parent, other.child)
-=======
-class Link(BaseLink):
-    """
-    The Link type entry connects two entries, such as "dependency link", which
-    connect two words and specifies its dependency label.  Each link has a
-    parent node and a child node.
     """
     ParentType: Type[Entry]
     ChildType: Type[Entry]
@@ -331,7 +163,6 @@
                 f"The parent of {type(self)} should be an "
                 f"instance of {self.ParentType}, but get {type(child)}")
         self._child = child.tid
->>>>>>> 51d8425e
 
     @property
     def parent(self):
@@ -349,47 +180,7 @@
         """
         return self._child
 
-<<<<<<< HEAD
-    def set_parent(self, parent: Entry):
-        """
-        Set the parent node of the link.
-
-        Args:
-            parent (Entry): the parent entry.
-        """
-        if not isinstance(parent, self.parent_type):
-            raise TypeError(
-                f"The parent of {type(self)} should be an "
-                f"instance of {self.parent_type}, but get {type(parent)}")
-
-        self._parent = parent.tid
-
-        if (self.data_pack is not None and
-                self.data_pack.index.link_index_switch):
-            self.data_pack.index.update_link_index(links=[self])
-
-    def set_child(self, child: Entry):
-        """
-        Set the child node of the link.
-
-        Args:
-            child (Entry): the child entry.
-        """
-        if not isinstance(child, self.child_type):
-            raise TypeError(
-                f"The parent of {type(self)} should be an "
-                f"instance of {self.child_type}, but get {type(child)}")
-
-        self._child = child.tid
-
-        if (self.data_pack is not None and
-                self.data_pack.index.link_index_switch):
-            self.data_pack.index.update_link_index(links=[self])
-
-    def get_parent(self):
-=======
     def get_parent(self) -> Entry:
->>>>>>> 51d8425e
         """
         Get the parent entry of the link.
 
@@ -424,12 +215,7 @@
     a "coreference group" is a group of coreferential entities. Each group will
     store a set of members, no duplications allowed.
     """
-<<<<<<< HEAD
-    member_type: Type[Entry] = Entry  # type: ignore
-    """The entry type of group members."""
-=======
     MemberType: Type[Entry] = Entry
->>>>>>> 51d8425e
 
 
 class SubEntry(Entry):
@@ -444,18 +230,6 @@
         entry_id: The tid of the entry in the sub pack.
     """
 
-<<<<<<< HEAD
-    def add_members(self, members: Union[Iterable[Entry], Entry]):
-        """
-        Add group members.
-
-        Args:
-            members (Iterable[Entry] or Entry): either a single member object or
-                a set of members to be added into the group.
-        """
-        if not isinstance(members, Iterable):
-            members = {members}
-=======
     def __init__(self, pack: EntryContainer, pack_index: int, entry_id: str):
         super().__init__(pack)
         self._pack_index: int = pack_index
@@ -464,7 +238,6 @@
     @property
     def pack_index(self):
         return self._pack_index
->>>>>>> 51d8425e
 
     @property
     def entry_id(self):
@@ -494,7 +267,9 @@
     """
 
     ParentType: Type[SubEntry]
+    """The parent type of this link."""
     ChildType: Type[SubEntry]
+    """The Child type of this link."""
 
     def __init__(
             self,
@@ -503,16 +278,11 @@
             child: Optional[SubEntry],
     ):
         """
-<<<<<<< HEAD
-        Return a list of ``tid`` of the group members. To get the
-        member objects, call :meth:`get_members` instead.
-=======
 
         Args:
             parent: The parent of the link, it should be a tuple of the name and
             an entry.
             child:
->>>>>>> 51d8425e
         """
         super().__init__(pack, parent, child)
 
@@ -524,29 +294,6 @@
         if child is not None:
             self.set_child(child)
 
-<<<<<<< HEAD
-    def hash(self):
-        """
-        The hash function of :class:`Group`.
-
-        Users can define their own hash function by themselves but this must
-        be consistent to :meth:`eq`.
-        """
-        return hash((type(self), self.component, tuple(self.members)))
-
-    def eq(self, other):
-        """
-        The eq function of :class:`Group`.
-        By default, :class:`Group` objects are regarded as the same if
-        they have the same type, members, and are generated by the same
-        component.
-
-        Users can define their own eq function by themselves but this must
-        be consistent to :meth:`hash`.
-        """
-        return (type(self), self.component, self.members) == \
-               (type(other), other.component, other.members)
-=======
     @property
     def parent(self) -> Tuple[int, str]:
         if self._parent is None:
@@ -558,7 +305,6 @@
         if self._child is None:
             raise IncompleteEntryError("Child is not set for this link.")
         return self._child
->>>>>>> 51d8425e
 
     def set_parent(self, parent: SubEntry):  # type: ignore
         """
