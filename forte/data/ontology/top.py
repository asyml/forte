--- conflicted
+++ resolved
@@ -14,11 +14,6 @@
 from dataclasses import dataclass
 from enum import IntEnum
 from functools import total_ordering
-<<<<<<< HEAD
-from lib2to3.pgen2.token import OP
-from typing import Optional, Tuple, Type, Any, Dict, Union, Iterable, List
-
-=======
 from typing import (
     Optional,
     Sequence,
@@ -30,7 +25,6 @@
     Iterable,
     List,
 )
->>>>>>> fc1d5375
 import numpy as np
 
 
