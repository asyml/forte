# Copyright 2019 The Forte Authors. All Rights Reserved.
#
# Licensed under the Apache License, Version 2.0 (the "License");
# you may not use this file except in compliance with the License.
# You may obtain a copy of the License at
#
#      http://www.apache.org/licenses/LICENSE-2.0
#
# Unless required by applicable law or agreed to in writing, software
# distributed under the License is distributed on an "AS IS" BASIS,
# WITHOUT WARRANTIES OR CONDITIONS OF ANY KIND, either express or implied.
# See the License for the specific language governing permissions and
# limitations under the License.
from dataclasses import dataclass
from enum import IntEnum
from functools import total_ordering
from typing import (
    Optional,
    Sequence,
    Tuple,
    Type,
    Any,
    Dict,
    Union,
    Iterable,
    List,
)
import numpy as np

from forte.data.modality import Modality
from forte.data.base_pack import PackType
from forte.data.ontology.core import (
    Entry,
    BaseLink,
    BaseGroup,
    MultiEntry,
    EntryType,
)
from forte.data.span import Span
from forte.common.constants import (
    BEGIN_INDEX,
    END_INDEX,
    PARENT_TID_INDEX,
    CHILD_TID_INDEX,
    MEMBER_TID_INDEX,
)

__all__ = [
    "Generics",
    "Annotation",
    "Group",
    "Link",
    "MultiPackGeneric",
    "MultiPackGroup",
    "MultiPackLink",
    "Query",
    "SinglePackEntries",
    "MultiPackEntries",
    "AudioAnnotation",
    "ImageAnnotation",
    "Region",
    "Box",
    "Payload",
]

QueryType = Union[Dict[str, Any], np.ndarray]

"""
To create a new top level entry, the following steps are required to
make sure it available across the ontology system:
    1. Create a new top level class that inherits from `Entry` or `MultiEntry`
    2. Add the new class to `SinglePackEntries` or `MultiPackEntries`
    3. Register a new method in `DataStore`: `add_<new_entry>_raw()`
    4. Insert a new conditional branch in `EntryConverter.save_entry_object()`
"""


class Generics(Entry):
    def __init__(self, pack: PackType):
        super().__init__(pack=pack)


@total_ordering
class Annotation(Entry):
    r"""Annotation type entries, such as "token", "entity mention" and
    "sentence". Each annotation has a :class:`~forte.data.span.Span` corresponding to its offset
    in the text.

    Args:
        pack: The container that this annotation
            will be added to.
        begin: The offset of the first character in the annotation.
        end: The offset of the last character in the annotation + 1.
    """

    def __init__(self, pack: PackType, begin: int, end: int):
        self._span: Optional[Span] = None
        self._begin: int = begin
        self._end: int = end
        super().__init__(pack)

    def __getstate__(self):
        r"""For serializing Annotation, we should create Span annotations for
        compatibility purposes.
        """
        self._span = Span(self.begin, self.end)
        state = super().__getstate__()
        state.pop("_begin")
        state.pop("_end")
        return state

    def __setstate__(self, state):
        """
        For de-serializing Annotation, we load the begin, end from Span, for
        compatibility purposes.
        """
        super().__setstate__(state)
        self._begin = self._span.begin
        self._end = self._span.end

    @property
    def span(self) -> Span:
        # Delay span creation at usage.
        if self._span is None:
            self._span = Span(self.begin, self.end)
        return self._span

    @property
    def begin(self):
        r"""Getter function of ``begin``. The function will first try to
        retrieve the begin index from ``DataStore`` in ``self.pack``. If
        this attempt fails, it will directly return the value in ``_begin``.
        """
        try:
            self._begin = self.pack.get_entry_raw(self.tid)[BEGIN_INDEX]
        except KeyError:
            # self.tid not found in DataStore
            pass
        return self._begin

    @begin.setter
    def begin(self, val: int):
        r"""Setter function of ``begin``. The update will also be populated
        into ``DataStore`` in ``self.pack``.
        """
        self._begin = val
        self.pack.get_entry_raw(self.tid)[BEGIN_INDEX] = val

    @property
    def end(self):
        r"""Getter function of ``end``. The function will first try to
        retrieve the end index from ``DataStore`` in ``self.pack``. If
        this attempt fails, it will directly return the value in ``_end``.
        """
        try:
            self._end = self.pack.get_entry_raw(self.tid)[END_INDEX]
        except KeyError:
            # self.tid not found in DataStore
            pass
        return self._end

    @end.setter
    def end(self, val: int):
        r"""Setter function of ``end``. The update will also be populated
        into ``DataStore`` in ``self.pack``.
        """
        self._end = val
        self.pack.get_entry_raw(self.tid)[END_INDEX] = val

    def __eq__(self, other):
        r"""The eq function of :class:`Annotation`.
        By default, :class:`Annotation` objects are regarded as the same if
        they have the same type, span, and are generated by the same component.

        Users can define their own eq function by themselves but this must
        be consistent to :meth:`hash`.
        """
        if other is None:
            return False
        return (type(self), self.begin, self.end) == (
            type(other),
            other.begin,
            other.end,
        )

    def __lt__(self, other):
        r"""To support total_ordering, `Annotation` must implement
        `__lt__`. The ordering is defined in the following way:

        1. If the begin of the annotations are different, the one with larger
           begin will be larger.
        2. In the case where the begins are the same, the one with larger
           end will be larger.
        3. In the case where both offsets are the same, we break the tie using
           the normal sorting of the class name.
        """
        if self.begin == other.begin:
            if self.end == other.end:
                return str(type(self)) < str(type(other))
            return self.end < other.end
        else:
            return self.begin < other.begin

    @property
    def text(self):
        if self.pack is None:
            raise ValueError(
                "Cannot get text because annotation is not "
                "attached to any data pack."
            )
        return self.pack.get_span_text(self.begin, self.end)

    @property
    def index_key(self) -> int:
        return self.tid

    def get(
        self,
        entry_type: Union[str, Type[EntryType]],
        components: Optional[Union[str, Iterable[str]]] = None,
        include_sub_type=True,
    ) -> Iterable[EntryType]:
        """
        This function wraps the :meth:`~forte.data.data_pack.DataPack.get` method to find
        entries "covered" by this annotation. See that method for more information.

        Example:

            .. code-block:: python

                # Iterate through all the sentences in the pack.
                for sentence in input_pack.get(Sentence):
                    # Take all tokens from each sentence created by NLTKTokenizer.
                    token_entries = sentence.get(
                        entry_type=Token,
                        component='NLTKTokenizer')
                    ...

            In the above code snippet, we get entries of type
            :class:`~ft.onto.base_ontology.Token` within
            each ``sentence`` which were generated by ``NLTKTokenizer``. You
            can consider build coverage index between `Token` and `Sentence`
            if this snippet is frequently used.

        Args:
            entry_type: The type of entries requested.
            components: The component (creator)
                generating the entries requested. If `None`, will return valid
                entries generated by any component.
            include_sub_type: whether to consider the sub types of
                the provided entry type. Default `True`.

        Yields:
            Each `Entry` found using this method.

        """
        yield from self.pack.get(entry_type, self, components, include_sub_type)


class Link(BaseLink):
    r"""Link type entries, such as "predicate link". Each link has a parent node
    and a child node.

    Args:
        pack: The container that this annotation
            will be added to.
        parent: the parent entry of the link.
        child: the child entry of the link.
    """
    # this type Any is needed since subclasses of this class will have new types
    ParentType: Any = Entry
    ChildType: Any = Entry

    def __init__(
        self,
        pack: PackType,
        parent: Optional[Entry] = None,
        child: Optional[Entry] = None,
    ):
        self._parent: Optional[int] = None
        self._child: Optional[int] = None
        super().__init__(pack, parent, child)

    # TODO: Can we get better type hint here?
    def set_parent(self, parent: Entry):
        r"""This will set the `parent` of the current instance with given Entry
        The parent is saved internally by its pack specific index key.

        Args:
            parent: The parent entry.
        """
        if not isinstance(parent, self.ParentType):
            raise TypeError(
                f"The parent of {type(self)} should be an "
                f"instance of {self.ParentType}, but get {type(parent)}"
            )
        self.parent = parent.tid

    def set_child(self, child: Entry):
        r"""This will set the `child` of the current instance with given Entry.
        The child is saved internally by its pack specific index key.

        Args:
            child: The child entry.
        """
        if not isinstance(child, self.ChildType):
            raise TypeError(
                f"The parent of {type(self)} should be an "
                f"instance of {self.ParentType}, but get {type(child)}"
            )
        self.child = child.tid

    @property
    def parent(self):
        r"""Get ``tid`` of the parent node. To get the object of the parent
        node, call :meth:`get_parent`. The function will first try to
        retrieve the parent ``tid`` from ``DataStore`` in ``self.pack``. If
        this attempt fails, it will directly return the value in ``_parent``.
        """
        try:
            self._parent = self.pack.get_entry_raw(self.tid)[PARENT_TID_INDEX]
        except KeyError:
            # self.tid not found in DataStore
            pass
        return self._parent

    @parent.setter
    def parent(self, val: int):
        r"""Setter function of ``parent``. The update will also be populated
        into ``DataStore`` in ``self.pack``.
        """
        self._parent = val
        self.pack.get_entry_raw(self.tid)[PARENT_TID_INDEX] = val

    @property
    def child(self):
        r"""Get ``tid`` of the child node. To get the object of the child node,
        call :meth:`get_child`. The function will first try to
        retrieve the child ``tid`` from ``DataStore`` in ``self.pack``. If
        this attempt fails, it will directly return the value in ``_child``.
        """
        try:
            self._child = self.pack.get_entry_raw(self.tid)[CHILD_TID_INDEX]
        except KeyError:
            # self.tid not found in DataStore
            pass
        return self._child

    @child.setter
    def child(self, val: int):
        r"""Setter function of ``child``. The update will also be populated
        into ``DataStore`` in ``self.pack``.
        """
        self._child = val
        self.pack.get_entry_raw(self.tid)[CHILD_TID_INDEX] = val

    def get_parent(self) -> Entry:
        r"""Get the parent entry of the link.

        Returns:
             An instance of :class:`~forte.data.ontology.core.Entry` that is the parent of the link.
        """
        if self.pack is None:
            raise ValueError(
                "Cannot get parent because link is not "
                "attached to any data pack."
            )
        if self.parent is None:
            raise ValueError("The parent of this entry is not set.")
        return self.pack.get_entry(self.parent)

    def get_child(self) -> Entry:
        r"""Get the child entry of the link.

        Returns:
             An instance of :class:`~forte.data.ontology.core.Entry` that is the child of the link.
        """
        if self.pack is None:
            raise ValueError(
                "Cannot get child because link is not"
                " attached to any data pack."
            )
        if self.child is None:
            raise ValueError("The child of this entry is not set.")
        return self.pack.get_entry(self.child)


# pylint: disable=duplicate-bases
class Group(BaseGroup[Entry]):
    r"""Group is an entry that represent a group of other entries. For example,
    a "coreference group" is a group of coreferential entities. Each group will
    store a set of members, no duplications allowed.
    """
    MemberType: Type[Entry] = Entry

    def __init__(
        self,
        pack: PackType,
        members: Optional[Iterable[Entry]] = None,
    ):  # pylint: disable=useless-super-delegation
        super().__init__(pack, members)

    def add_member(self, member: Entry):
        r"""Add one entry to the group. The update will be populated to the
        corresponding list in ``DataStore`` of ``self.pack``.

        Args:
            member: One member to be added to the group.
        """
        if not isinstance(member, self.MemberType):
            raise TypeError(
                f"The members of {type(self)} should be "
                f"instances of {self.MemberType}, but got {type(member)}"
            )
        self.pack.get_entry_raw(self.tid)[MEMBER_TID_INDEX].append(member.tid)

    def get_members(self) -> List[Entry]:
        r"""Get the member entries in the group. The function will retrieve
        a list of member entries's ``tid``s from ``DataStore`` and convert them
        to entry object on the fly.

        Returns:
             A set of instances of :class:`~forte.data.ontology.core.Entry`
             that are the members of the group.
        """
        if self.pack is None:
            raise ValueError(
                "Cannot get members because group is not "
                "attached to any data pack."
            )
        member_entries = []
        for m in self.pack.get_entry_raw(self.tid)[MEMBER_TID_INDEX]:
            member_entries.append(self.pack.get_entry(m))
        return member_entries


class MultiPackGeneric(MultiEntry, Entry):
    def __init__(self, pack: PackType):
        super().__init__(pack=pack)


class MultiPackLink(MultiEntry, BaseLink):
    r"""This is used to link entries in a :class:`~forte.data.multi_pack.MultiPack`, which is
    designed to support cross pack linking, this can support applications such
    as sentence alignment and cross-document coreference. Each link should have
    a parent node and a child node. Note that the nodes are indexed by two
    integers, one additional index on which pack it comes from.
    """

    ParentType = Entry
    ChildType = Entry

    def __init__(
        self,
        pack: PackType,
        parent: Optional[Entry] = None,
        child: Optional[Entry] = None,
    ):
        self._parent: Tuple = (None, None)
        self._child: Tuple = (None, None)

        super().__init__(pack)

        if parent is not None:
            self.set_parent(parent)
        if child is not None:
            self.set_child(child)

    @property
    def parent(self):
        r"""Get ``pack_id`` and ``tid`` of the parent node. To get the object
        of the parent node, call :meth:`get_parent`. The function will first
        try to retrieve the parent from ``DataStore`` in ``self.pack``. If
        this attempt fails, it will directly return the value in ``_parent``.
        """
        try:
            self._parent = self.pack.get_entry_raw(self.tid)[PARENT_TID_INDEX]
        except KeyError:
            # self.tid not found in DataStore
            pass
        return self._parent

    @parent.setter
    def parent(self, val: Tuple):
        r"""Setter function of ``parent``. The update will also be populated
        into ``DataStore`` in ``self.pack``.
        """
        self._parent = val
        self.pack.get_entry_raw(self.tid)[PARENT_TID_INDEX] = val

    @property
    def child(self):
        r"""Get ``pack_id`` and ``tid`` of the child node. To get the object
        of the child node, call :meth:`get_child`. The function will first try
        to retrieve the child from ``DataStore`` in ``self.pack``. If
        this attempt fails, it will directly return the value in ``_child``.
        """
        try:
            self._child = self.pack.get_entry_raw(self.tid)[CHILD_TID_INDEX]
        except KeyError:
            # self.tid not found in DataStore
            pass
        return self._child

    @child.setter
    def child(self, val: Tuple):
        r"""Setter function of ``child``. The update will also be populated
        into ``DataStore`` in ``self.pack``.
        """
        self._child = val
        self.pack.get_entry_raw(self.tid)[CHILD_TID_INDEX] = val

    def parent_id(self) -> int:
        """
        Return the ``tid`` of the parent entry.

        Returns:
            The ``tid`` of the parent entry.
        """
        return self.parent[1]

    def child_id(self) -> int:
        """
        Return the ``tid`` of the child entry.

        Returns:
            The ``tid`` of the child entry.
        """
        return self.child[1]

    def parent_pack_id(self) -> int:
        """
        Return the `pack_id` of the parent pack.

        Returns:
            The `pack_id` of the parent pack..
        """
        if self.parent[0] is None:
            raise ValueError("Parent is not set for this link.")
        return self.pack.packs[self.parent[0]].pack_id

    def child_pack_id(self) -> int:
        """
        Return the `pack_id` of the child pack.

        Returns:
            The `pack_id` of the child pack.
        """
        if self.child[0] is None:
            raise ValueError("Child is not set for this link.")
        return self.pack.packs[self.child[0]].pack_id

    def set_parent(self, parent: Entry):
        r"""This will set the `parent` of the current instance with given Entry.
        The parent is saved internally as a tuple: ``pack index`` and
        ``entry.tid``. Pack index is the index of the data pack in the
        multi-pack.

        Args:
            parent: The parent of the link, which is an Entry from a data pack,
                it has access to the pack index and its own ``tid`` in the pack.
        """
        if not isinstance(parent, self.ParentType):
            raise TypeError(
                f"The parent of {type(self)} should be an "
                f"instance of {self.ParentType}, but get {type(parent)}"
            )
        # fix bug/enhancement #559: using pack_id instead of index
        # self._parent = self.pack.get_pack_index(parent.pack_id), parent.tid
        self.parent = parent.pack_id, parent.tid

    def set_child(self, child: Entry):
        r"""This will set the `child` of the current instance with given Entry.
        The child is saved internally as a tuple: ``pack index`` and
        ``entry.tid``. Pack index is the index of the data pack in the
        multi-pack.

        Args:
            child: The child of the link, which is an Entry from a data pack,
                it has access to the pack index and its own ``tid`` in the pack.
        """

        if not isinstance(child, self.ChildType):
            raise TypeError(
                f"The child of {type(self)} should be an "
                f"instance of {self.ChildType}, but get {type(child)}"
            )
        # fix bug/enhancement #559: using pack_id instead of index
        # self._child = self.pack.get_pack_index(child.pack_id), child.tid
        self.child = child.pack_id, child.tid

    def get_parent(self) -> Entry:
        r"""Get the parent entry of the link.

        Returns:
            An instance of :class:`~forte.data.ontology.core.Entry` that
            is the parent of the link.
        """
        if self._parent is None:
            raise ValueError("The parent of this link is not set.")

        pack_idx, parent_tid = self.parent
        return self.pack.get_subentry(pack_idx, parent_tid)

    def get_child(self) -> Entry:
        r"""Get the child entry of the link.

        Returns:
            An instance of :class:`~forte.data.ontology.core.Entry` that is
            the child of the link.
        """
        if self._child is None:
            raise ValueError("The parent of this link is not set.")

        pack_idx, child_tid = self.child
        return self.pack.get_subentry(pack_idx, child_tid)


# pylint: disable=duplicate-bases
class MultiPackGroup(MultiEntry, BaseGroup[Entry]):
    r"""Group type entries, such as "coreference group". Each group has a set
    of members.
    """
    MemberType: Type[Entry] = Entry

    def __init__(
        self, pack: PackType, members: Optional[Iterable[Entry]] = None
    ):  # pylint: disable=useless-super-delegation
        super().__init__(pack)
        if members is not None:
            self.add_members(members)

    def add_member(self, member: Entry):
        if not isinstance(member, self.MemberType):
            raise TypeError(
                f"The members of {type(self)} should be "
                f"instances of {self.MemberType}, but got {type(member)}"
            )
        self.pack.get_entry_raw(self.tid)[MEMBER_TID_INDEX].append(
            (member.pack_id, member.tid)
        )

    def get_members(self) -> List[Entry]:
        members = []
        for pack_idx, member_tid in self.pack.get_entry_raw(self.tid)[
            MEMBER_TID_INDEX
        ]:
            members.append(self.pack.get_subentry(pack_idx, member_tid))
        return members


@dataclass
class Query(Generics):
    r"""An entry type representing queries for information retrieval tasks.

    Args:
        pack: Data pack reference to which this query will be added
    """
    value: Optional[QueryType]
    results: Dict[str, float]

    def __init__(self, pack: PackType):
        super().__init__(pack)
        self.value: Optional[QueryType] = None
        self.results: Dict[str, float] = {}

    def add_result(self, pid: str, score: float):
        """
        Set the result score for a particular pack (based on the pack id).

        Args:
            pid: the pack id.
            score: the score for the pack

        Returns:
            None
        """
        self.results[pid] = score

    def update_results(self, pid_to_score: Dict[str, float]):
        r"""Updates the results for this query.

        Args:
             pid_to_score: A dict containing pack id -> score mapping
        """
        self.results.update(pid_to_score)


@total_ordering
class AudioAnnotation(Entry):
    r"""AudioAnnotation type entries, such as "recording" and "audio utterance".
    Each audio annotation has a :class:`~forte.data.span.Span` corresponding to its offset
    in the audio. Most methods in this class are the same as the ones in
    :class:`Annotation`, except that it replaces property `text` with `audio`.

    Args:
        pack: The container that this audio annotation
            will be added to.
        begin: The offset of the first sample in the audio annotation.
        end: The offset of the last sample in the audio annotation + 1.
    """

    def __init__(self, pack: PackType, begin: int, end: int):
        self._span: Optional[Span] = None
        self._begin: int = begin
        self._end: int = end
        super().__init__(pack)

    @property
    def audio(self):
        if self.pack is None:
            raise ValueError(
                "Cannot get audio because annotation is not "
                "attached to any data pack."
            )
        return self.pack.get_span_audio(self.begin, self.end)

    def __getstate__(self):
        r"""For serializing AudioAnnotation, we should create Span annotations
        for compatibility purposes.
        """
        self._span = Span(self.begin, self.end)
        state = super().__getstate__()
        state.pop("_begin")
        state.pop("_end")
        return state

    def __setstate__(self, state):
        """
        For de-serializing AudioAnnotation, we load the begin, end from Span,
        for compatibility purposes.
        """
        super().__setstate__(state)
        self._begin = self._span.begin
        self._end = self._span.end

    @property
    def span(self) -> Span:
        # Delay span creation at usage.
        if self._span is None:
            self._span = Span(self.begin, self.end)
        return self._span

    @property
    def begin(self):
        r"""Getter function of ``begin``. The function will first try to
        retrieve the begin index from ``DataStore`` in ``self.pack``. If
        this attempt fails, it will directly return the value in ``_begin``.
        """
        try:
            self._begin = self.pack.get_entry_raw(self.tid)[BEGIN_INDEX]
        except KeyError:
            # self.tid not found in DataStore
            pass
        return self._begin

    @begin.setter
    def begin(self, val: int):
        r"""Setter function of ``begin``. The update will also be populated
        into ``DataStore`` in ``self.pack``.
        """
        self._begin = val
        self.pack.get_entry_raw(self.tid)[BEGIN_INDEX] = val

    @property
    def end(self):
        r"""Getter function of ``end``. The function will first try to
        retrieve the end index from ``DataStore`` in ``self.pack``. If
        this attempt fails, it will directly return the value in ``_end``.
        """
        try:
            self._end = self.pack.get_entry_raw(self.tid)[END_INDEX]
        except KeyError:
            # self.tid not found in DataStore
            pass
        return self._end

    @end.setter
    def end(self, val: int):
        r"""Setter function of ``end``. The update will also be populated
        into ``DataStore`` in ``self.pack``.
        """
        self._end = val
        self.pack.get_entry_raw(self.tid)[END_INDEX] = val

    def __eq__(self, other):
        r"""The eq function of :class:`AudioAnnotation`.
        By default, :class:`AudioAnnotation` objects are regarded as the same if
        they have the same type, span, and are generated by the same component.

        Users can define their own eq function by themselves but this must
        be consistent to :meth:`hash`.
        """
        if other is None:
            return False
        return (type(self), self.begin, self.end) == (
            type(other),
            other.begin,
            other.end,
        )

    def __lt__(self, other):
        r"""To support total_ordering, `AudioAnnotation` must implement
        `__lt__`. The ordering is defined in the following way:

        1. If the begin of the audio annotations are different, the one with
           larger begin will be larger.
        2. In the case where the begins are the same, the one with larger
           end will be larger.
        3. In the case where both offsets are the same, we break the tie using
           the normal sorting of the class name.
        """
        if self.begin == other.begin:
            if self.end == other.end:
                return str(type(self)) < str(type(other))
            return self.end < other.end
        else:
            return self.begin < other.begin

    @property
    def index_key(self) -> int:
        return self.tid

    def get(
        self,
        entry_type: Union[str, Type[EntryType]],
        components: Optional[Union[str, Iterable[str]]] = None,
        include_sub_type=True,
    ) -> Iterable[EntryType]:
        """
        This function wraps the :meth:`~forte.data.data_pack.DataPack.get()` method to find
        entries "covered" by this audio annotation. See that method for more
        information. For usage details, refer to
        :meth:`forte.data.ontology.top.Annotation.get()`.

        Args:
            entry_type: The type of entries requested.
            components: The component (creator)
                generating the entries requested. If `None`, will return valid
                entries generated by any component.
            include_sub_type: whether to consider the sub types of
                the provided entry type. Default `True`.

        Yields:
            Each `Entry` found using this method.

        """
        yield from self.pack.get(entry_type, self, components, include_sub_type)


class ImageAnnotation(Entry):
    def __init__(self, pack: PackType, image_payload_idx: int = 0):
        """
        ImageAnnotation type entries, such as "edge" and "box".
        Each ImageAnnotation has a ``image_payload_idx`` corresponding to its
        image representation in the payload array.

        Args:
            pack: The container that this image annotation
                will be added to.
            image_payload_idx: the index of the image payload in the DataPack's
                image payload list.
                If it's not set, it defaults to 0 which means it will load the
                first image payload.
        """
        self._image_payload_idx = image_payload_idx
        super().__init__(pack)

    @property
    def image_payload_idx(self) -> int:
        return self._image_payload_idx

    @property
    def image(self):
        if self.pack is None:
            raise ValueError(
                "Cannot get image because image annotation is not "
                "attached to any data pack."
            )
        return self.pack.get_payload_data_at(
            Modality.Image, self._image_payload_idx
        )

    @property
    def max_x(self):
        return self._image_width - 1

    @property
    def max_y(self):
        return self._image_height - 1

<<<<<<< HEAD
    @property
    def image_shape(self):
        self.pack.get_payload_data_at(Modality.Image, self._image_payload_idx)
        return (self._image_height, self._image_width)

=======
>>>>>>> e86602f5
    def set_image_shape(self, width, height):
        """
        This function is used to set the shape of the image.

        Args:
            width: the width of the image. The unit is pixel.
            height: the height of the image. The unit is pixel.
        """
        self._image_width = (  # pylint: disable=attribute-defined-outside-init
            width
        )
        self._image_height = (  # pylint: disable=attribute-defined-outside-init
            height
        )

    def __eq__(self, other):
        if other is None:
            return False
        return self.image_payload_idx == other.image_payload_idx


class Region(ImageAnnotation):
    """
    A region class associated with an image payload.

    Args:
        pack: the container that this ``Region`` will be added to.
        image_payload_idx: the index of the image payload in the DataPack's
            image payload list.
            If it's not set,
            it defaults to 0 which meaning it will load the first image payload.
    """

    def __init__(self, pack: PackType, image_payload_idx: int = 0):
        super().__init__(pack, image_payload_idx)
        if image_payload_idx is None:
            self._image_payload_idx = 0
        else:
            self._image_payload_idx = image_payload_idx

    def compute_iou(self, other) -> float:
        intersection = np.sum(np.logical_and(self.image, other.image))
        union = np.sum(np.logical_or(self.image, other.image))
        return intersection / union


class Box(Region):
    """
    A box class with a center position and a box configuration.

    Note: all indices are zero-based and counted from top left corner of
    image.

    Args:
        pack: the container that this ``Box`` will be added to.
        tl_point: the indices of top left point of the box
            [row index, column index], the unit is one pixel.
        br_point: the indices of bottom right point of the box
            [row index, column index], the unit is one pixel.
        image_payload_idx: the index of the image payload in the DataPack's
            image payload list. If it's not set,
            it defaults to 0 which meaning it will load the first image payload.
    """

    def __init__(
        self,
        pack: PackType,
        tl_point: List[int],
        br_point: List[int],
        image_payload_idx: int = 0,
    ):
        super().__init__(pack, image_payload_idx)
        if tl_point[0] < 0 or tl_point[1] < 0:
            raise ValueError(
                f"input parameter top left point indices ({tl_point}) must"
                "be non-negative"
            )
        if br_point[0] < 0 or br_point[1] < 0:
            raise ValueError(
                f"input parameter bottom right point indices ({br_point}) must"
                "be non-negative"
            )
        if tl_point[0] >= br_point[0]:
            raise ValueError(
                f"top left point y coordinate({tl_point[0]}) must be less than"
                f" bottom right y coordinate({br_point[0]})"
            )
        if tl_point[1] >= br_point[1]:
            raise ValueError(
                f"top left point x coordinate({tl_point[1]}) must be less than"
                f" bottom right x coordinate({br_point[1]})"
            )

        self._y0, self._x0 = tl_point
        self._y1, self._x1 = br_point
        self._cy = round((self._y0 + self._y1) / 2)
        self._cx = round((self._x0 + self._x1) / 2)
        self._height = self._y1 - self._y0
        self._width = self._x1 - self._x0

    @classmethod
    def init_from_center_n_shape(
        cls,
        pack: PackType,
        cy: int,
        cx: int,
        height: int,
        width: int,
        image_payload_idx: int = 0,
    ):
        """
        A class method to initialize a ``Box`` from a box's center position and
        shape.

        Note: all indices are zero-based and counted from top left corner of
        image.

        Args:
            pack: the container that this ``Box`` will be added to.
            cy: the row coordinate of the box's center, the unit is one pixel.
            cx: the column coordinate of the box's center, the unit is one pixel.
            height: the height of the box, the unit is one pixel.
            width: the width of the box, the unit is one pixel.
            image_payload_idx: the index of the image payload in the DataPack's
                image payload list. If it's not set, it defaults to 0 which
                meaning it will load the first image payload.

        Returns:
            A ``Box`` instance.
        """
        # center location
        return cls(
            pack,
            [cy - round(height / 2), cx - round(width / 2)],
            [cy - round(height / 2) + height, cx - round(width / 2) + width],
            image_payload_idx,
        )

    def compute_iou(self, other) -> float:
        """
        A function computes iou(intersection over union) between two boxes
        (unit: pixel).
        It overwrites the ``compute_iou`` function in it's parent class
        ``Region``.

        Args:
            other: the other ``Box`` object to be computed with.
        Returns:
            A float value which is (intersection area/ union area) between two
            boxes.
        """
        if not isinstance(other, Box):
            raise ValueError(
                "The other object to compute iou with is"
                " not a Box object."
                "You need to check the type of the other object."
            )

        if not self.is_overlapped(other):
            return 0
        box_x_diff = min(
            abs(other.box_max_x - self.box_min_x),
            abs(other.box_min_x - self.box_max_x),
        )
        box_y_diff = min(
            abs(other.box_max_y - self.box_min_y),
            abs(other.box_min_y - self.box_max_y),
        )
        intersection = box_x_diff * box_y_diff
        union = self.area + other.area - intersection
        return intersection / union

    @property
    def center(self):
        return (self._cy, self._cx)

    @property
    def corners(self):
        """
        Get corners of box.
        """
        return [
            (self._y0, self._x0),
            (self._y0, self._x1),
            (self._y1, self._x0),
            (self._y1, self._x1),
        ]

    @property
    def box_min_x(self):
        return self._x0

    @property
    def box_max_x(self):
        return min(self._x1, self.max_x)

    @property
    def box_min_y(self):
        return self._y0

    @property
    def box_max_y(self):
        return min(self._y1, self.max_y)

    @property
    def area(self):
        return self._height * self._width

    def is_overlapped(self, other):
        """
        A function checks whether two boxes are overlapped(two box area have
        intersections).

        Note: in edges cases where two boxes' boundaries share the
        same line segment/corner in the image array, it won't be considered
        overlapped.

        Args:
            other: the other ``Box`` object to compared to.

        Returns:
            A boolean value indicating whether there is overlapped.
        """
        # If one box is on left side of other
        if self.box_min_x > other.box_max_x or other.box_min_x > self.box_max_x:
            return False

        # If one box is above other
        if self.box_min_y > other.box_max_y or other.box_min_y > self.box_max_y:
            return False
        return True


class Payload(Entry):
    """
    A payload class that holds data cache of one modality and its data source uri.

    Args:
        pack: The container that this `Payload` will
            be added to.
        modality: modality of the payload such as text, audio and image.
        payload_idx: the index of the payload in the DataPack's
            image payload list of the same modality. For example, if we
            instantiate a ``TextPayload`` inherited from ``Payload``, we assign
            the payload index in DataPack's text payload list.
        uri: universal resource identifier of the data source. Defaults to None.

    Raises:
        ValueError: raised when the modality is not supported.
    """

    def __init__(
        self,
        pack: PackType,
        payload_idx: int = 0,
        uri: Optional[str] = None,
    ):
        from ft.onto.base_ontology import (  # pylint: disable=import-outside-toplevel
            TextPayload,
            AudioPayload,
            ImagePayload,
        )

        # since we cannot pass different modality from generated ontology, and
        # we don't want to import base ontology in the header of the file
        # we import it here.
        if isinstance(self, TextPayload):
            self._modality = Modality.Text
        elif isinstance(self, AudioPayload):
            self._modality = Modality.Audio
        elif isinstance(self, ImagePayload):
            self._modality = Modality.Image
        else:
            supported_modality = [enum.name for enum in Modality]
            raise ValueError(
                f"The given modality {self._modality.name} is not supported. "
                f"Currently we only support {supported_modality}"
            )
        self._payload_idx: int = payload_idx
        self._uri: Optional[str] = uri

        super().__init__(pack)
        self._cache: Union[str, np.ndarray] = ""
        self.replace_back_operations: Sequence[Tuple] = []
        self.processed_original_spans: Sequence[Tuple] = []
        self.orig_text_len: int = 0

    def get_type(self) -> type:
        """
        Get the class type of the payload class. For example, suppose a
        ``TextPayload`` inherits this ``Payload`` class, ``TextPayload`` will be
        returned.

        Returns:
            the type of the payload class.
        """
        return type(self)

    @property
    def cache(self) -> Union[str, np.ndarray]:
        return self._cache

    @property
    def modality(self) -> IntEnum:
        """
        Get the modality of the payload class.

        Returns:
            the modality of the payload class in ``IntEnum`` format.
        """
        return self._modality

    @property
    def modality_name(self) -> str:
        """
        Get the modality of the payload class in str format.

        Returns:
            the modality of the payload class in str format.
        """
        return self._modality.name

    @property
    def payload_index(self) -> int:
        return self._payload_idx

    @property
    def uri(self) -> Optional[str]:
        return self._uri

    def set_cache(self, data: Union[str, np.ndarray]):
        """
        Load cache data into the payload.

        Args:
            data: data to be set in the payload. It can be str for text data or
                numpy array for audio or image data.
        """
        self._cache = data

    def set_payload_index(self, payload_index: int):
        """
        Set payload index for the DataPack.

        Args:
            payload_index: a new payload index to be set.
        """
        self._payload_idx = payload_index

    def __getstate__(self):
        r"""
        Convert ``_modality`` ``Enum`` object to str format for serialization.
        """
        # TODO: this function will be removed since
        # Entry store is being integrated into DataStore
        state = self.__dict__.copy()
        state["_modality"] = self._modality.name

        if isinstance(state["_cache"], np.ndarray):
            state["_cache"] = list(self._cache.tolist())
        if isinstance(state["_embedding"], np.ndarray):
            state["_embedding"] = list(self._embedding.tolist())

        return state

    def __setstate__(self, state):
        r"""
        Convert ``_modality`` string to ``Enum`` object for deserialization.
        """
        # TODO: this function will be removed since
        # Entry store is being integrated into DataStore
        self.__dict__.update(state)
        self._modality = getattr(Modality, state["_modality"])

        # During de-serialization, convert the list back to numpy array.
        if "_embedding" in state:
            state["_embedding"] = np.array(state["_embedding"])
        else:
            state["_embedding"] = np.empty(0)

        # Here we assume that if the payload is not text (in which case
        # cache is stored a string), cache will always be stored as a
        # numpy array (which is converted to a list during serialization).
        # This check can be made more comprehensive when new types of
        # payloads are introduced.
        if "_cache" in state and isinstance(state["_cache"], list):
            state["_cache"] = np.array(state["_cache"])


SinglePackEntries = (
    Link,
    Group,
    Annotation,
    Generics,
    AudioAnnotation,
    ImageAnnotation,
    Payload,
)
MultiPackEntries = (MultiPackLink, MultiPackGroup, MultiPackGeneric)<|MERGE_RESOLUTION|>--- conflicted
+++ resolved
@@ -889,14 +889,7 @@
     def max_y(self):
         return self._image_height - 1
 
-<<<<<<< HEAD
-    @property
-    def image_shape(self):
-        self.pack.get_payload_data_at(Modality.Image, self._image_payload_idx)
-        return (self._image_height, self._image_width)
-
-=======
->>>>>>> e86602f5
+
     def set_image_shape(self, width, height):
         """
         This function is used to set the shape of the image.
