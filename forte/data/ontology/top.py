# Copyright 2019 The Forte Authors. All Rights Reserved.
#
# Licensed under the Apache License, Version 2.0 (the "License");
# you may not use this file except in compliance with the License.
# You may obtain a copy of the License at
#
#      http://www.apache.org/licenses/LICENSE-2.0
#
# Unless required by applicable law or agreed to in writing, software
# distributed under the License is distributed on an "AS IS" BASIS,
# WITHOUT WARRANTIES OR CONDITIONS OF ANY KIND, either express or implied.
# See the License for the specific language governing permissions and
# limitations under the License.
from dataclasses import dataclass
from enum import IntEnum
from functools import total_ordering
from typing import (
    Optional,
    Sequence,
    Tuple,
    Type,
    Any,
    Dict,
    Union,
    Iterable,
    List,
)
import numpy as np

from forte.data.modality import Modality
from forte.data.base_pack import PackType
from forte.data.ontology.core import (
    Entry,
    BaseLink,
    BaseGroup,
    MultiEntry,
    EntryType,
)
from forte.data.span import Span
from forte.common.constants import (
    BEGIN_INDEX,
    END_INDEX,
    PARENT_TID_INDEX,
    CHILD_TID_INDEX,
    MEMBER_TID_INDEX,
)

__all__ = [
    "Generics",
    "Annotation",
    "Group",
    "Link",
    "MultiPackGeneric",
    "MultiPackGroup",
    "MultiPackLink",
    "Query",
    "SinglePackEntries",
    "MultiPackEntries",
    "AudioAnnotation",
    "ImageAnnotation",
    "Region",
    "Box",
    "Payload",
]

QueryType = Union[Dict[str, Any], np.ndarray]

"""
To create a new top level entry, the following steps are required to
make sure it available across the ontology system:
    1. Create a new top level class that inherits from `Entry` or `MultiEntry`
    2. Add the new class to `SinglePackEntries` or `MultiPackEntries`
    3. Register a new method in `DataStore`: `add_<new_entry>_raw()`
    4. Insert a new conditional branch in `EntryConverter.save_entry_object()`
"""


class Generics(Entry):
    def __init__(self, pack: PackType):
        super().__init__(pack=pack)


@total_ordering
class Annotation(Entry):
    r"""Annotation type entries, such as "token", "entity mention" and
    "sentence". Each annotation has a :class:`~forte.data.span.Span` corresponding to its offset
    in the text.

    Args:
        pack: The container that this annotation
            will be added to.
        begin: The offset of the first character in the annotation.
        end: The offset of the last character in the annotation + 1.
    """

    def __init__(self, pack: PackType, begin: int, end: int):
        self._span: Optional[Span] = None
        self._begin: int = begin
        self._end: int = end
        super().__init__(pack)

    def __getstate__(self):
        r"""For serializing Annotation, we should create Span annotations for
        compatibility purposes.
        """
        self._span = Span(self.begin, self.end)
        state = super().__getstate__()
        state.pop("_begin")
        state.pop("_end")
        return state

    def __setstate__(self, state):
        """
        For de-serializing Annotation, we load the begin, end from Span, for
        compatibility purposes.
        """
        super().__setstate__(state)
        self._begin = self._span.begin
        self._end = self._span.end

    @property
    def span(self) -> Span:
        # Delay span creation at usage.
        if self._span is None:
            self._span = Span(self.begin, self.end)
        return self._span

    @property
    def begin(self):
        r"""Getter function of ``begin``. The function will first try to
        retrieve the begin index from ``DataStore`` in ``self.pack``. If
        this attempt fails, it will directly return the value in ``_begin``.
        """
        try:
            self._begin = self.pack.get_entry_raw(self.tid)[BEGIN_INDEX]
        except KeyError:
            # self.tid not found in DataStore
            pass
        return self._begin

    @begin.setter
    def begin(self, val: int):
        r"""Setter function of ``begin``. The update will also be populated
        into ``DataStore`` in ``self.pack``.
        """
        self._begin = val
        self.pack.get_entry_raw(self.tid)[BEGIN_INDEX] = val

    @property
    def end(self):
        r"""Getter function of ``end``. The function will first try to
        retrieve the end index from ``DataStore`` in ``self.pack``. If
        this attempt fails, it will directly return the value in ``_end``.
        """
        try:
            self._end = self.pack.get_entry_raw(self.tid)[END_INDEX]
        except KeyError:
            # self.tid not found in DataStore
            pass
        return self._end

    @end.setter
    def end(self, val: int):
        r"""Setter function of ``end``. The update will also be populated
        into ``DataStore`` in ``self.pack``.
        """
        self._end = val
        self.pack.get_entry_raw(self.tid)[END_INDEX] = val

    def __eq__(self, other):
        r"""The eq function of :class:`Annotation`.
        By default, :class:`Annotation` objects are regarded as the same if
        they have the same type, span, and are generated by the same component.

        Users can define their own eq function by themselves but this must
        be consistent to :meth:`hash`.
        """
        if other is None:
            return False
        return (type(self), self.begin, self.end) == (
            type(other),
            other.begin,
            other.end,
        )

    def __lt__(self, other):
        r"""To support total_ordering, `Annotation` must implement
        `__lt__`. The ordering is defined in the following way:

        1. If the begin of the annotations are different, the one with larger
           begin will be larger.
        2. In the case where the begins are the same, the one with larger
           end will be larger.
        3. In the case where both offsets are the same, we break the tie using
           the normal sorting of the class name.
        """
        if self.begin == other.begin:
            if self.end == other.end:
                return str(type(self)) < str(type(other))
            return self.end < other.end
        else:
            return self.begin < other.begin

    @property
    def text(self):
        if self.pack is None:
            raise ValueError(
                "Cannot get text because annotation is not "
                "attached to any data pack."
            )
        return self.pack.get_span_text(self.begin, self.end)

    @property
    def index_key(self) -> int:
        return self.tid

    def get(
        self,
        entry_type: Union[str, Type[EntryType]],
        components: Optional[Union[str, Iterable[str]]] = None,
        include_sub_type=True,
    ) -> Iterable[EntryType]:
        """
        This function wraps the :meth:`~forte.data.data_pack.DataPack.get` method to find
        entries "covered" by this annotation. See that method for more information.

        Example:

            .. code-block:: python

                # Iterate through all the sentences in the pack.
                for sentence in input_pack.get(Sentence):
                    # Take all tokens from each sentence created by NLTKTokenizer.
                    token_entries = sentence.get(
                        entry_type=Token,
                        component='NLTKTokenizer')
                    ...

            In the above code snippet, we get entries of type
            :class:`~ft.onto.base_ontology.Token` within
            each ``sentence`` which were generated by ``NLTKTokenizer``. You
            can consider build coverage index between `Token` and `Sentence`
            if this snippet is frequently used.

        Args:
            entry_type: The type of entries requested.
            components: The component (creator)
                generating the entries requested. If `None`, will return valid
                entries generated by any component.
            include_sub_type: whether to consider the sub types of
                the provided entry type. Default `True`.

        Yields:
            Each `Entry` found using this method.

        """
        yield from self.pack.get(entry_type, self, components, include_sub_type)


class Link(BaseLink):
    r"""Link type entries, such as "predicate link". Each link has a parent node
    and a child node.

    Args:
        pack: The container that this annotation
            will be added to.
        parent: the parent entry of the link.
        child: the child entry of the link.
    """
    # this type Any is needed since subclasses of this class will have new types
    ParentType: Any = Entry
    ChildType: Any = Entry

    def __init__(
        self,
        pack: PackType,
        parent: Optional[Entry] = None,
        child: Optional[Entry] = None,
    ):
        self._parent: Optional[int] = None
        self._child: Optional[int] = None
        super().__init__(pack, parent, child)

    # TODO: Can we get better type hint here?
    def set_parent(self, parent: Entry):
        r"""This will set the `parent` of the current instance with given Entry
        The parent is saved internally by its pack specific index key.

        Args:
            parent: The parent entry.
        """
        if not isinstance(parent, self.ParentType):
            raise TypeError(
                f"The parent of {type(self)} should be an "
                f"instance of {self.ParentType}, but get {type(parent)}"
            )
        self.parent = parent.tid

    def set_child(self, child: Entry):
        r"""This will set the `child` of the current instance with given Entry.
        The child is saved internally by its pack specific index key.

        Args:
            child: The child entry.
        """
        if not isinstance(child, self.ChildType):
            raise TypeError(
                f"The parent of {type(self)} should be an "
                f"instance of {self.ParentType}, but get {type(child)}"
            )
        self.child = child.tid

    @property
    def parent(self):
        r"""Get ``tid`` of the parent node. To get the object of the parent
        node, call :meth:`get_parent`. The function will first try to
        retrieve the parent ``tid`` from ``DataStore`` in ``self.pack``. If
        this attempt fails, it will directly return the value in ``_parent``.
        """
        try:
            self._parent = self.pack.get_entry_raw(self.tid)[PARENT_TID_INDEX]
        except KeyError:
            # self.tid not found in DataStore
            pass
        return self._parent

    @parent.setter
    def parent(self, val: int):
        r"""Setter function of ``parent``. The update will also be populated
        into ``DataStore`` in ``self.pack``.
        """
        self._parent = val
        self.pack.get_entry_raw(self.tid)[PARENT_TID_INDEX] = val

    @property
    def child(self):
        r"""Get ``tid`` of the child node. To get the object of the child node,
        call :meth:`get_child`. The function will first try to
        retrieve the child ``tid`` from ``DataStore`` in ``self.pack``. If
        this attempt fails, it will directly return the value in ``_child``.
        """
        try:
            self._child = self.pack.get_entry_raw(self.tid)[CHILD_TID_INDEX]
        except KeyError:
            # self.tid not found in DataStore
            pass
        return self._child

    @child.setter
    def child(self, val: int):
        r"""Setter function of ``child``. The update will also be populated
        into ``DataStore`` in ``self.pack``.
        """
        self._child = val
        self.pack.get_entry_raw(self.tid)[CHILD_TID_INDEX] = val

    def get_parent(self) -> Entry:
        r"""Get the parent entry of the link.

        Returns:
             An instance of :class:`~forte.data.ontology.core.Entry` that is the parent of the link.
        """
        if self.pack is None:
            raise ValueError(
                "Cannot get parent because link is not "
                "attached to any data pack."
            )
        if self.parent is None:
            raise ValueError("The parent of this entry is not set.")
        return self.pack.get_entry(self.parent)

    def get_child(self) -> Entry:
        r"""Get the child entry of the link.

        Returns:
             An instance of :class:`~forte.data.ontology.core.Entry` that is the child of the link.
        """
        if self.pack is None:
            raise ValueError(
                "Cannot get child because link is not"
                " attached to any data pack."
            )
        if self.child is None:
            raise ValueError("The child of this entry is not set.")
        return self.pack.get_entry(self.child)


# pylint: disable=duplicate-bases
class Group(BaseGroup[Entry]):
    r"""Group is an entry that represent a group of other entries. For example,
    a "coreference group" is a group of coreferential entities. Each group will
    store a set of members, no duplications allowed.
    """
    MemberType: Type[Entry] = Entry

    def __init__(
        self,
        pack: PackType,
        members: Optional[Iterable[Entry]] = None,
    ):  # pylint: disable=useless-super-delegation
        super().__init__(pack, members)

    def add_member(self, member: Entry):
        r"""Add one entry to the group. The update will be populated to the
        corresponding list in ``DataStore`` of ``self.pack``.

        Args:
            member: One member to be added to the group.
        """
        if not isinstance(member, self.MemberType):
            raise TypeError(
                f"The members of {type(self)} should be "
                f"instances of {self.MemberType}, but got {type(member)}"
            )
        self.pack.get_entry_raw(self.tid)[MEMBER_TID_INDEX].append(member.tid)

    def get_members(self) -> List[Entry]:
        r"""Get the member entries in the group. The function will retrieve
        a list of member entries's ``tid``s from ``DataStore`` and convert them
        to entry object on the fly.

        Returns:
             A set of instances of :class:`~forte.data.ontology.core.Entry`
             that are the members of the group.
        """
        if self.pack is None:
            raise ValueError(
                "Cannot get members because group is not "
                "attached to any data pack."
            )
        member_entries = []
        for m in self.pack.get_entry_raw(self.tid)[MEMBER_TID_INDEX]:
            member_entries.append(self.pack.get_entry(m))
        return member_entries


class MultiPackGeneric(MultiEntry, Entry):
    def __init__(self, pack: PackType):
        super().__init__(pack=pack)


class MultiPackLink(MultiEntry, BaseLink):
    r"""This is used to link entries in a :class:`~forte.data.multi_pack.MultiPack`, which is
    designed to support cross pack linking, this can support applications such
    as sentence alignment and cross-document coreference. Each link should have
    a parent node and a child node. Note that the nodes are indexed by two
    integers, one additional index on which pack it comes from.
    """

    ParentType = Entry
    ChildType = Entry

    def __init__(
        self,
        pack: PackType,
        parent: Optional[Entry] = None,
        child: Optional[Entry] = None,
    ):
        self._parent: Tuple = (None, None)
        self._child: Tuple = (None, None)

        super().__init__(pack)

        if parent is not None:
            self.set_parent(parent)
        if child is not None:
            self.set_child(child)

    @property
    def parent(self):
        r"""Get ``pack_id`` and ``tid`` of the parent node. To get the object
        of the parent node, call :meth:`get_parent`. The function will first
        try to retrieve the parent from ``DataStore`` in ``self.pack``. If
        this attempt fails, it will directly return the value in ``_parent``.
        """
        try:
            self._parent = self.pack.get_entry_raw(self.tid)[PARENT_TID_INDEX]
        except KeyError:
            # self.tid not found in DataStore
            pass
        return self._parent

    @parent.setter
    def parent(self, val: Tuple):
        r"""Setter function of ``parent``. The update will also be populated
        into ``DataStore`` in ``self.pack``.
        """
        self._parent = val
        self.pack.get_entry_raw(self.tid)[PARENT_TID_INDEX] = val

    @property
    def child(self):
        r"""Get ``pack_id`` and ``tid`` of the child node. To get the object
        of the child node, call :meth:`get_child`. The function will first try
        to retrieve the child from ``DataStore`` in ``self.pack``. If
        this attempt fails, it will directly return the value in ``_child``.
        """
        try:
            self._child = self.pack.get_entry_raw(self.tid)[CHILD_TID_INDEX]
        except KeyError:
            # self.tid not found in DataStore
            pass
        return self._child

    @child.setter
    def child(self, val: Tuple):
        r"""Setter function of ``child``. The update will also be populated
        into ``DataStore`` in ``self.pack``.
        """
        self._child = val
        self.pack.get_entry_raw(self.tid)[CHILD_TID_INDEX] = val

    def parent_id(self) -> int:
        """
        Return the ``tid`` of the parent entry.

        Returns:
            The ``tid`` of the parent entry.
        """
        return self.parent[1]

    def child_id(self) -> int:
        """
        Return the ``tid`` of the child entry.

        Returns:
            The ``tid`` of the child entry.
        """
        return self.child[1]

    def parent_pack_id(self) -> int:
        """
        Return the `pack_id` of the parent pack.

        Returns:
            The `pack_id` of the parent pack..
        """
        if self.parent[0] is None:
            raise ValueError("Parent is not set for this link.")
        return self.pack.packs[self.parent[0]].pack_id

    def child_pack_id(self) -> int:
        """
        Return the `pack_id` of the child pack.

        Returns:
            The `pack_id` of the child pack.
        """
        if self.child[0] is None:
            raise ValueError("Child is not set for this link.")
        return self.pack.packs[self.child[0]].pack_id

    def set_parent(self, parent: Entry):
        r"""This will set the `parent` of the current instance with given Entry.
        The parent is saved internally as a tuple: ``pack index`` and
        ``entry.tid``. Pack index is the index of the data pack in the
        multi-pack.

        Args:
            parent: The parent of the link, which is an Entry from a data pack,
                it has access to the pack index and its own ``tid`` in the pack.
        """
        if not isinstance(parent, self.ParentType):
            raise TypeError(
                f"The parent of {type(self)} should be an "
                f"instance of {self.ParentType}, but get {type(parent)}"
            )
        # fix bug/enhancement #559: using pack_id instead of index
        # self._parent = self.pack.get_pack_index(parent.pack_id), parent.tid
        self.parent = parent.pack_id, parent.tid

    def set_child(self, child: Entry):
        r"""This will set the `child` of the current instance with given Entry.
        The child is saved internally as a tuple: ``pack index`` and
        ``entry.tid``. Pack index is the index of the data pack in the
        multi-pack.

        Args:
            child: The child of the link, which is an Entry from a data pack,
                it has access to the pack index and its own ``tid`` in the pack.
        """

        if not isinstance(child, self.ChildType):
            raise TypeError(
                f"The child of {type(self)} should be an "
                f"instance of {self.ChildType}, but get {type(child)}"
            )
        # fix bug/enhancement #559: using pack_id instead of index
        # self._child = self.pack.get_pack_index(child.pack_id), child.tid
        self.child = child.pack_id, child.tid

    def get_parent(self) -> Entry:
        r"""Get the parent entry of the link.

        Returns:
            An instance of :class:`~forte.data.ontology.core.Entry` that
            is the parent of the link.
        """
        if self._parent is None:
            raise ValueError("The parent of this link is not set.")

        pack_idx, parent_tid = self.parent
        return self.pack.get_subentry(pack_idx, parent_tid)

    def get_child(self) -> Entry:
        r"""Get the child entry of the link.

        Returns:
            An instance of :class:`~forte.data.ontology.core.Entry` that is
            the child of the link.
        """
        if self._child is None:
            raise ValueError("The parent of this link is not set.")

        pack_idx, child_tid = self.child
        return self.pack.get_subentry(pack_idx, child_tid)


# pylint: disable=duplicate-bases
class MultiPackGroup(MultiEntry, BaseGroup[Entry]):
    r"""Group type entries, such as "coreference group". Each group has a set
    of members.
    """
    MemberType: Type[Entry] = Entry

    def __init__(
        self, pack: PackType, members: Optional[Iterable[Entry]] = None
    ):  # pylint: disable=useless-super-delegation
        super().__init__(pack)
        if members is not None:
            self.add_members(members)

    def add_member(self, member: Entry):
        if not isinstance(member, self.MemberType):
            raise TypeError(
                f"The members of {type(self)} should be "
                f"instances of {self.MemberType}, but got {type(member)}"
            )
        self.pack.get_entry_raw(self.tid)[MEMBER_TID_INDEX].append(
            (member.pack_id, member.tid)
        )

    def get_members(self) -> List[Entry]:
        members = []
        for pack_idx, member_tid in self.pack.get_entry_raw(self.tid)[
            MEMBER_TID_INDEX
        ]:
            members.append(self.pack.get_subentry(pack_idx, member_tid))
        return members


@dataclass
class Query(Generics):
    r"""An entry type representing queries for information retrieval tasks.

    Args:
        pack: Data pack reference to which this query will be added
    """
    value: Optional[QueryType]
    results: Dict[str, float]

    def __init__(self, pack: PackType):
        super().__init__(pack)
        self.value: Optional[QueryType] = None
        self.results: Dict[str, float] = {}

    def add_result(self, pid: str, score: float):
        """
        Set the result score for a particular pack (based on the pack id).

        Args:
            pid: the pack id.
            score: the score for the pack

        Returns:
            None
        """
        self.results[pid] = score

    def update_results(self, pid_to_score: Dict[str, float]):
        r"""Updates the results for this query.

        Args:
             pid_to_score: A dict containing pack id -> score mapping
        """
        self.results.update(pid_to_score)


@total_ordering
class AudioAnnotation(Entry):
    r"""AudioAnnotation type entries, such as "recording" and "audio utterance".
    Each audio annotation has a :class:`~forte.data.span.Span` corresponding to its offset
    in the audio. Most methods in this class are the same as the ones in
    :class:`Annotation`, except that it replaces property `text` with `audio`.

    Args:
        pack: The container that this audio annotation
            will be added to.
        begin: The offset of the first sample in the audio annotation.
        end: The offset of the last sample in the audio annotation + 1.
    """

    def __init__(self, pack: PackType, begin: int, end: int):
        self._span: Optional[Span] = None
        self._begin: int = begin
        self._end: int = end
        super().__init__(pack)

    @property
    def audio(self):
        if self.pack is None:
            raise ValueError(
                "Cannot get audio because annotation is not "
                "attached to any data pack."
            )
        return self.pack.get_span_audio(self.begin, self.end)

    def __getstate__(self):
        r"""For serializing AudioAnnotation, we should create Span annotations
        for compatibility purposes.
        """
        self._span = Span(self.begin, self.end)
        state = super().__getstate__()
        state.pop("_begin")
        state.pop("_end")
        return state

    def __setstate__(self, state):
        """
        For de-serializing AudioAnnotation, we load the begin, end from Span,
        for compatibility purposes.
        """
        super().__setstate__(state)
        self._begin = self._span.begin
        self._end = self._span.end

    @property
    def span(self) -> Span:
        # Delay span creation at usage.
        if self._span is None:
            self._span = Span(self.begin, self.end)
        return self._span

    @property
    def begin(self):
        r"""Getter function of ``begin``. The function will first try to
        retrieve the begin index from ``DataStore`` in ``self.pack``. If
        this attempt fails, it will directly return the value in ``_begin``.
        """
        try:
            self._begin = self.pack.get_entry_raw(self.tid)[BEGIN_INDEX]
        except KeyError:
            # self.tid not found in DataStore
            pass
        return self._begin

    @begin.setter
    def begin(self, val: int):
        r"""Setter function of ``begin``. The update will also be populated
        into ``DataStore`` in ``self.pack``.
        """
        self._begin = val
        self.pack.get_entry_raw(self.tid)[BEGIN_INDEX] = val

    @property
    def end(self):
        r"""Getter function of ``end``. The function will first try to
        retrieve the end index from ``DataStore`` in ``self.pack``. If
        this attempt fails, it will directly return the value in ``_end``.
        """
        try:
            self._end = self.pack.get_entry_raw(self.tid)[END_INDEX]
        except KeyError:
            # self.tid not found in DataStore
            pass
        return self._end

    @end.setter
    def end(self, val: int):
        r"""Setter function of ``end``. The update will also be populated
        into ``DataStore`` in ``self.pack``.
        """
        self._end = val
        self.pack.get_entry_raw(self.tid)[END_INDEX] = val

    def __eq__(self, other):
        r"""The eq function of :class:`AudioAnnotation`.
        By default, :class:`AudioAnnotation` objects are regarded as the same if
        they have the same type, span, and are generated by the same component.

        Users can define their own eq function by themselves but this must
        be consistent to :meth:`hash`.
        """
        if other is None:
            return False
        return (type(self), self.begin, self.end) == (
            type(other),
            other.begin,
            other.end,
        )

    def __lt__(self, other):
        r"""To support total_ordering, `AudioAnnotation` must implement
        `__lt__`. The ordering is defined in the following way:

        1. If the begin of the audio annotations are different, the one with
           larger begin will be larger.
        2. In the case where the begins are the same, the one with larger
           end will be larger.
        3. In the case where both offsets are the same, we break the tie using
           the normal sorting of the class name.
        """
        if self.begin == other.begin:
            if self.end == other.end:
                return str(type(self)) < str(type(other))
            return self.end < other.end
        else:
            return self.begin < other.begin

    @property
    def index_key(self) -> int:
        return self.tid

    def get(
        self,
        entry_type: Union[str, Type[EntryType]],
        components: Optional[Union[str, Iterable[str]]] = None,
        include_sub_type=True,
    ) -> Iterable[EntryType]:
        """
        This function wraps the :meth:`~forte.data.data_pack.DataPack.get()` method to find
        entries "covered" by this audio annotation. See that method for more
        information. For usage details, refer to
        :meth:`forte.data.ontology.top.Annotation.get()`.

        Args:
            entry_type: The type of entries requested.
            components: The component (creator)
                generating the entries requested. If `None`, will return valid
                entries generated by any component.
            include_sub_type: whether to consider the sub types of
                the provided entry type. Default `True`.

        Yields:
            Each `Entry` found using this method.

        """
        yield from self.pack.get(entry_type, self, components, include_sub_type)


class ImageAnnotation(Entry):
    def __init__(self, pack: PackType, image_payload_idx: int = 0):
        """
        ImageAnnotation type entries, such as "edge" and "box".
        Each ImageAnnotation has a ``image_payload_idx`` corresponding to its
        image representation in the payload array.

        Args:
            pack: The container that this image annotation
                will be added to.
            image_payload_idx: the index of the image payload in the DataPack's
                image payload list.
                If it's not set, it defaults to 0 which means it will load the
                first image payload.
        """
        self._image_payload_idx = image_payload_idx
        super().__init__(pack)

    @property
    def image_payload_idx(self) -> int:
        return self._image_payload_idx

    @property
    def image(self):
        if self.pack is None:
            raise ValueError(
                "Cannot get image because image annotation is not "
                "attached to any data pack."
            )
        return self.pack.get_payload_data_at(
            Modality.Image, self._image_payload_idx
        )

    @property
    def max_x(self):
        return self.image_shape[1] - 1

    @property
    def max_y(self):
        return self.image_shape[0] - 1

<<<<<<< HEAD
    @property
    def image_shape(self):
=======
    def set_image_shape(self, width, height):
>>>>>>> e86602f5
        """
        Returns the shape of the image.

        Raises:
            ValueError: if the image annotation is not attached to any data
                pack.
            ValueError: if the image shape is not valid. It must be either
                2D or 3D.

        Returns:
            The shape of the image.
        """
        if self.pack is None:
            raise ValueError(
                "Cannot get image because image annotation is not "
                "attached to any data pack."
            )
        image_shape = self.pack.get_payload_at(
            Modality.Image, self._image_payload_idx
        )._cache_shape
        if not 2 <= len(image_shape) <= 3:
            raise ValueError(
                "Image shape is not valid."
                "It should be 2D ([height, width])"
                " or 3D ([height, width, channel])."
            )
        return image_shape

    def __eq__(self, other):
        if other is None:
            return False
        return self.image_payload_idx == other.image_payload_idx


class Region(ImageAnnotation):
    """
    A region class associated with an image payload.

    Args:
        pack: the container that this ``Region`` will be added to.
        image_payload_idx: the index of the image payload in the DataPack's
            image payload list.
            If it's not set,
            it defaults to 0 which meaning it will load the first image payload.
    """

    def __init__(self, pack: PackType, image_payload_idx: int = 0):
        super().__init__(pack, image_payload_idx)
        if image_payload_idx is None:
            self._image_payload_idx = 0
        else:
            self._image_payload_idx = image_payload_idx

    def compute_iou(self, other) -> float:
        intersection = np.sum(np.logical_and(self.image, other.image))
        union = np.sum(np.logical_or(self.image, other.image))
        return intersection / union


class Box(Region):
    """
    A box class with a center position and a box configuration.

    Note: all indices are zero-based and counted from top left corner of
    image.

    Args:
        pack: the container that this ``Box`` will be added to.
        tl_point: the indices of top left point of the box
            [row index, column index], the unit is one pixel.
        br_point: the indices of bottom right point of the box
            [row index, column index], the unit is one pixel.
        image_payload_idx: the index of the image payload in the DataPack's
            image payload list. If it's not set,
            it defaults to 0 which meaning it will load the first image payload.
    """

    def __init__(
        self,
        pack: PackType,
        tl_point: List[int],
        br_point: List[int],
        image_payload_idx: int = 0,
    ):
        super().__init__(pack, image_payload_idx)
        if tl_point[0] < 0 or tl_point[1] < 0:
            raise ValueError(
                f"input parameter top left point indices ({tl_point}) must"
                "be non-negative"
            )
        if br_point[0] < 0 or br_point[1] < 0:
            raise ValueError(
                f"input parameter bottom right point indices ({br_point}) must"
                "be non-negative"
            )
        if tl_point[0] >= br_point[0]:
            raise ValueError(
                f"top left point y coordinate({tl_point[0]}) must be less than"
                f" bottom right y coordinate({br_point[0]})"
            )
        if tl_point[1] >= br_point[1]:
            raise ValueError(
                f"top left point x coordinate({tl_point[1]}) must be less than"
                f" bottom right x coordinate({br_point[1]})"
            )

        self._y0, self._x0 = tl_point
        self._y1, self._x1 = br_point
        self._cy = round((self._y0 + self._y1) / 2)
        self._cx = round((self._x0 + self._x1) / 2)
        self._height = self._y1 - self._y0
        self._width = self._x1 - self._x0

    @classmethod
    def init_from_center_n_shape(
        cls,
        pack: PackType,
        cy: int,
        cx: int,
        height: int,
        width: int,
        image_payload_idx: int = 0,
    ):
        """
        A class method to initialize a ``Box`` from a box's center position and
        shape.

        Note: all indices are zero-based and counted from top left corner of
        image.

        Args:
            pack: the container that this ``Box`` will be added to.
            cy: the row coordinate of the box's center, the unit is one pixel.
            cx: the column coordinate of the box's center, the unit is one pixel.
            height: the height of the box, the unit is one pixel.
            width: the width of the box, the unit is one pixel.
            image_payload_idx: the index of the image payload in the DataPack's
                image payload list. If it's not set, it defaults to 0 which
                meaning it will load the first image payload.

        Returns:
            A ``Box`` instance.
        """
        # center location
        return cls(
            pack,
            [cy - round(height / 2), cx - round(width / 2)],
            [cy - round(height / 2) + height, cx - round(width / 2) + width],
            image_payload_idx,
        )

    def compute_iou(self, other) -> float:
        """
        A function computes iou(intersection over union) between two boxes
        (unit: pixel).
        It overwrites the ``compute_iou`` function in it's parent class
        ``Region``.

        Args:
            other: the other ``Box`` object to be computed with.
        Returns:
            A float value which is (intersection area/ union area) between two
            boxes.
        """
        if not isinstance(other, Box):
            raise ValueError(
                "The other object to compute iou with is"
                " not a Box object."
                "You need to check the type of the other object."
            )

        if not self.is_overlapped(other):
            return 0
        box_x_diff = min(
            abs(other.box_max_x - self.box_min_x),
            abs(other.box_min_x - self.box_max_x),
        )
        box_y_diff = min(
            abs(other.box_max_y - self.box_min_y),
            abs(other.box_min_y - self.box_max_y),
        )
        intersection = box_x_diff * box_y_diff
        union = self.area + other.area - intersection
        return intersection / union

    @property
    def center(self):
        return (self._cy, self._cx)

    @property
    def corners(self):
        """
        Get corners of box.
        """
        return [
            (self._y0, self._x0),
            (self._y0, self._x1),
            (self._y1, self._x0),
            (self._y1, self._x1),
        ]

    @property
    def box_min_x(self):
        return self._x0

    @property
    def box_max_x(self):
        return min(self._x1, self.max_x)

    @property
    def box_min_y(self):
        return self._y0

    @property
    def box_max_y(self):
        return min(self._y1, self.max_y)

    @property
    def area(self):
        return self._height * self._width

    def is_overlapped(self, other):
        """
        A function checks whether two boxes are overlapped(two box area have
        intersections).

        Note: in edges cases where two boxes' boundaries share the
        same line segment/corner in the image array, it won't be considered
        overlapped.

        Args:
            other: the other ``Box`` object to compared to.

        Returns:
            A boolean value indicating whether there is overlapped.
        """
        # If one box is on left side of other
        if self.box_min_x > other.box_max_x or other.box_min_x > self.box_max_x:
            return False

        # If one box is above other
        if self.box_min_y > other.box_max_y or other.box_min_y > self.box_max_y:
            return False
        return True


class Payload(Entry):
    """
    A payload class that holds data cache of one modality and its data source uri.

    Args:
        pack: The container that this `Payload` will
            be added to.
        modality: modality of the payload such as text, audio and image.
        payload_idx: the index of the payload in the DataPack's
            image payload list of the same modality. For example, if we
            instantiate a ``TextPayload`` inherited from ``Payload``, we assign
            the payload index in DataPack's text payload list.
        uri: universal resource identifier of the data source. Defaults to None.

    Raises:
        ValueError: raised when the modality is not supported.
    """

    def __init__(
        self,
        pack: PackType,
        payload_idx: int = 0,
        uri: Optional[str] = None,
    ):
        from ft.onto.base_ontology import (  # pylint: disable=import-outside-toplevel
            TextPayload,
            AudioPayload,
            ImagePayload,
        )

        # since we cannot pass different modality from generated ontology, and
        # we don't want to import base ontology in the header of the file
        # we import it here.
        if isinstance(self, TextPayload):
            self._modality = Modality.Text
        elif isinstance(self, AudioPayload):
            self._modality = Modality.Audio
        elif isinstance(self, ImagePayload):
            self._modality = Modality.Image
        else:
            supported_modality = [enum.name for enum in Modality]
            raise ValueError(
                f"The given modality {self._modality.name} is not supported. "
                f"Currently we only support {supported_modality}"
            )
        self._payload_idx: int = payload_idx
        self._uri: Optional[str] = uri

        super().__init__(pack)
        self._cache: Union[str, np.ndarray] = ""
        self._cache_shape: Optional[Sequence[int]] = None
        self.replace_back_operations: Sequence[Tuple] = []
        self.processed_original_spans: Sequence[Tuple] = []
        self.orig_text_len: int = 0

    def get_type(self) -> type:
        """
        Get the class type of the payload class. For example, suppose a
        ``TextPayload`` inherits this ``Payload`` class, ``TextPayload`` will be
        returned.

        Returns:
            the type of the payload class.
        """
        return type(self)

    @property
    def cache(self) -> Union[str, np.ndarray]:
        return self._cache

    @property
    def modality(self) -> IntEnum:
        """
        Get the modality of the payload class.

        Returns:
            the modality of the payload class in ``IntEnum`` format.
        """
        return self._modality

    @property
    def modality_name(self) -> str:
        """
        Get the modality of the payload class in str format.

        Returns:
            the modality of the payload class in str format.
        """
        return self._modality.name

    @property
    def payload_index(self) -> int:
        return self._payload_idx

    @property
    def uri(self) -> Optional[str]:
        return self._uri

    @property
    def cache_shape(self) -> Optional[Sequence[int]]:
        return self._cache_shape

    def set_cache(
        self,
        data: Union[str, np.ndarray],
        cache_shape: Optional[Sequence[int]] = None,
    ):
        """
        Load cache data into the payload and set the data shape.

        Args:
            data: data to be set in the payload. It can be str for text data or
                numpy array for audio or image data.
            cache_shape: the shape of the data. Its representation varies based
                on the modality and its length.
                For text data, it is the length of the text.[length, text_embedding_dim]
                For audio data, it is the length of the audio. [length, audio_embedding_dim]
                For image data, it is the shape of the image. [height, width,
                channel]
                For example, for image data, if the cache_shape length is 2, it
                means the image data is a 2D image [height, width].
        """
        self._cache = data
        if isinstance(data, np.ndarray):
            # if it's a numpy array, we need to set the shape
            # even if user input a shape, it will be overwritten
            cache_shape = data.shape
        self._cache_shape = cache_shape

    def set_payload_index(self, payload_index: int):
        """
        Set payload index for the DataPack.

        Args:
            payload_index: a new payload index to be set.
        """
        self._payload_idx = payload_index

    def image_shape(self):
        return self._cache_shape

    def __getstate__(self):
        r"""
        Convert ``_modality`` ``Enum`` object to str format for serialization.
        """
        # TODO: this function will be removed since
        # Entry store is being integrated into DataStore
        state = self.__dict__.copy()
        state["_modality"] = self._modality.name

        if isinstance(state["_cache"], np.ndarray):
            state["_cache"] = list(self._cache.tolist())
        if isinstance(state["_embedding"], np.ndarray):
            state["_embedding"] = list(self._embedding.tolist())

        return state

    def __setstate__(self, state):
        r"""
        Convert ``_modality`` string to ``Enum`` object for deserialization.
        """
        # TODO: this function will be removed since
        # Entry store is being integrated into DataStore
        self.__dict__.update(state)
        self._modality = getattr(Modality, state["_modality"])

        # During de-serialization, convert the list back to numpy array.
        if "_embedding" in state:
            state["_embedding"] = np.array(state["_embedding"])
        else:
            state["_embedding"] = np.empty(0)

        # Here we assume that if the payload is not text (in which case
        # cache is stored a string), cache will always be stored as a
        # numpy array (which is converted to a list during serialization).
        # This check can be made more comprehensive when new types of
        # payloads are introduced.
        if "_cache" in state and isinstance(state["_cache"], list):
            state["_cache"] = np.array(state["_cache"])


SinglePackEntries = (
    Link,
    Group,
    Annotation,
    Generics,
    AudioAnnotation,
    ImageAnnotation,
    Payload,
)
MultiPackEntries = (MultiPackLink, MultiPackGroup, MultiPackGeneric)<|MERGE_RESOLUTION|>--- conflicted
+++ resolved
@@ -889,12 +889,9 @@
     def max_y(self):
         return self.image_shape[0] - 1
 
-<<<<<<< HEAD
+
     @property
     def image_shape(self):
-=======
-    def set_image_shape(self, width, height):
->>>>>>> e86602f5
         """
         Returns the shape of the image.
 
