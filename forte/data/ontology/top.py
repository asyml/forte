# Copyright 2019 The Forte Authors. All Rights Reserved.
#
# Licensed under the Apache License, Version 2.0 (the "License");
# you may not use this file except in compliance with the License.
# You may obtain a copy of the License at
#
#      http://www.apache.org/licenses/LICENSE-2.0
#
# Unless required by applicable law or agreed to in writing, software
# distributed under the License is distributed on an "AS IS" BASIS,
# WITHOUT WARRANTIES OR CONDITIONS OF ANY KIND, either express or implied.
# See the License for the specific language governing permissions and
# limitations under the License.
from dataclasses import dataclass
from enum import IntEnum
from functools import total_ordering
from typing import (
    Optional,
    Sequence,
    Tuple,
    Type,
    Any,
    Dict,
    Union,
    Iterable,
    List,
)
import numpy as np

from forte.data.modality import Modality
from forte.data.base_pack import PackType
from forte.data.ontology.core import (
    Entry,
    BaseLink,
    BaseGroup,
    MultiEntry,
    EntryType,
)
from forte.data.span import Span
from forte.common.constants import (
    BEGIN_INDEX,
    END_INDEX,
    PARENT_TID_INDEX,
    CHILD_TID_INDEX,
    MEMBER_TID_INDEX,
)

__all__ = [
    "Generics",
    "Annotation",
    "Group",
    "Link",
    "MultiPackGeneric",
    "MultiPackGroup",
    "MultiPackLink",
    "Query",
    "SinglePackEntries",
    "MultiPackEntries",
    "AudioAnnotation",
    "ImageAnnotation",
    "Grids",
    "Region",
    "Box",
    "Payload",
]

QueryType = Union[Dict[str, Any], np.ndarray]

"""
To create a new top level entry, the following steps are required to
make sure it available across the ontology system:
    1. Create a new top level class that inherits from `Entry` or `MultiEntry`
    2. Add the new class to `SinglePackEntries` or `MultiPackEntries`
    3. Register a new method in `DataStore`: `add_<new_entry>_raw()`
    4. Insert a new conditional branch in `EntryConverter.save_entry_object()`
"""


class Generics(Entry):
    def __init__(self, pack: PackType):
        super().__init__(pack=pack)


@total_ordering
class Annotation(Entry):
    r"""Annotation type entries, such as "token", "entity mention" and
    "sentence". Each annotation has a :class:`~forte.data.span.Span` corresponding to its offset
    in the text.

    Args:
        pack: The container that this annotation
            will be added to.
        begin: The offset of the first character in the annotation.
        end: The offset of the last character in the annotation + 1.
    """

    def __init__(self, pack: PackType, begin: int, end: int):
        self._span: Optional[Span] = None
        self._begin: int = begin
        self._end: int = end
        super().__init__(pack)

    def __getstate__(self):
        r"""For serializing Annotation, we should create Span annotations for
        compatibility purposes.
        """
        self._span = Span(self.begin, self.end)
        state = super().__getstate__()
        state.pop("_begin")
        state.pop("_end")
        return state

    def __setstate__(self, state):
        """
        For de-serializing Annotation, we load the begin, end from Span, for
        compatibility purposes.
        """
        super().__setstate__(state)
        self._begin = self._span.begin
        self._end = self._span.end

    @property
    def span(self) -> Span:
        # Delay span creation at usage.
        if self._span is None:
            self._span = Span(self.begin, self.end)
        return self._span

    @property
    def begin(self):
        r"""Getter function of ``begin``. The function will first try to
        retrieve the begin index from ``DataStore`` in ``self.pack``. If
        this attempt fails, it will directly return the value in ``_begin``.
        """
        try:
            self._begin = self.pack.get_entry_raw(self.tid)[BEGIN_INDEX]
        except KeyError:
            # self.tid not found in DataStore
            pass
        return self._begin

    @begin.setter
    def begin(self, val: int):
        r"""Setter function of ``begin``. The update will also be populated
        into ``DataStore`` in ``self.pack``.
        """
        self._begin = val
        self.pack.get_entry_raw(self.tid)[BEGIN_INDEX] = val

    @property
    def end(self):
        r"""Getter function of ``end``. The function will first try to
        retrieve the end index from ``DataStore`` in ``self.pack``. If
        this attempt fails, it will directly return the value in ``_end``.
        """
        try:
            self._end = self.pack.get_entry_raw(self.tid)[END_INDEX]
        except KeyError:
            # self.tid not found in DataStore
            pass
        return self._end

    @end.setter
    def end(self, val: int):
        r"""Setter function of ``end``. The update will also be populated
        into ``DataStore`` in ``self.pack``.
        """
        self._end = val
        self.pack.get_entry_raw(self.tid)[END_INDEX] = val

    def __eq__(self, other):
        r"""The eq function of :class:`Annotation`.
        By default, :class:`Annotation` objects are regarded as the same if
        they have the same type, span, and are generated by the same component.

        Users can define their own eq function by themselves but this must
        be consistent to :meth:`hash`.
        """
        if other is None:
            return False
        return (type(self), self.begin, self.end) == (
            type(other),
            other.begin,
            other.end,
        )

    def __lt__(self, other):
        r"""To support total_ordering, `Annotation` must implement
        `__lt__`. The ordering is defined in the following way:

        1. If the begin of the annotations are different, the one with larger
           begin will be larger.
        2. In the case where the begins are the same, the one with larger
           end will be larger.
        3. In the case where both offsets are the same, we break the tie using
           the normal sorting of the class name.
        """
        if self.begin == other.begin:
            if self.end == other.end:
                return str(type(self)) < str(type(other))
            return self.end < other.end
        else:
            return self.begin < other.begin

    @property
    def text(self):
        if self.pack is None:
            raise ValueError(
                "Cannot get text because annotation is not "
                "attached to any data pack."
            )
        return self.pack.get_span_text(self.begin, self.end)

    @property
    def index_key(self) -> int:
        return self.tid

    def get(
        self,
        entry_type: Union[str, Type[EntryType]],
        components: Optional[Union[str, Iterable[str]]] = None,
        include_sub_type=True,
    ) -> Iterable[EntryType]:
        """
        This function wraps the :meth:`~forte.data.data_pack.DataPack.get` method to find
        entries "covered" by this annotation. See that method for more information.

        Example:

            .. code-block:: python

                # Iterate through all the sentences in the pack.
                for sentence in input_pack.get(Sentence):
                    # Take all tokens from each sentence created by NLTKTokenizer.
                    token_entries = sentence.get(
                        entry_type=Token,
                        component='NLTKTokenizer')
                    ...

            In the above code snippet, we get entries of type
            :class:`~ft.onto.base_ontology.Token` within
            each ``sentence`` which were generated by ``NLTKTokenizer``. You
            can consider build coverage index between `Token` and `Sentence`
            if this snippet is frequently used.

        Args:
            entry_type: The type of entries requested.
            components: The component (creator)
                generating the entries requested. If `None`, will return valid
                entries generated by any component.
            include_sub_type: whether to consider the sub types of
                the provided entry type. Default `True`.

        Yields:
            Each `Entry` found using this method.

        """
        yield from self.pack.get(entry_type, self, components, include_sub_type)


class Link(BaseLink):
    r"""Link type entries, such as "predicate link". Each link has a parent node
    and a child node.

    Args:
        pack: The container that this annotation
            will be added to.
        parent: the parent entry of the link.
        child: the child entry of the link.
    """
    # this type Any is needed since subclasses of this class will have new types
    ParentType: Any = Entry
    ChildType: Any = Entry

    def __init__(
        self,
        pack: PackType,
        parent: Optional[Entry] = None,
        child: Optional[Entry] = None,
    ):
        self._parent: Optional[int] = None
        self._child: Optional[int] = None
        super().__init__(pack, parent, child)

    # TODO: Can we get better type hint here?
    def set_parent(self, parent: Entry):
        r"""This will set the `parent` of the current instance with given Entry
        The parent is saved internally by its pack specific index key.

        Args:
            parent: The parent entry.
        """
        if not isinstance(parent, self.ParentType):
            raise TypeError(
                f"The parent of {type(self)} should be an "
                f"instance of {self.ParentType}, but get {type(parent)}"
            )
        self.parent = parent.tid

    def set_child(self, child: Entry):
        r"""This will set the `child` of the current instance with given Entry.
        The child is saved internally by its pack specific index key.

        Args:
            child: The child entry.
        """
        if not isinstance(child, self.ChildType):
            raise TypeError(
                f"The parent of {type(self)} should be an "
                f"instance of {self.ParentType}, but get {type(child)}"
            )
        self.child = child.tid

    @property
    def parent(self):
        r"""Get ``tid`` of the parent node. To get the object of the parent
        node, call :meth:`get_parent`. The function will first try to
        retrieve the parent ``tid`` from ``DataStore`` in ``self.pack``. If
        this attempt fails, it will directly return the value in ``_parent``.
        """
        try:
            self._parent = self.pack.get_entry_raw(self.tid)[PARENT_TID_INDEX]
        except KeyError:
            # self.tid not found in DataStore
            pass
        return self._parent

    @parent.setter
    def parent(self, val: int):
        r"""Setter function of ``parent``. The update will also be populated
        into ``DataStore`` in ``self.pack``.
        """
        self._parent = val
        self.pack.get_entry_raw(self.tid)[PARENT_TID_INDEX] = val

    @property
    def child(self):
        r"""Get ``tid`` of the child node. To get the object of the child node,
        call :meth:`get_child`. The function will first try to
        retrieve the child ``tid`` from ``DataStore`` in ``self.pack``. If
        this attempt fails, it will directly return the value in ``_child``.
        """
        try:
            self._child = self.pack.get_entry_raw(self.tid)[CHILD_TID_INDEX]
        except KeyError:
            # self.tid not found in DataStore
            pass
        return self._child

    @child.setter
    def child(self, val: int):
        r"""Setter function of ``child``. The update will also be populated
        into ``DataStore`` in ``self.pack``.
        """
        self._child = val
        self.pack.get_entry_raw(self.tid)[CHILD_TID_INDEX] = val

    def get_parent(self) -> Entry:
        r"""Get the parent entry of the link.

        Returns:
             An instance of :class:`~forte.data.ontology.core.Entry` that is the parent of the link.
        """
        if self.pack is None:
            raise ValueError(
                "Cannot get parent because link is not "
                "attached to any data pack."
            )
        if self.parent is None:
            raise ValueError("The parent of this entry is not set.")
        return self.pack.get_entry(self.parent)

    def get_child(self) -> Entry:
        r"""Get the child entry of the link.

        Returns:
             An instance of :class:`~forte.data.ontology.core.Entry` that is the child of the link.
        """
        if self.pack is None:
            raise ValueError(
                "Cannot get child because link is not"
                " attached to any data pack."
            )
        if self.child is None:
            raise ValueError("The child of this entry is not set.")
        return self.pack.get_entry(self.child)


# pylint: disable=duplicate-bases
class Group(BaseGroup[Entry]):
    r"""Group is an entry that represent a group of other entries. For example,
    a "coreference group" is a group of coreferential entities. Each group will
    store a set of members, no duplications allowed.
    """
    MemberType: Type[Entry] = Entry

    def __init__(
        self,
        pack: PackType,
        members: Optional[Iterable[Entry]] = None,
    ):  # pylint: disable=useless-super-delegation
        super().__init__(pack, members)

    def add_member(self, member: Entry):
        r"""Add one entry to the group. The update will be populated to the
        corresponding list in ``DataStore`` of ``self.pack``.

        Args:
            member: One member to be added to the group.
        """
        if not isinstance(member, self.MemberType):
            raise TypeError(
                f"The members of {type(self)} should be "
                f"instances of {self.MemberType}, but got {type(member)}"
            )
        self.pack.get_entry_raw(self.tid)[MEMBER_TID_INDEX].append(member.tid)

    def get_members(self) -> List[Entry]:
        r"""Get the member entries in the group. The function will retrieve
        a list of member entries's ``tid``s from ``DataStore`` and convert them
        to entry object on the fly.

        Returns:
             A set of instances of :class:`~forte.data.ontology.core.Entry`
             that are the members of the group.
        """
        if self.pack is None:
            raise ValueError(
                "Cannot get members because group is not "
                "attached to any data pack."
            )
        member_entries = []
        for m in self.pack.get_entry_raw(self.tid)[MEMBER_TID_INDEX]:
            member_entries.append(self.pack.get_entry(m))
        return member_entries


class MultiPackGeneric(MultiEntry, Entry):
    def __init__(self, pack: PackType):
        super().__init__(pack=pack)


class MultiPackLink(MultiEntry, BaseLink):
    r"""This is used to link entries in a :class:`~forte.data.multi_pack.MultiPack`, which is
    designed to support cross pack linking, this can support applications such
    as sentence alignment and cross-document coreference. Each link should have
    a parent node and a child node. Note that the nodes are indexed by two
    integers, one additional index on which pack it comes from.
    """

    ParentType = Entry
    ChildType = Entry

    def __init__(
        self,
        pack: PackType,
        parent: Optional[Entry] = None,
        child: Optional[Entry] = None,
    ):
        self._parent: Tuple = (None, None)
        self._child: Tuple = (None, None)

        super().__init__(pack)

        if parent is not None:
            self.set_parent(parent)
        if child is not None:
            self.set_child(child)

    @property
    def parent(self):
        r"""Get ``pack_id`` and ``tid`` of the parent node. To get the object
        of the parent node, call :meth:`get_parent`. The function will first
        try to retrieve the parent from ``DataStore`` in ``self.pack``. If
        this attempt fails, it will directly return the value in ``_parent``.
        """
        try:
            self._parent = self.pack.get_entry_raw(self.tid)[PARENT_TID_INDEX]
        except KeyError:
            # self.tid not found in DataStore
            pass
        return self._parent

    @parent.setter
    def parent(self, val: Tuple):
        r"""Setter function of ``parent``. The update will also be populated
        into ``DataStore`` in ``self.pack``.
        """
        self._parent = val
        self.pack.get_entry_raw(self.tid)[PARENT_TID_INDEX] = val

    @property
    def child(self):
        r"""Get ``pack_id`` and ``tid`` of the child node. To get the object
        of the child node, call :meth:`get_child`. The function will first try
        to retrieve the child from ``DataStore`` in ``self.pack``. If
        this attempt fails, it will directly return the value in ``_child``.
        """
        try:
            self._child = self.pack.get_entry_raw(self.tid)[CHILD_TID_INDEX]
        except KeyError:
            # self.tid not found in DataStore
            pass
        return self._child

    @child.setter
    def child(self, val: Tuple):
        r"""Setter function of ``child``. The update will also be populated
        into ``DataStore`` in ``self.pack``.
        """
        self._child = val
        self.pack.get_entry_raw(self.tid)[CHILD_TID_INDEX] = val

    def parent_id(self) -> int:
        """
        Return the ``tid`` of the parent entry.

        Returns:
            The ``tid`` of the parent entry.
        """
        return self.parent[1]

    def child_id(self) -> int:
        """
        Return the ``tid`` of the child entry.

        Returns:
            The ``tid`` of the child entry.
        """
        return self.child[1]

    def parent_pack_id(self) -> int:
        """
        Return the `pack_id` of the parent pack.

        Returns:
            The `pack_id` of the parent pack..
        """
        if self.parent[0] is None:
            raise ValueError("Parent is not set for this link.")
        return self.pack.packs[self.parent[0]].pack_id

    def child_pack_id(self) -> int:
        """
        Return the `pack_id` of the child pack.

        Returns:
            The `pack_id` of the child pack.
        """
        if self.child[0] is None:
            raise ValueError("Child is not set for this link.")
        return self.pack.packs[self.child[0]].pack_id

    def set_parent(self, parent: Entry):
        r"""This will set the `parent` of the current instance with given Entry.
        The parent is saved internally as a tuple: ``pack index`` and
        ``entry.tid``. Pack index is the index of the data pack in the
        multi-pack.

        Args:
            parent: The parent of the link, which is an Entry from a data pack,
                it has access to the pack index and its own ``tid`` in the pack.
        """
        if not isinstance(parent, self.ParentType):
            raise TypeError(
                f"The parent of {type(self)} should be an "
                f"instance of {self.ParentType}, but get {type(parent)}"
            )
        # fix bug/enhancement #559: using pack_id instead of index
        # self._parent = self.pack.get_pack_index(parent.pack_id), parent.tid
        self.parent = parent.pack_id, parent.tid

    def set_child(self, child: Entry):
        r"""This will set the `child` of the current instance with given Entry.
        The child is saved internally as a tuple: ``pack index`` and
        ``entry.tid``. Pack index is the index of the data pack in the
        multi-pack.

        Args:
            child: The child of the link, which is an Entry from a data pack,
                it has access to the pack index and its own ``tid`` in the pack.
        """

        if not isinstance(child, self.ChildType):
            raise TypeError(
                f"The child of {type(self)} should be an "
                f"instance of {self.ChildType}, but get {type(child)}"
            )
        # fix bug/enhancement #559: using pack_id instead of index
        # self._child = self.pack.get_pack_index(child.pack_id), child.tid
        self.child = child.pack_id, child.tid

    def get_parent(self) -> Entry:
        r"""Get the parent entry of the link.

        Returns:
            An instance of :class:`~forte.data.ontology.core.Entry` that
            is the parent of the link.
        """
        if self._parent is None:
            raise ValueError("The parent of this link is not set.")

        pack_idx, parent_tid = self.parent
        return self.pack.get_subentry(pack_idx, parent_tid)

    def get_child(self) -> Entry:
        r"""Get the child entry of the link.

        Returns:
            An instance of :class:`~forte.data.ontology.core.Entry` that is
            the child of the link.
        """
        if self._child is None:
            raise ValueError("The parent of this link is not set.")

        pack_idx, child_tid = self.child
        return self.pack.get_subentry(pack_idx, child_tid)


# pylint: disable=duplicate-bases
class MultiPackGroup(MultiEntry, BaseGroup[Entry]):
    r"""Group type entries, such as "coreference group". Each group has a set
    of members.
    """
    MemberType: Type[Entry] = Entry

    def __init__(
        self, pack: PackType, members: Optional[Iterable[Entry]] = None
    ):  # pylint: disable=useless-super-delegation
        super().__init__(pack)
        if members is not None:
            self.add_members(members)

    def add_member(self, member: Entry):
        if not isinstance(member, self.MemberType):
            raise TypeError(
                f"The members of {type(self)} should be "
                f"instances of {self.MemberType}, but got {type(member)}"
            )
        self.pack.get_entry_raw(self.tid)[MEMBER_TID_INDEX].append(
            (member.pack_id, member.tid)
        )

    def get_members(self) -> List[Entry]:
        members = []
        for pack_idx, member_tid in self.pack.get_entry_raw(self.tid)[
            MEMBER_TID_INDEX
        ]:
            members.append(self.pack.get_subentry(pack_idx, member_tid))
        return members


@dataclass
class Query(Generics):
    r"""An entry type representing queries for information retrieval tasks.

    Args:
        pack: Data pack reference to which this query will be added
    """
    value: Optional[QueryType]
    results: Dict[str, float]

    def __init__(self, pack: PackType):
        super().__init__(pack)
        self.value: Optional[QueryType] = None
        self.results: Dict[str, float] = {}

    def add_result(self, pid: str, score: float):
        """
        Set the result score for a particular pack (based on the pack id).

        Args:
            pid: the pack id.
            score: the score for the pack

        Returns:
            None
        """
        self.results[pid] = score

    def update_results(self, pid_to_score: Dict[str, float]):
        r"""Updates the results for this query.

        Args:
             pid_to_score: A dict containing pack id -> score mapping
        """
        self.results.update(pid_to_score)


@total_ordering
class AudioAnnotation(Entry):
    r"""AudioAnnotation type entries, such as "recording" and "audio utterance".
    Each audio annotation has a :class:`~forte.data.span.Span` corresponding to its offset
    in the audio. Most methods in this class are the same as the ones in
    :class:`Annotation`, except that it replaces property `text` with `audio`.

    Args:
        pack: The container that this audio annotation
            will be added to.
        begin: The offset of the first sample in the audio annotation.
        end: The offset of the last sample in the audio annotation + 1.
    """

    def __init__(self, pack: PackType, begin: int, end: int):
        self._span: Optional[Span] = None
        self._begin: int = begin
        self._end: int = end
        super().__init__(pack)

    @property
    def audio(self):
        if self.pack is None:
            raise ValueError(
                "Cannot get audio because annotation is not "
                "attached to any data pack."
            )
        return self.pack.get_span_audio(self.begin, self.end)

    def __getstate__(self):
        r"""For serializing AudioAnnotation, we should create Span annotations
        for compatibility purposes.
        """
        self._span = Span(self.begin, self.end)
        state = super().__getstate__()
        state.pop("_begin")
        state.pop("_end")
        return state

    def __setstate__(self, state):
        """
        For de-serializing AudioAnnotation, we load the begin, end from Span,
        for compatibility purposes.
        """
        super().__setstate__(state)
        self._begin = self._span.begin
        self._end = self._span.end

    @property
    def span(self) -> Span:
        # Delay span creation at usage.
        if self._span is None:
            self._span = Span(self.begin, self.end)
        return self._span

    @property
    def begin(self):
        r"""Getter function of ``begin``. The function will first try to
        retrieve the begin index from ``DataStore`` in ``self.pack``. If
        this attempt fails, it will directly return the value in ``_begin``.
        """
        try:
            self._begin = self.pack.get_entry_raw(self.tid)[BEGIN_INDEX]
        except KeyError:
            # self.tid not found in DataStore
            pass
        return self._begin

    @begin.setter
    def begin(self, val: int):
        r"""Setter function of ``begin``. The update will also be populated
        into ``DataStore`` in ``self.pack``.
        """
        self._begin = val
        self.pack.get_entry_raw(self.tid)[BEGIN_INDEX] = val

    @property
    def end(self):
        r"""Getter function of ``end``. The function will first try to
        retrieve the end index from ``DataStore`` in ``self.pack``. If
        this attempt fails, it will directly return the value in ``_end``.
        """
        try:
            self._end = self.pack.get_entry_raw(self.tid)[END_INDEX]
        except KeyError:
            # self.tid not found in DataStore
            pass
        return self._end

    @end.setter
    def end(self, val: int):
        r"""Setter function of ``end``. The update will also be populated
        into ``DataStore`` in ``self.pack``.
        """
        self._end = val
        self.pack.get_entry_raw(self.tid)[END_INDEX] = val

    def __eq__(self, other):
        r"""The eq function of :class:`AudioAnnotation`.
        By default, :class:`AudioAnnotation` objects are regarded as the same if
        they have the same type, span, and are generated by the same component.

        Users can define their own eq function by themselves but this must
        be consistent to :meth:`hash`.
        """
        if other is None:
            return False
        return (type(self), self.begin, self.end) == (
            type(other),
            other.begin,
            other.end,
        )

    def __lt__(self, other):
        r"""To support total_ordering, `AudioAnnotation` must implement
        `__lt__`. The ordering is defined in the following way:

        1. If the begin of the audio annotations are different, the one with
           larger begin will be larger.
        2. In the case where the begins are the same, the one with larger
           end will be larger.
        3. In the case where both offsets are the same, we break the tie using
           the normal sorting of the class name.
        """
        if self.begin == other.begin:
            if self.end == other.end:
                return str(type(self)) < str(type(other))
            return self.end < other.end
        else:
            return self.begin < other.begin

    @property
    def index_key(self) -> int:
        return self.tid

    def get(
        self,
        entry_type: Union[str, Type[EntryType]],
        components: Optional[Union[str, Iterable[str]]] = None,
        include_sub_type=True,
    ) -> Iterable[EntryType]:
        """
        This function wraps the :meth:`~forte.data.data_pack.DataPack.get()` method to find
        entries "covered" by this audio annotation. See that method for more
        information. For usage details, refer to
        :meth:`forte.data.ontology.top.Annotation.get()`.

        Args:
            entry_type: The type of entries requested.
            components: The component (creator)
                generating the entries requested. If `None`, will return valid
                entries generated by any component.
            include_sub_type: whether to consider the sub types of
                the provided entry type. Default `True`.

        Yields:
            Each `Entry` found using this method.

        """
        yield from self.pack.get(entry_type, self, components, include_sub_type)


class ImageAnnotation(Entry):
    def __init__(self, pack: PackType, image_payload_idx: int = 0):
        """
        ImageAnnotation type entries, such as "edge" and "box".
        Each ImageAnnotation has a ``image_payload_idx`` corresponding to its
        image representation in the payload array.

        Args:
            pack: The container that this image annotation
                will be added to.
            image_payload_idx: the index of the image payload in the DataPack's
                image payload list.
                If it's not set, it defaults to 0 which means it will load the
                first image payload.
        """
        self._image_payload_idx = image_payload_idx
        super().__init__(pack)

    @property
    def image_payload_idx(self) -> int:
        return self._image_payload_idx

    @property
    def image(self):
        if self.pack is None:
            raise ValueError(
                "Cannot get image because image annotation is not "
                "attached to any data pack."
            )
        return self.pack.get_payload_data_at(
            Modality.Image, self._image_payload_idx
        )

    @property
    def max_x(self):
        return self._image_width - 1

    @property
    def max_y(self):
        return self._image_height - 1

    @property
    def image_shape(self):
        return (self._image_height, self._image_width)

    def set_image_shape(self, width, height):
        """
        This function is used to set the shape of the image.

        Args:
            width: the width of the image. The unit is pixel.
            height: the height of the image. The unit is pixel.
        """
        self._image_width = (  # pylint: disable=attribute-defined-outside-init
            width
        )
        self._image_height = (  # pylint: disable=attribute-defined-outside-init
            height
        )

    def __eq__(self, other):
        if other is None:
            return False
        return self.image_payload_idx == other.image_payload_idx


class Grids(Entry):
    """
    Regular grids with a grid configuration.

    Args:
        pack: The container that this grids will be added to.
        height: the number of grid cell per column, the unit is one grid cell.
        width: the number of grid cell per row, the unit is one grid cell.
        image_payload_idx: the index of the image payload in the DataPack's
            image payload list.
            If it's not set,
            it defaults to 0 which meaning it will load the first image payload.
    """

    def __init__(
        self,
        pack: PackType,
        height: int,
        width: int,
        image_payload_idx: int = 0,
    ):
        if height <= 0 or width <= 0:
            raise ValueError(
                f"height({height}) and "
                f"width({width}) both must be larger than 0"
            )
        self._height = height
        self._width = width
        self._image_payload_idx = image_payload_idx
        super().__init__(pack)
        self.img_arr = self.pack.get_payload_data_at(
            Modality.Image, self._image_payload_idx
        )
        self.c_h, self.c_w = (
            self.img_arr.shape[0] // self._height,
            self.img_arr.shape[1] // self._width,
        )  # compute the height and width of grid cells

    def get_grid_cell(self, h_idx: int, w_idx: int):
        """
        Get the array data of a grid cell from image of the image payload index.
        The array is a masked version of the original image, and it has
        the same size of the image. The array entries that are not
        within the grid cell will masked as zeros. The array entries that are
        within the grid cell will be copied to the zeros numpy array.

        Note: all indices are zero-based and counted from top left corner of
        the image.

        Args:
            h_idx: the zero-based height(row) index of the grid cell in the
                grid, the unit is one grid cell.
            w_idx: the zero-based width(column) index of the grid cell in the
                grid, the unit is one grid cell.

        Raises:
            ValueError: ``h_idx`` is out of the range specified by ``height``.
            ValueError: ``w_idx`` is out of the range specified by ``width``.

        Returns:
            numpy array that represents the grid cell.
        """
        if not 0 <= h_idx < self._height:
            raise ValueError(
                f"input parameter h_idx ({h_idx}) is"
                "out of scope of h_idx range"
                f" {(0, self._height)}"
            )
        if not 0 <= w_idx < self._width:
            raise ValueError(
                f"input parameter w_idx ({w_idx}) is"
                "out of scope of w_idx range"
                f" {(0, self._width)}"
            )

        # initialize a numpy zeros array
        array = np.zeros(self.img_arr.shape)
        # set grid cell entry values to the values of the original image array
        # (entry values outside of grid cell remain zeros)
        # An example of computing grid height index range is
        # index * cell height : (index + 1) * cell height.
        # It's similar for computing cell width index range
        array[
            h_idx * self.c_h : (h_idx + 1) * self.c_h,
            w_idx * self.c_w : (w_idx + 1) * self.c_w,
        ] = self.img_arr[
            h_idx * self.c_h : (h_idx + 1) * self.c_h,
            w_idx * self.c_w : (w_idx + 1) * self.c_w,
        ]
        return array

    def get_grid_cell_center(self, h_idx: int, w_idx: int) -> Tuple[int, int]:
        """
        Get the center position of the grid cell in the ``Grids``.

        Note: all indices are zero-based and counted from top left corner of
        the grid.

        Args:
            h_idx: the height(row) index of the grid cell in the grid,
                , the unit is one image array entry.
            w_idx (int): the width(column) index of the grid cell in the
                grid, the unit is one image array entry.

        Returns:
            A tuple of (y index, x index)
        """
        return (
            (h_idx * self.c_h + (h_idx + 1) * self.c_h) // 2,
            (w_idx * self.c_w + (w_idx + 1) * self.c_w) // 2,
        )

    @property
    def image_payload_idx(self) -> int:
        return self._image_payload_idx

    @property
    def num_grid_cells(self):
        return self._height * self._width

    @property
    def height(self):
        return self._height

    @property
    def width(self):
        return self._width

    def __eq__(self, other):
        if other is None:
            return False
        return (self.image_payload_idx, self._height, self._width) == (
            other.image_payload_idx,
            self._height,
            self._width,
        )


class Region(ImageAnnotation):
    """
    A region class associated with an image payload.

    Args:
        pack: the container that this ``Region`` will be added to.
        image_payload_idx: the index of the image payload in the DataPack's
            image payload list.
            If it's not set,
            it defaults to 0 which meaning it will load the first image payload.
    """

    def __init__(self, pack: PackType, image_payload_idx: int = 0):
        super().__init__(pack, image_payload_idx)
        if image_payload_idx is None:
            self._image_payload_idx = 0
        else:
            self._image_payload_idx = image_payload_idx

    def compute_iou(self, other) -> float:
        intersection = np.sum(np.logical_and(self.image, other.image))
        union = np.sum(np.logical_or(self.image, other.image))
        return intersection / union


class Box(Region):
    """
    A box class with a center position and a box configuration.

    Note: all indices are zero-based and counted from top left corner of
    image.

    Args:
        pack: the container that this ``Box`` will be added to.
<<<<<<< HEAD
        tl_point: the indices of top left point of the box, the unit is one
            pixel.
        br_point: the indices of bottom right point of the box, the unit is one
            pixel.
=======
        tl_point: the indices of top left point of the box
            [row index, column index], the unit is one pixel.
        br_point: the indices of bottom right point of the box
            [row index, column index], the unit is one pixel.
>>>>>>> 6316d8ad
        image_payload_idx: the index of the image payload in the DataPack's
            image payload list. If it's not set,
            it defaults to 0 which meaning it will load the first image payload.
    """

    def __init__(
        self,
        pack: PackType,
        tl_point: List[int],
        br_point: List[int],
        image_payload_idx: int = 0,
    ):
        super().__init__(pack, image_payload_idx)
        if tl_point[0] < 0 or tl_point[1] < 0:
            raise ValueError(
                f"input parameter top left point indices ({tl_point}) must"
                "be non-negative"
            )
        if br_point[0] < 0 or br_point[1] < 0:
            raise ValueError(
                f"input parameter bottom right point indices ({br_point}) must"
                "be non-negative"
            )
        if tl_point[0] >= br_point[0]:
            raise ValueError(
                f"top left point y coordinate({tl_point[0]}) must be less than"
                f" bottom right y coordinate({br_point[0]})"
            )
        if tl_point[1] >= br_point[1]:
            raise ValueError(
                f"top left point x coordinate({tl_point[1]}) must be less than"
                f" bottom right x coordinate({br_point[1]})"
            )

        self._y0, self._x0 = tl_point
        self._y1, self._x1 = br_point
        self._cy = round((self._y0 + self._y1) / 2)
        self._cx = round((self._x0 + self._x1) / 2)
        self._height = self._y1 - self._y0
        self._width = self._x1 - self._x0

    @classmethod
    def init_from_center_n_shape(
        cls,
        pack: PackType,
        cy: int,
        cx: int,
        height: int,
        width: int,
        image_payload_idx: int = 0,
    ):
        """
        A class method to initialize a ``Box`` from a box's center position and
        shape.

<<<<<<< HEAD
        Args:
            pack: the container that this ``Box`` will be added to.
            cy: the y coordinate of the box's center, the unit is one pixel.
            cx: the x coordinate of the box's center, the unit is one pixel.
=======
        Note: all indices are zero-based and counted from top left corner of
        image.

        Args:
            pack: the container that this ``Box`` will be added to.
            cy: the row coordinate of the box's center, the unit is one pixel.
            cx: the column coordinate of the box's center, the unit is one pixel.
>>>>>>> 6316d8ad
            height: the height of the box, the unit is one pixel.
            width: the width of the box, the unit is one pixel.
            image_payload_idx: the index of the image payload in the DataPack's
                image payload list. If it's not set, it defaults to 0 which
                meaning it will load the first image payload.

        Returns:
            A ``Box`` instance.
        """
        # center location
        return cls(
            pack,
            [cy - round(height / 2), cx - round(width / 2)],
            [cy - round(height / 2) + height, cx - round(width / 2) + width],
            image_payload_idx,
        )

    def compute_iou(self, other) -> float:
        """
        A function computes iou(intersection over union) between two boxes
        (unit: pixel).
        It overwrites the ``compute_iou`` function in it's parent class
        ``Region``.
<<<<<<< HEAD
=======

>>>>>>> 6316d8ad
        Args:
            other: the other ``Box`` object to be computed with.
        Returns:
            A float value which is (intersection area/ union area) between two
            boxes.
        """
        if not isinstance(other, Box):
            raise ValueError(
                "The other object to compute iou with is"
                " not a Box object."
                "You need to check the type of the other object."
            )

        if not self.is_overlapped(other):
            return 0
        box_x_diff = min(
            abs(other.box_max_x - self.box_min_x),
            abs(other.box_min_x - self.box_max_x),
        )
        box_y_diff = min(
            abs(other.box_max_y - self.box_min_y),
            abs(other.box_min_y - self.box_max_y),
        )
        intersection = box_x_diff * box_y_diff
        union = self.area + other.area - intersection
        return intersection / union

    @property
    def center(self):
        return (self._cy, self._cx)

    @property
    def corners(self):
        """
        Get corners of box.
        """
        return [
            (self._y0, self._x0),
            (self._y0, self._x1),
            (self._y1, self._x0),
            (self._y1, self._x1),
        ]

    @property
    def box_min_x(self):
        return self._x0

    @property
    def box_max_x(self):
        return min(self._x1, self.max_x)

    @property
    def box_min_y(self):
        return self._y0

    @property
    def box_max_y(self):
        return min(self._y1, self.max_y)

    @property
    def area(self):
        return self._height * self._width

    def is_overlapped(self, other):
        """
        A function checks whether two boxes are overlapped(two box area have
        intersections).

        Note: in edges cases where two boxes' boundaries share the
        same line segment/corner in the image array, it won't be considered
        overlapped.

        Args:
            other: the other ``Box`` object to compared to.

        Returns:
            A boolean value indicating whether there is overlapped.
        """
        # If one box is on left side of other
        if self.box_min_x > other.box_max_x or other.box_min_x > self.box_max_x:
            return False

        # If one box is above other
        if self.box_min_y > other.box_max_y or other.box_min_y > self.box_max_y:
            return False
        return True

<<<<<<< HEAD

class BoundingBox(Box):
    """
    A bounding box class that associates with image payload and grids and
    has a configuration of height and width.

    Note: all indices are zero-based and counted from top left corner of
    the image/grid.

    Args:
        pack: the container that this ``BoundingBox`` will be added to.
        tl_point: the indices of top left point of the box, the unit is one
            pixel.
        br_point: the indices of bottom right point of the box, the unit is one
            pixel.
        image_payload_idx: the index of the image payload in the DataPack's
            image payload list. If it's not set,
            it defaults to 0 which meaning it will load the first image payload.
    """

    @classmethod
    def init_from_center_n_shape(
        cls,
        pack: PackType,
        cy: int,
        cx: int,
        height: int,
        width: int,
        image_payload_idx: int = 0,
    ):
        """
        A class method to initialize a ``BoundingBox`` from a box's center position and
        shape.

        Args:
            pack: the container that this ``BoundingBox`` will be added to.
            cy: the y coordinate of the box's center, the unit is one pixel.
            cx: the x coordinate of the box's center, the unit is one pixel.
            height: the height of the box, the unit is one pixel.
            width: the width of the box, the unit is one pixel.
            image_payload_idx: the index of the image payload in the DataPack's
                image payload list. If it's not set, it defaults to 0 which
                meaning it will load the first image payload.

        Returns:
            A ``BoundingBox`` instance.
        """
        return cls(
            pack,
            [cy - round(height / 2), cx - round(width / 2)],
            [cy - round(height / 2) + height, cx - round(width / 2) + width],
            image_payload_idx,
        )

=======
>>>>>>> 6316d8ad

class Payload(Entry):
    """
    A payload class that holds data cache of one modality and its data source uri.

    Args:
        pack: The container that this `Payload` will
            be added to.
        modality: modality of the payload such as text, audio and image.
        payload_idx: the index of the payload in the DataPack's
            image payload list of the same modality. For example, if we
            instantiate a ``TextPayload`` inherited from ``Payload``, we assign
            the payload index in DataPack's text payload list.
        uri: universal resource identifier of the data source. Defaults to None.

    Raises:
        ValueError: raised when the modality is not supported.
    """

    def __init__(
        self,
        pack: PackType,
        payload_idx: int = 0,
        uri: Optional[str] = None,
    ):
        from ft.onto.base_ontology import (  # pylint: disable=import-outside-toplevel
            TextPayload,
            AudioPayload,
            ImagePayload,
        )

        # since we cannot pass different modality from generated ontology, and
        # we don't want to import base ontology in the header of the file
        # we import it here.
        if isinstance(self, TextPayload):
            self._modality = Modality.Text
        elif isinstance(self, AudioPayload):
            self._modality = Modality.Audio
        elif isinstance(self, ImagePayload):
            self._modality = Modality.Image
        else:
            supported_modality = [enum.name for enum in Modality]
            raise ValueError(
                f"The given modality {self._modality.name} is not supported. "
                f"Currently we only support {supported_modality}"
            )
        self._payload_idx: int = payload_idx
        self._uri: Optional[str] = uri

        super().__init__(pack)
        self._cache: Union[str, np.ndarray] = ""
        self.replace_back_operations: Sequence[Tuple] = []
        self.processed_original_spans: Sequence[Tuple] = []
        self.orig_text_len: int = 0

    def get_type(self) -> type:
        """
        Get the class type of the payload class. For example, suppose a
        ``TextPayload`` inherits this ``Payload`` class, ``TextPayload`` will be
        returned.

        Returns:
            the type of the payload class.
        """
        return type(self)

    @property
    def cache(self) -> Union[str, np.ndarray]:
        return self._cache

    @property
    def modality(self) -> IntEnum:
        """
        Get the modality of the payload class.

        Returns:
            the modality of the payload class in ``IntEnum`` format.
        """
        return self._modality

    @property
    def modality_name(self) -> str:
        """
        Get the modality of the payload class in str format.

        Returns:
            the modality of the payload class in str format.
        """
        return self._modality.name

    @property
    def payload_index(self) -> int:
        return self._payload_idx

    @property
    def uri(self) -> Optional[str]:
        return self._uri

    def set_cache(self, data: Union[str, np.ndarray]):
        """
        Load cache data into the payload.

        Args:
            data: data to be set in the payload. It can be str for text data or
                numpy array for audio or image data.
        """
        self._cache = data

    def set_payload_index(self, payload_index: int):
        """
        Set payload index for the DataPack.

        Args:
            payload_index: a new payload index to be set.
        """
        self._payload_idx = payload_index

    def __getstate__(self):
        r"""
        Convert ``_modality`` ``Enum`` object to str format for serialization.
        """
        # TODO: this function will be removed since
        # Entry store is being integrated into DataStore
        state = self.__dict__.copy()
        state["_modality"] = self._modality.name
        return state

    def __setstate__(self, state):
        r"""
        Convert ``_modality`` string to ``Enum`` object for deserialization.
        """
        # TODO: this function will be removed since
        # Entry store is being integrated into DataStore
        self.__dict__.update(state)
        self._modality = getattr(Modality, state["_modality"])


SinglePackEntries = (
    Link,
    Group,
    Annotation,
    Generics,
    AudioAnnotation,
    ImageAnnotation,
    Payload,
)
MultiPackEntries = (MultiPackLink, MultiPackGroup, MultiPackGeneric)<|MERGE_RESOLUTION|>--- conflicted
+++ resolved
@@ -1087,17 +1087,10 @@
 
     Args:
         pack: the container that this ``Box`` will be added to.
-<<<<<<< HEAD
-        tl_point: the indices of top left point of the box, the unit is one
-            pixel.
-        br_point: the indices of bottom right point of the box, the unit is one
-            pixel.
-=======
         tl_point: the indices of top left point of the box
             [row index, column index], the unit is one pixel.
         br_point: the indices of bottom right point of the box
             [row index, column index], the unit is one pixel.
->>>>>>> 6316d8ad
         image_payload_idx: the index of the image payload in the DataPack's
             image payload list. If it's not set,
             it defaults to 0 which meaning it will load the first image payload.
@@ -1153,12 +1146,6 @@
         A class method to initialize a ``Box`` from a box's center position and
         shape.
 
-<<<<<<< HEAD
-        Args:
-            pack: the container that this ``Box`` will be added to.
-            cy: the y coordinate of the box's center, the unit is one pixel.
-            cx: the x coordinate of the box's center, the unit is one pixel.
-=======
         Note: all indices are zero-based and counted from top left corner of
         image.
 
@@ -1166,7 +1153,6 @@
             pack: the container that this ``Box`` will be added to.
             cy: the row coordinate of the box's center, the unit is one pixel.
             cx: the column coordinate of the box's center, the unit is one pixel.
->>>>>>> 6316d8ad
             height: the height of the box, the unit is one pixel.
             width: the width of the box, the unit is one pixel.
             image_payload_idx: the index of the image payload in the DataPack's
@@ -1190,10 +1176,7 @@
         (unit: pixel).
         It overwrites the ``compute_iou`` function in it's parent class
         ``Region``.
-<<<<<<< HEAD
-=======
-
->>>>>>> 6316d8ad
+
         Args:
             other: the other ``Box`` object to be computed with.
         Returns:
@@ -1281,63 +1264,6 @@
             return False
         return True
 
-<<<<<<< HEAD
-
-class BoundingBox(Box):
-    """
-    A bounding box class that associates with image payload and grids and
-    has a configuration of height and width.
-
-    Note: all indices are zero-based and counted from top left corner of
-    the image/grid.
-
-    Args:
-        pack: the container that this ``BoundingBox`` will be added to.
-        tl_point: the indices of top left point of the box, the unit is one
-            pixel.
-        br_point: the indices of bottom right point of the box, the unit is one
-            pixel.
-        image_payload_idx: the index of the image payload in the DataPack's
-            image payload list. If it's not set,
-            it defaults to 0 which meaning it will load the first image payload.
-    """
-
-    @classmethod
-    def init_from_center_n_shape(
-        cls,
-        pack: PackType,
-        cy: int,
-        cx: int,
-        height: int,
-        width: int,
-        image_payload_idx: int = 0,
-    ):
-        """
-        A class method to initialize a ``BoundingBox`` from a box's center position and
-        shape.
-
-        Args:
-            pack: the container that this ``BoundingBox`` will be added to.
-            cy: the y coordinate of the box's center, the unit is one pixel.
-            cx: the x coordinate of the box's center, the unit is one pixel.
-            height: the height of the box, the unit is one pixel.
-            width: the width of the box, the unit is one pixel.
-            image_payload_idx: the index of the image payload in the DataPack's
-                image payload list. If it's not set, it defaults to 0 which
-                meaning it will load the first image payload.
-
-        Returns:
-            A ``BoundingBox`` instance.
-        """
-        return cls(
-            pack,
-            [cy - round(height / 2), cx - round(width / 2)],
-            [cy - round(height / 2) + height, cx - round(width / 2) + width],
-            image_payload_idx,
-        )
-
-=======
->>>>>>> 6316d8ad
 
 class Payload(Entry):
     """
