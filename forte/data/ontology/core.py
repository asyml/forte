"""
Defines the basic data structures and interfaces for the Forte data
representation system.
"""

from abc import abstractmethod, ABC
from typing import (Iterable, Optional, Set, Type, Hashable, TypeVar, Generic)

from forte.data.container import ContainerType
from forte.process_manager import ProcessManager

__all__ = [
    "Entry",
    "BaseLink",
    "BaseGroup",
    "LinkType",
    "GroupType",
    "EntryType",
]

process_manager = ProcessManager()


class Entry(Generic[ContainerType]):
    """
        The base class inherited by all NLP entries. This is the main data type
        for all in-text NLP analysis results. The main sub-types are
        ``Annotation``, ``Link`` and ``Group``.
        An :class:`forte.data.ontology.top.Annotation` object represents a
        span in text.
        A :class:`forte.data.ontology.top.Link` object represents a binary
        link relation between two entries.
        A :class:`forte.data.ontology.top.Group` object represents a
        collection of multiple entries.

        There will be some associated attributes for each entry, which can be
        set via :meth:`set_fields` and retrieved via :meth:`get_field`.

        Args:
            pack: Each entry should be associated with one pack upon creation.
    """

    def __init__(self, pack: ContainerType):
        super(Entry, self).__init__()

        self._tid: int = -1

        # The Entry should have a reference to the data pack, and the data pack
        # need to store the entries. In order to resolve the cyclic references,
        # we create a generic class EntryContainer to be the place holder of
        # the actual. Whether this entry can be added to the pack is delegated
        # to be checked by the pack.
        self.__pack: ContainerType = pack
        pack.validate(self)

    def __getstate__(self):
        """
        In serialization:
         - The pack is not serialize, and it will be set by the container.

<<<<<<< HEAD
=======
        This also implies that it is not advised to serialize an entry on its
        own, without the Container as the context, there is little semantics
        remained in an entry.
        """
        state = self.__dict__.copy()
        state.pop('_Entry__pack')
        return state

    @property
    def tid(self) -> int:
        return self._tid

>>>>>>> c71ac58f
    def set_tid(self):
        """
        Set the entry id with the auto-increment manager
        """
        # self._tid = f"{get_full_module_name(self)}.{tid}"
        self._tid = self.pack.get_next_id()

    def attach(self, pack: ContainerType):
        self.__pack = pack

    @property
    def pack(self) -> ContainerType:
        return self.__pack

    def set_pack(self, pack: ContainerType):
        self.__pack = pack

    def set_fields(self, **kwargs):
        """
        Set the entry fields from the kwargs.

        Args:
            **kwargs: A set of key word arguments used to set the value. A key
            must be correspond to a field name of this entry, and a value must
            match the field's type.

        Returns:

        """
        for field_name, field_value in kwargs.items():
            # TODO: This is wrong, absence of attribute is treated the same as
            #  the attribute being None. We need to really identify
            #  whether the field exists to disallow users adding unknown fields.
            # if not hasattr(self, field_name):
            #     raise AttributeError(
            #         f"class {get_full_module_name(self)} "
            #         f"has no attribute {field_name}"
            #     )
            setattr(self, field_name, field_value)
            self.__pack.add_field_record(self.tid, field_name)

    def get_field(self, field_name):
        return getattr(self, field_name)

    def __eq__(self, other):
        """
        The eq function for :class:`Entry` objects.
        To be implemented in each subclass.
        """
        if other is None:
            return False

        return (type(self), self._tid) == (type(other), other.tid)

    def __hash__(self) -> int:
        """
        The hash function for :class:`Entry` objects.
        To be implemented in each subclass.
        """
        return hash((type(self), self._tid))

    @property
    def index_key(self) -> Hashable:
        return self._tid


EntryType = TypeVar("EntryType", bound=Entry)


class BaseLink(Entry, ABC):
    def __init__(
            self,
            pack: ContainerType,
            parent: Optional[Entry] = None,
            child: Optional[Entry] = None
    ):
        super().__init__(pack)

        if parent is not None:
            self.set_parent(parent)
        if child is not None:
            self.set_child(child)

    @abstractmethod
    def set_parent(self, parent: Entry):
        """
        This will set the `parent` of the current instance with given Entry
        The parent is saved internally by its pack specific index key.

        Args:
            parent: The parent entry.

        Returns:

        """
        raise NotImplementedError

    @abstractmethod
    def set_child(self, child: Entry):
        """
        This will set the `child` of the current instance with given Entry
        The child is saved internally by its pack specific index key.

        Args:
            child: The child entry

        Returns:

        """
        raise NotImplementedError

    @abstractmethod
    def get_parent(self) -> Entry:
        """
        Get the parent entry of the link.

        Returns:
             An instance of :class:`Entry` that is the child of the link
             from the given DataPack
        """
        raise NotImplementedError

    @abstractmethod
    def get_child(self) -> Entry:
        """
        Get the child entry of the link.

        Returns:
             An instance of :class:`Entry` that is the child of the link
             from the given DataPack
        """
        raise NotImplementedError

    def __eq__(self, other):
        if other is None:
            return False
        return (type(self), self.get_parent(), self.get_child()) == \
               (type(other), other.get_parent(), other.get_child())

    def __hash__(self):
        return hash((type(self), self.get_parent(), self.get_child()))

    @property
    def index_key(self) -> int:
        return self.tid


class BaseGroup(Entry, Generic[EntryType]):
    """
    Group is an entry that represent a group of other entries. For example,
    a "coreference group" is a group of coreferential entities. Each group will
    store a set of members, no duplications allowed.

    This is the BaseGroup interface. Specific member constraints are defined
    in the inherited classes.
    """
    MemberType: Type[EntryType]

    def __init__(
            self,
            pack: ContainerType,
            members: Optional[Set[EntryType]] = None,
    ):
        super().__init__(pack)

        # Store the group member's id.
        self._members: Set[int] = set()
        if members is not None:
            self.add_members(members)

    def add_member(self, member: EntryType):
        """
        Add one entry to the group.

        Args:
            member:

        Returns:

        """
        self.add_members([member])

    def add_members(self, members: Iterable[EntryType]):
        """
        Add members to the group.

        Args:
            members: An iterator of members to be added to the group.

        Returns:

        """
        for member in members:
            if not isinstance(member, self.MemberType):
                raise TypeError(
                    f"The members of {type(self)} should be "
                    f"instances of {self.MemberType}, but get {type(member)}")

            self._members.add(member.tid)

    @property
    def members(self):
        """
        A list of member tids. To get the member objects, call
        :meth:`get_members` instead.
        :return:
        """
        return self._members

    def __hash__(self):
        """
        The hash function of :class:`Group`.

        Users can define their own hash function by themselves but this must
        be consistent to :meth:`eq`.
        """
        return hash((type(self), tuple(self.members)))

    def __eq__(self, other):
        """
        The eq function of :class:`Group`.
        By default, :class:`Group` objects are regarded as the same if
        they have the same type, members, and are generated by the same
        component.

        Users can define their own eq function by themselves but this must
        be consistent to :meth:`hash`.
        """
        if other is None:
            return False
        return (type(self), self.members) == (type(other), other.members)

    def get_members(self):
        """
        Get the member entries in the group.

        Returns:
             An set of instances of :class:`Entry` that are the members of the
             group.
        """
        if self.pack is None:
            raise ValueError(f"Cannot get members because group is not "
                             f"attached to any data pack.")
        member_entries = set()
        for m in self.members:
            member_entries.add(self.pack.get_entry(m))
        return member_entries

    @property
    def index_key(self) -> int:
        return self.tid


GroupType = TypeVar("GroupType", bound=BaseGroup)
LinkType = TypeVar('LinkType', bound=BaseLink)<|MERGE_RESOLUTION|>--- conflicted
+++ resolved
@@ -58,8 +58,6 @@
         In serialization:
          - The pack is not serialize, and it will be set by the container.
 
-<<<<<<< HEAD
-=======
         This also implies that it is not advised to serialize an entry on its
         own, without the Container as the context, there is little semantics
         remained in an entry.
@@ -72,7 +70,6 @@
     def tid(self) -> int:
         return self._tid
 
->>>>>>> c71ac58f
     def set_tid(self):
         """
         Set the entry id with the auto-increment manager
