import copy
import logging
from typing import (Dict, List, Union, Iterator, Optional, Type, Any, Tuple)

from forte.common.types import EntryType, DataRequest
from forte.data.base_pack import BaseMeta, BasePack
from forte.data.data_pack import DataPack
from forte.data.index import BaseIndex
from forte.data.ontology.base.top import (
    Annotation, MultiPackGroup, MultiPackLink, SubEntry,
<<<<<<< HEAD
    MultiPackEntries
)
from forte.data.ontology.base.core import Entry
=======
    MultiPackEntries)
from forte.data.ontology.core import Entry
>>>>>>> 20df3e56
from forte.data.base import Span

logger = logging.getLogger(__name__)

__all__ = [
    "MultiPackMeta",
    "MultiPack",
    "MultiPackLink",
    "MultiPackGroup",
]

MdRequest = Dict[
    Type[Union[MultiPackLink, MultiPackGroup]],
    Union[Dict, List]
]


class MultiPackMeta(BaseMeta):
    """
    Meta information of a MultiPack.
    """

    def __init__(self):
        super().__init__()


class MultiPack(BasePack[SubEntry, MultiPackLink, MultiPackGroup]):
    """
    A :class:`MultiPack' contains multiple DataPacks and a
    collection of cross-pack entries (annotations, links, and groups)
    """

    def __init__(self):
        super().__init__()
        self._packs: List[DataPack] = []
        self._pack_names: List[str] = []
        self.__name_index = {}

        self.links: List[MultiPackLink] = []
        self.groups: List[MultiPackGroup] = []

        self.meta: MultiPackMeta = MultiPackMeta()

        self.index: BaseIndex = BaseIndex()

        self.__default_pack_prefix = '_pack'

    # pylint: disable=no-self-use
    def validate(self, entry: EntryType) -> bool:
        return isinstance(entry, MultiPackEntries)

    def subentry(self, pack_index: int, entry: Entry):
        return SubEntry(self, pack_index, entry.tid)

    def get_span_text(self, span: Span):  # pylint: disable=no-self-use
        raise ValueError(
            "MultiPack objects do not contain text, please refer to a "
            "specific data pack to get text.")

    def add_pack(self, pack: DataPack, pack_name: Optional[str] = None):
        if pack_name in self.__name_index:
            raise ValueError(
                f"The name {pack_name} has already been taken.")
        if pack_name is not None and not isinstance(pack_name, str):
            raise ValueError(
                f"key of the pack should be str, but got "
                f"" f"{type(pack_name)}"
            )
        if not isinstance(pack, DataPack):
            raise ValueError(
                f"value of the packs should be DataPack, but "
                f"got {type(pack)}"
            )

        self._packs.append(pack)
        pid = len(self._pack_names) - 1

        if pack_name is None:
            pack_name = f'{self.__default_pack_prefix}_{pid}'

        self._pack_names.append(pack_name)
        self.__name_index[pack_name] = pid

    @property
    def packs(self) -> List[DataPack]:
        return self._packs

    def update_pack(self, named_packs: Dict[str, DataPack]):
        for pack_name, pack in named_packs.items():
            self.add_pack(pack, pack_name)

    def iter_packs(self) -> Iterator[Tuple[str, DataPack]]:
        for pack_name, pack in zip(self._pack_names, self._packs):
            yield pack_name, pack

    def rename_pack(self, old_name: str, new_name: str):
        """
        Rename the pack to a new name. If the new_name is already taken, a
        ValueError will be raised. If the old_name is not found, then a KeyError
        will be raised just as missing value from a dictionary.

        Args:
            old_name: The old name of the pack.
            new_name: The new name to be assigned for the pack.

        Returns:

        """
        if new_name in self.__name_index:
            raise ValueError("The new name is already taken.")
        pack_index = self.__name_index[old_name]
        self.__name_index[new_name] = pack_index
        self._pack_names[pack_index] = new_name

    def get_pack(self, name: str):
        return self._packs[self.__name_index[name]]

    def get_single_pack_data(
            self,
            pack_index: int,
            context_type: Type[Annotation],
            request: Optional[DataRequest] = None,
            skip_k: int = 0
    ) -> Iterator[Dict[str, Any]]:
        """
        Get pack data from one of the packs specified by the name. This is
        equivalent to calling the :meth: `get_data` in :class: `DataPack`.

        Args:
            pack_index (str): The name to identify the single pack.
            context_type (str): The granularity of the data context, which
                could be any Annotation type.
            request (dict): The entry types and fields required.
                The keys of the dict are the required entry types and the
                value should be either a list of field names or a dict.
                If the value is a dict, accepted items includes "fields",
                "component", and "unit". By setting "component" (a list), users
                can specify the components by which the entries are generated.
                If "component" is not specified, will return entries generated
                by all components. By setting "unit" (a string), users can
                specify a unit by which the annotations are indexed.
                Note that for all annotations, "text" and "span" fields are
                given by default; for all links, "child" and "parent"
                fields are given by default.
            skip_k:Will skip the first k instances and generate
                data from the k + 1 instance.

        Returns:
            A data generator, which generates one piece of data (a dict
            containing the required annotations and context).
        """

        yield from self._packs[
            pack_index].get_data(context_type, request, skip_k)

    def get_cross_pack_data(
            self,
            request: MdRequest,
    ):
        """
        Example:

            .. code-block:: python

                requests = {
                    MultiPackLink:
                        {
                            "component": ["dummy"],
                            "fields": ["speaker"],
                        },
                    base_ontology.Token: ["pos_tag", "sense""],
                    base_ontology.EntityMention: {
                        "unit": "Token",
                    },
                }
                pack.get_cross_pack_data(requests)

        Get data via the links and groups across data packs. The keys could be
        Multipack entries (i.e. MultipackLink and MultipackGroup). The values
        specifies the detailed entry information to be get. The value can be a
        List of field names, then the return result will contains all specified
        fields.

        One can also call this method with more constraints by providing
        a Dict, which can contain the following keys:
          - "fields", this specifies the attribute field names to be obtained
          - "unit", this specifies the unit used to index the annotation
          - "component", this specifies a constraint to take only the entries
          created by the specified component.

        The data request logic is very similar to :meth: ``get_data`` function
        in :class: ``Datapack``, only that this is constraint to the Multipack
        entries.

        Args:
            request: A dict containing the data request. The key is the

        Returns:

        """
        pass

    def add_or_get_entry(self, entry: EntryType) -> EntryType:
        """
        Try to add an :class:`Entry` object to the :class:`Multipack` object.
        If a same entry already exists, will return the existing entry
        instead of adding the new one. Note that we regard two entries to be
        same if their :meth:`eq` have the same return value, and users could
        override :meth:`eq` in their custom entry classes.

        Args:
            entry (Entry): An :class:`Entry` object to be added to the datapack.

        Returns:
            If a same entry already exists, returns the existing
            entry. Otherwise, return the (input) entry just added.
        """
        if isinstance(entry, MultiPackLink):
            target: List[Any] = self.links
        elif isinstance(entry, MultiPackGroup):
            target = self.groups
        else:
            raise ValueError(
                f"Invalid entry type {type(entry)}. A valid entry "
                f"should be an instance of Annotation, Link, or Group."
            )

        if entry not in target:
            # add the entry to the target entry list
            entry.set_tid()
            self.add_entry_creation_record(entry.tid)
            target.append(entry)

            # update the data pack index if needed
            self.index.update_basic_index([entry])
            if self.index.link_index_on and isinstance(
                    entry, MultiPackLink):
                self.index.update_link_index([entry])
            if self.index.group_index_on and isinstance(
                    entry, MultiPackGroup):
                self.index.update_group_index([entry])

            return entry
        return target[target.index(entry)]

    def add_entry(self, entry: EntryType) -> EntryType:
        """
        Force add an :class:`Entry` object to the :class:`MultiPack` object.
        Allow duplicate entries in a datapack.

        Args:
            entry (Entry): An :class:`Entry` object to be added to the datapack.

        Returns:
            The input entry itself
        """
        if isinstance(entry, MultiPackLink):
            target: List[Any] = self.links
        elif isinstance(entry, MultiPackGroup):
            target = self.groups
        else:
            raise ValueError(
                f"Invalid entry type {type(entry)}. A valid entry "
                f"should be an instance of Annotation, Link, or Group."
            )

        # add the entry to the target entry list
        entry.set_tid()
        self.add_entry_creation_record(entry.tid)
        target.append(entry)
        return entry

    def get_entry(self, tid: int) -> EntryType:
        """
        Look up the entry_index with key ``tid``.
        """
        entry = self.index.get_entry(tid)
        if entry is None:
            raise KeyError(
                f"There is no entry with tid '{tid}'' in this datapack")
        return entry

    @classmethod
    def validate_link(cls, entry: EntryType) -> bool:
        return isinstance(entry, MultiPackLink)

    @classmethod
    def validate_group(cls, entry: EntryType) -> bool:
        return isinstance(entry, MultiPackGroup)

    def view(self):
        return copy.deepcopy(self)<|MERGE_RESOLUTION|>--- conflicted
+++ resolved
@@ -7,15 +7,8 @@
 from forte.data.data_pack import DataPack
 from forte.data.index import BaseIndex
 from forte.data.ontology.base.top import (
-    Annotation, MultiPackGroup, MultiPackLink, SubEntry,
-<<<<<<< HEAD
-    MultiPackEntries
-)
+    Annotation, MultiPackGroup, MultiPackLink, SubEntry, MultiPackEntries)
 from forte.data.ontology.base.core import Entry
-=======
-    MultiPackEntries)
-from forte.data.ontology.core import Entry
->>>>>>> 20df3e56
 from forte.data.base import Span
 
 logger = logging.getLogger(__name__)
