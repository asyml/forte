--- conflicted
+++ resolved
@@ -13,13 +13,9 @@
 # limitations under the License.
 
 from abc import abstractmethod
-<<<<<<< HEAD
-from typing import List, Iterator, Tuple, Any
+from typing import List, Iterator, Tuple, Any, Optional
 import json
 import jsonpickle
-=======
-from typing import List, Iterator, Tuple, Any, Optional
->>>>>>> f73ef0bf
 
 __all__ = ["BaseStore"]
 
