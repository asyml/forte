import logging
from abc import abstractmethod
from typing import List, Dict, Iterator, Generic, Optional

import yaml
from texar.torch import HParams

from forte.common.resources import Resources
from forte.data.data_pack import DataPack
from forte.data.base_pack import PackType
from forte.data.ontology import base_ontology
from forte.data.readers import BaseReader
from forte.data.selector import Selector, DummySelector
from forte.processors.base import BaseProcessor

logger = logging.getLogger(__name__)

__all__ = [
    "BasePipeline"
]


class ProcessJob:
    def __init__(self, step_num: int, pack: PackType):
        self.step_num = step_num
        self.pack = pack

    def increment(self):
        self.step_num += 1


class ProcessBuffer:

    def __init__(
            self,
            data_iter: Iterator[PackType],
            total_step: int
    ):
        self.__data_iter: Iterator[PackType] = data_iter
        self.__buffer: List[ProcessJob] = []
        self.__data_exhausted = False
        self.__total_step = total_step

    def __iter__(self):
        return self

    def __next__(self) -> ProcessJob:
        """
        Create one job for the processor to process.
        Returns:

        """
        if len(self.__buffer) == 0:
            if self.__data_exhausted:
                # Both the buffer is empty and the data input is exhausted.
                raise StopIteration
            try:
                job_pack = next(self.__data_iter)
                return ProcessJob(0, job_pack)
            except StopIteration:
                self.__data_exhausted = True
                return ProcessJob(0, DataPack.make_poison())
        else:
            return self.__buffer.pop()

    def queue_process(self, job: ProcessJob):
        """
        Add a job back to the buffer to wait in the process queue. This will
        only add the job if the job step is less than the total steps (i.e. the
        job is not fully processed by all the processors)

        Args:
            job: The job contains the pack and the job step it is at.

        Returns:

        """
        job.increment()
        if job.step_num < self.__total_step:
            self.__buffer.append(job)
            return True
        else:
            return False


class BasePipeline(Generic[PackType]):
    """
<<<<<<< HEAD
    The pipeline consists of a list of predictors.
=======
        This controls the main inference flow of the system. A pipeline is
        consisted of a set of Components (readers and processors). The data
        flows in the pipeline as data packs, and each component will use or
        add information to the data packs.
>>>>>>> c7b5b4e5
    """

    def __init__(self, resource: Optional[Resources] = None):
        self._reader: BaseReader
        self._processors: List[BaseProcessor] = []
        self._selectors: List[Selector] = []

        self._processors_index: Dict = {'': -1}
        self._configs: List[Optional[HParams]] = []

        self.__working_component: str

        self._ontology = base_ontology

        if resource is None:
            self.resource = Resources()
        else:
            self.resource = resource

    def init_from_config_path(self, config_path):
        """
        Read the configs from the given path ``config_path``
        and build the pipeline with the config.

<<<<<<< HEAD
        :param config_path: A string of the configuration path. The config_path
        is a YAML file that specify the structure and parameters of the
        processor.
        :return:
=======
        Args:
            config_path: A string of the configuration path, which is
            is a YAML file that specify the structure and parameters of the
            pipeline.

        Returns:

>>>>>>> c7b5b4e5
        """
        configs = yaml.safe_load(open(config_path))
        self.init_from_config(configs)

    @abstractmethod
    def init_from_config(self, configs: Dict):
        """
        Initialized the pipeline (ontology and processors) from given configs

        Args:
            configs: The configs used to initialize the pipeline.

        Returns:

        """
        raise NotImplementedError

    def initialize(self):
        # self._reader.initialize()
        self.initialize_processors()

    def set_ontology(self, ontology):
        self._ontology = ontology
        for processor in self.processors:
            processor.set_ontology(self._ontology)

    def initialize_processors(self):
        for processor, config in zip(self.processors, self.processor_configs):
            processor.initialize(self.resource, config)
            processor.set_ontology(self._ontology)
            processor.set_input_info()
            processor.set_output_info()
        # Indicate this as the last processor.
        self.processors[-1].set_as_last()

    def set_reader(self, reader: BaseReader):
        reader.set_ontology(self._ontology)
        self._reader = reader

    @property
    def processors(self):
        return self._processors

    @property
    def processor_configs(self):
        return self._configs

    def add_processor(
            self,
            processor: BaseProcessor,
            config: Optional[HParams] = None,
            selector: Optional[Selector] = None,
    ):
        self._processors_index[processor.component_name] = len(self.processors)

        self._processors.append(processor)
        self.processor_configs.append(config)

        if selector is None:
            self._selectors.append(DummySelector())

    def process(self, *args, **kwargs) -> PackType:
        """
        Alias for process_one.
<<<<<<< HEAD
        Args:
            *args:
            **kwargs:
=======

        Args:
            args: The positional arguments used to get the initial data.
            kwargs: The keyword arguments used to get the initial data.
>>>>>>> c7b5b4e5

        Returns:

        """
        return self.process_one(*args, **kwargs)

    def run(self, *args, **kwargs):
        """
        Run the whole pipeline and ignore all returned DataPack. This is used
        when the users are relying on the side effect of the processors (e.g.
        a process that will write Packs to disk).
<<<<<<< HEAD
        Args:
            *args:
            **kwargs:
=======

        Args:
            args: The positional arguments used to get the initial data.
            kwargs: The keyword arguments used to get the initial data.
>>>>>>> c7b5b4e5

        Returns:

        """
        for _ in self.process_dataset(*args, **kwargs):
            # Process the whole dataset ignoring the return values.
            # This essentially expect the processors have side effects.
            pass

    def process_one(self, *args, **kwargs) -> PackType:
        """
        Process one single data pack. This is done by only reading and
        processing the first pack in the reader.

        Args:
            kwargs: the information needed to load the data. For example, if
                :attr:`_reader` is :class:`StringReader`, this should contain a
                single piece of text in the form of a string variable. If
                :attr:`_reader` is a file reader, this can point to the file
                path.
        """
        first_pack = []
        for p in self._reader.iter(*args, **kwargs):
            first_pack.append(p)
            break

        if len(first_pack) == 1:
            results = [p for p in self.process_packs(iter(first_pack))]
            return results[0]
        else:
            raise ValueError("Input data source contains no packs.")

    def process_dataset(self, *args, **kwargs) -> Iterator[PackType]:
        """
        Process the documents in the data source(s) and return an
        iterator or list of DataPacks.

        Args:
            **kwargs, which can be one or more data sources.
        """
        data_iter = self._reader.iter(*args, **kwargs)
        return self.process_packs(data_iter)

    def process_packs(
            self, data_iter: Iterator[PackType]
    ) -> Iterator[PackType]:
        """
        Process an iterator of data packs and return the  processed ones.

        Args:
            data_iter: An iterator of the data packs.

        Returns: A list data packs.

        """
        buf = ProcessBuffer(data_iter, len(self._processors))

        if len(self.processors) == 0:
            yield from data_iter
        else:
            for job in buf:
                if not job.pack.is_poison():
                    s = self._selectors[job.step_num]
                    for c_pack in s.select(job.pack):
                        self._processors[job.step_num].process(c_pack)
                else:
                    # Pass the poison pack to the processor, so they know this
                    # is ending.
                    self._processors[job.step_num].process(job.pack)

                # Put the job back to the process queue, if not success, that
                # means this job is done processing.
                if not buf.queue_process(job):
                    done_pack: PackType = job.pack
                    if not done_pack.is_poison():
                        yield done_pack

            # # Keep a list of packs and only release it when all processors
            # # are done with them.
            # packs = []
            #
            # for pack in data_iter:
            #     packs.append(pack)
            #
            #     for i, (processor, selector) in enumerate(
            #             zip(self._processors, self._selectors)):
            #         for p in packs:
            #             for c_pack in selector.select(p):
            #                 in_cache = (c_pack.meta.cache_state ==
            #                             processor.component_name)
            #                 # TODO: can_process needs double check.
            #                 # We need to record a step here with a number
            #                 # instead of a processor component
            #                 # And we need a clean way to record whether we are
            #                 # done processing anything, the component_name
            #                 # is not reliable, especially used together with
            #                 # a selector.
            #                 can_process = (
            #                         i == 0 or c_pack.meta.process_state ==
            #                         self.processors[i - 1].component_name)
            #                 if can_process and not in_cache:
            #                     self.__working_component = \
            #                         processor.component_name
            #                     processor.process(c_pack)
            #
            #     for p in list(packs):
            #         # must iterate through a copy of the original list
            #         # because of the removing operation
            #         # TODO we'd better add a special component_name instead of
            #         #   using the previous processor. The can also cause some
            #         #   indexing problem.
            #         if (p.meta.process_state ==
            #                 self.processors[-1].component_name):
            #             yield p
            #             packs.remove(p)
            #
            # # Now the data iteration is over. We may still have some packs
            # # that are not fully processed. Now we "flush" them.
            #
            # # A special poison pack is added to the end of the data stream. It
            # # will not be processed by any of the processors, but it will tell
            # # the processors that the stream ends.
            # for p in list(packs) + [BasePack.get_poison()]:
            #     # TODO double check starts
            #     start = self._processors_index[p.meta.process_state] + 1
            #     for processor, selector in zip(self._processors[start:],
            #                                    self._selectors):
            #         self.__working_component = processor.component_name
            #
            #         if not p.is_poison():
            #             for c_pack in selector.select(p):
            #                 processor.process(c_pack)
            #         else:
            #             processor.process(p)
            #
            #     # And we certainly won't return the poison pack.
            #     if not p.is_poison():
            #         yield p
            #     packs.remove(p)<|MERGE_RESOLUTION|>--- conflicted
+++ resolved
@@ -85,14 +85,10 @@
 
 class BasePipeline(Generic[PackType]):
     """
-<<<<<<< HEAD
-    The pipeline consists of a list of predictors.
-=======
         This controls the main inference flow of the system. A pipeline is
         consisted of a set of Components (readers and processors). The data
         flows in the pipeline as data packs, and each component will use or
         add information to the data packs.
->>>>>>> c7b5b4e5
     """
 
     def __init__(self, resource: Optional[Resources] = None):
@@ -117,12 +113,6 @@
         Read the configs from the given path ``config_path``
         and build the pipeline with the config.
 
-<<<<<<< HEAD
-        :param config_path: A string of the configuration path. The config_path
-        is a YAML file that specify the structure and parameters of the
-        processor.
-        :return:
-=======
         Args:
             config_path: A string of the configuration path, which is
             is a YAML file that specify the structure and parameters of the
@@ -130,7 +120,6 @@
 
         Returns:
 
->>>>>>> c7b5b4e5
         """
         configs = yaml.safe_load(open(config_path))
         self.init_from_config(configs)
@@ -195,16 +184,10 @@
     def process(self, *args, **kwargs) -> PackType:
         """
         Alias for process_one.
-<<<<<<< HEAD
-        Args:
-            *args:
-            **kwargs:
-=======
 
         Args:
             args: The positional arguments used to get the initial data.
             kwargs: The keyword arguments used to get the initial data.
->>>>>>> c7b5b4e5
 
         Returns:
 
@@ -216,16 +199,10 @@
         Run the whole pipeline and ignore all returned DataPack. This is used
         when the users are relying on the side effect of the processors (e.g.
         a process that will write Packs to disk).
-<<<<<<< HEAD
-        Args:
-            *args:
-            **kwargs:
-=======
 
         Args:
             args: The positional arguments used to get the initial data.
             kwargs: The keyword arguments used to get the initial data.
->>>>>>> c7b5b4e5
 
         Returns:
 
