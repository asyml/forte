--- conflicted
+++ resolved
@@ -20,12 +20,8 @@
 import yaml
 from texar.torch import HParams
 
-<<<<<<< HEAD
 from forte.process_manager import ProcessManager, ProcessJobStatus
-from forte.common.resources import Resources
-=======
 from forte.common import Evaluator, Resources
->>>>>>> faddb330
 from forte.data.base_pack import PackType
 from forte.data.readers import BaseReader
 from forte.data.selector import Selector, DummySelector
@@ -157,12 +153,10 @@
     def initialize(self):
         self._reader.initialize(self.resource, self._reader_config)
         self.initialize_processors()
-<<<<<<< HEAD
         process_manager.initialize_queues(pipeline_length=len(self._processors))
-=======
+
         if self._evaluator:
             self._evaluator.initialize(self.resource, self._evaluator_config)
->>>>>>> faddb330
 
     def initialize_processors(self):
         for processor, config in zip(self.processors, self.processor_configs):
@@ -277,16 +271,10 @@
         data_iter = self._reader.iter(*args, **kwargs)
         return self._process_packs(data_iter)
 
-<<<<<<< HEAD
-    def _process_packs(self, data_iter: Iterator[PackType]):
+    def _process_packs(
+            self, data_iter: Iterator[PackType]) -> Iterator[PackType]:
         r"""Process the packs received from the reader by the running through
         the pipeline.
-=======
-    def _process_packs(
-            self, data_iter: Iterator[PackType]) -> Iterator[PackType]:
-        """
-        Process an iterator of data packs and return the  processed ones.
->>>>>>> faddb330
 
         Args:
              data_iter (iterator): Iterator yielding jobs that contain packs
@@ -536,7 +524,6 @@
                                     queue_index=next_queue_index)
 
                 else:
-<<<<<<< HEAD
 
                     processor.flush()
 
@@ -566,27 +553,10 @@
 
                         process_manager.set_current_queue_index(
                             queue_index=next_queue_index)
-=======
-                    # Pass the poison pack to the processor, so they know this
-                    # is ending.
-                    self._processors[job.step_num].flush()
-
-                # Put the job back to the process queue, if not success, that
-                # means this job is done processing.
-                if not buf.queue_process(job):
-                    if not job.is_poison:
-                        if self._evaluator:
-                            self._evaluator.consume_next(job.pack, job.pack)
-                        yield job.pack
-                    else:
-                        self._reader.finish(self.resource)
-                        for processor in self.processors:
-                            processor.finish(self.resource)
 
     def evaluate(self):
         if self._evaluator:
             return self._evaluator.get_result()
         else:
             raise ValueError("Pipeline has no evaluator. "
-                             "Cannot evaluate the results.")
->>>>>>> faddb330
+                             "Cannot evaluate the results.")