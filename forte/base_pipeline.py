--- conflicted
+++ resolved
@@ -183,12 +183,9 @@
                         can_process = (i == 0 or c_pack.meta.process_state ==
                                        self.processors[i - 1].component_name)
                         if can_process and not in_cache:
-<<<<<<< HEAD
-                            processor.process_internal(c_pack)
-=======
                             self.__working_component = processor.component_name
                             processor.process(c_pack)
->>>>>>> fb52b61b
+                            processor.process_internal(c_pack)
 
                 for c_pack in list(self.current_packs):
                     # must iterate through a copy of the original list
