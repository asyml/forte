# Copyright 2019 The Forte Authors. All Rights Reserved.
#
# Licensed under the Apache License, Version 2.0 (the "License");
# you may not use this file except in compliance with the License.
# You may obtain a copy of the License at
#
#      http://www.apache.org/licenses/LICENSE-2.0
#
# Unless required by applicable law or agreed to in writing, software
# distributed under the License is distributed on an "AS IS" BASIS,
# WITHOUT WARRANTIES OR CONDITIONS OF ANY KIND, either express or implied.
# See the License for the specific language governing permissions and
# limitations under the License.
"""
Utility functions
"""
import sys
import difflib
from functools import wraps
from inspect import getfullargspec
from pydoc import locate
from typing import Dict, List, Optional, get_type_hints, Tuple

from sortedcontainers import SortedList
from typing_inspect import is_union_type, get_origin

from functools import lru_cache

__all__ = [
    "get_full_module_name",
    "get_class_name",
    "get_class",
    "get_class_nc",
    "get_qual_name",
    "create_class_with_kwargs",
    "check_type",
    "DiffAligner",
    "create_import_error_msg",
]


def get_full_module_name(o, lower: bool = False) -> str:
    r"""Returns the full module and class name of an object ``o``. For example,
    for our :class:`OntonotesReader`, returns
    :class:'forte.data.readers.ontonotes_reader.OntonotesReader'.

    Args:
        o (object): An object class.
        lower (bool): Whether to lowercase the full module and class name.

    Returns:
         The full module and class name.
    """
    if not isinstance(o, type):
        o = o.__class__
    module = o.__module__
    if module is None or module == str.__class__.__module__:
        return o.__name__
    name = module + "." + o.__name__
    if lower:
        return name.lower()
    else:
        return name


def get_class_name(o, lower: bool = False) -> str:
    r"""Returns the class name of an object ``o``.

    Args:
        o (object): An object class.
        lower (bool): Whether to lowercase the class name.

    Returns:
         The class name.
    """
    if not isinstance(o, type):
        o = o.__class__
    if lower:
        return o.__name__.lower()
    else:
        return o.__name__


<<<<<<< HEAD
def get_class_nc(class_name: str, module_paths: Optional[List[str]] = None):
=======
def get_class(full_class_name: str, module_paths: Optional[List[str]] = None):
>>>>>>> 6e2d6ea8
    r"""Returns the class based on class name.

    Args:
        full_class_name (str): Name or full path to the class.
        module_paths (list): Paths to candidate modules to search for the
            class. This is used if the class cannot be located solely based on
            ``class_name``. The first module in the list that contains the class
            is used.

    Returns:
        The target class.

    Raises:
        ValueError: If class is not found based on :attr:`class_name` and
            :attr:`module_paths`.
    """
    class_ = locate(full_class_name)
    if (class_ is None) and (module_paths is not None):
        for module_path in module_paths:
            class_ = locate(".".join([module_path, full_class_name]))
            if class_ is not None:
                break

    # Try to find classes that are dynamically loaded, class_ will still be None if failed.
    if class_ is None:
        try:
            module_name, class_name = full_class_name.rsplit(".", 1)
            try:
                class_ = getattr(sys.modules[module_name], class_name)
            except (AttributeError, KeyError):
                # ignore when cannot find the module in sys.modules or cannot find the class
                # in the module.
                pass
        except ValueError:
            # ignoring when the full class name doesn't have multiple parts.
            pass

    if class_ is None:
        if module_paths:
            raise ValueError(
                f"Class not found in {module_paths}: {full_class_name}"
            )
        else:
            raise ValueError(f"Class not found in {full_class_name}")

    return class_


@lru_cache
def get_class(class_name: str, module_paths: Optional[List[str]] = None):
    r"""This is the cached version of get_class_nc.

    Args:
        class_name (str): Name or full path to the class.
        module_paths (list): Paths to candidate modules to search for the
            class. This is used if the class cannot be located solely based on
            ``class_name``. The first module in the list that contains the class
            is used.

    Returns:
        The target class.

    """
    return get_class_nc(class_name, module_paths)


def get_qual_name(o: object, lower: bool = False) -> str:
    r"""Returns the qualified name of an object ``o``.

    Args:
        o: An object class.
        lower: Whether to lowercase the qualified class name.

    Returns:
         The qualified class name.
    """
    if not isinstance(o, type):
        o = o.__class__
    if lower:
        return o.__qualname__.lower()
    else:
        return o.__qualname__


def create_class_with_kwargs(class_name: str, class_args: Dict):
    r"""Create class with the given arguments.

    Args:
        class_name: Class name.
        class_args: Class arguments.

    Returns:
        An object with class of type `class_name`.
    """
    cls = get_class(class_name)
    if not class_args:
        class_args = {}
    obj = cls(**class_args)

    return obj


def check_type(obj, tp):
    if is_union_type(tp):
        return any(check_type(obj, a) for a in tp.__args__)
    else:
        origin = get_origin(tp)
        if origin is None or origin == tp:
            return isinstance(obj, tp)
        else:
            return check_type(obj, origin)


def validate_input(func, **kwargs):
    hints = get_type_hints(func)

    # iterate all type hints
    for attr_name, attr_type in hints.items():
        if attr_name == "return":
            continue

        if not isinstance(kwargs[attr_name], attr_type):
            raise TypeError(
                f"{attr_name} should be of type {attr_type}, "
                f"got type {type(kwargs[attr_name])}"
            )


def type_check(func):
    @wraps(func)
    def wrapped_decorator(*args, **kwargs):
        # translate *args into **kwargs
        func_args = getfullargspec(func)[0]
        kwargs.update(dict(zip(func_args, args)))
        validate_input(func, **kwargs)
        return func(**kwargs)

    return wrapped_decorator


class DiffAligner:
    def __init__(self):
        self.__matcher = difflib.SequenceMatcher(autojunk=False)
        self.__begin_mapper = DiffAligner.OffsetMapper()
        self.__end_mapper = DiffAligner.OffsetMapper()

    class OffsetMapper:
        def __init__(self):
            self.ref_points = SortedList()
            self.adjustments = []

        def set_ref_points(self, p: int, adjustment: int):
            self.ref_points.add(p)
            self.adjustments.append(adjustment)

        def trans_offset(self, origin: int) -> int:
            """
            Translate the offset based on the reference points. If there is no
            translation found, will return None.

            Args:
                origin: The original offset

            Returns:
                The translated offset.

            """
            idx = self.ref_points.bisect_left(origin)
            if idx >= len(self.adjustments):
                return origin + self.adjustments[-1]
            return origin + self.adjustments[idx]

        def clear(self):
            self.ref_points.clear()
            self.adjustments.clear()

    def align_with_segments(
        self, text: str, segments: List[str]
    ) -> List[Optional[Tuple[int, int]]]:
        """
        Provided a text sequence `text`, and a list of text `segments`,
        this function will try to align the `text` with the `segments`,
        and return the best guess on how each segment is mapped to the
        original text. The return value will contain the offset of each
        segment, after mapping on the original text. The guess process is
        based on the "SequenceMatcher" in difflib of Python.

        Calling this function will create a mapping stored inisde the class.

        This is useful as a approximated way to map a text segmentation that
        does not contain offset information to the original text. For example,

        >>> aligner = DiffAligner()
        >>> aligner.align_with_segments("aa bb   cc", ["aa", "bb", "cc"])
        [(0, 2), (3, 5), (6, 10)]

        Args:
            text: The original text.
            segments: The list of segments to be mapped.

        Returns:
            The list of mapped offsets for each segment.
        """
        aligned_spans: List[Optional[Tuple[int, int]]] = []
        segment_spans: List[Tuple[int, int]] = []

        # Construct the text using the segments, and store position and
        # length of each element.
        segment_text: str = ""
        offset = 0
        for s in segments:
            segment_text += s
            segment_text += " "
            segment_spans.append((offset, offset + len(s)))
            offset += len(s) + 1

        self.build_alignment(text.strip(), segment_text)

        for ss in segment_spans:
            b, e = self.trans_span(ss)
            if b >= e or b >= len(text) or e > len(text):
                aligned_spans.append(None)
            else:
                aligned_spans.append((b, e))

        return aligned_spans

    def trans_span(self, span: Tuple[int, int]) -> Tuple[int, int]:
        """
        Translate the provided span based on the alignment computed. Need to
        run after `build_alignment`.

        Args:
            span: The span to be translated.

        Returns:
            The translated span.
        """
        return (
            self.__begin_mapper.trans_offset(span[0]),
            self.__end_mapper.trans_offset(span[1]),
        )

    def clear_alignment(self):
        self.__begin_mapper.clear()
        self.__end_mapper.clear()

    def build_alignment(self, text: str, text_to_align: str):
        # Compute character level mappings.
        self.__matcher.set_seqs(text, text_to_align)
        self.clear_alignment()

        for _, i1, i2, j1, j2 in self._get_opcodes():
            self.__begin_mapper.set_ref_points(j1, i1 - j1)
            self.__end_mapper.set_ref_points(j2, i2 - j2)

    def _get_opcodes(self):
        yield from self.__matcher.get_opcodes()


def create_import_error_msg(
    extra_module: str,
    forte_module: str,
    component_name: str,
    pip_installable: bool = True,
):
    """
    Create an error message for importing package extra required by a forte
    module.


    Args:
        extra_module: module name should be installed by pip.
        forte_module: forte module User should install by
            ``pip install forte[`forte_module`]`` to install all
            extra packages for using the forte module.
        component_name: the forte component that needs the module.

    """
    install_msg = (
        f" `{extra_module}` is not installed correctly."
        + f" Consider install {extra_module}"
    )
    pip_msg = f" via `pip install {extra_module}` "
    refer_msg = (
        f" or refer to extra requirement for {component_name}"
        + " at https://github.com/asyml/forte#installation"
        + f" for more information about installing {forte_module}. "
    )
    if pip_installable:
        error_msg = install_msg + pip_msg + refer_msg
    else:
        error_msg = install_msg + refer_msg
    return error_msg<|MERGE_RESOLUTION|>--- conflicted
+++ resolved
@@ -81,11 +81,7 @@
         return o.__name__
 
 
-<<<<<<< HEAD
 def get_class_nc(class_name: str, module_paths: Optional[List[str]] = None):
-=======
-def get_class(full_class_name: str, module_paths: Optional[List[str]] = None):
->>>>>>> 6e2d6ea8
     r"""Returns the class based on class name.
 
     Args:
