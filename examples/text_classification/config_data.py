--- conflicted
+++ resolved
@@ -1,146 +1,68 @@
-<<<<<<< HEAD
-tfrecord_data_dir = "data/IMDB"
-max_seq_length = 64
-num_classes = 2
-num_train_data = 50000
-
-train_batch_size = 32
-max_train_epoch = 1
-display_steps = 50  # Print training loss every display_steps; -1 to disable
-eval_steps = -1    # Eval on the dev set every eval_steps; -1 to disable
-# Proportion of training to perform linear learning
-# rate warmup for. E.g., 0.1 = 10% of training.
-warmup_proportion = 0.1
-
-eval_batch_size = 8
-test_batch_size = 8
-
-
-feature_original_types = {
-    # Reading features from TFRecord data file.
-    # E.g., Reading feature "input_ids" as dtype `tf.int64`;
-    # "FixedLenFeature" indicates its length is fixed for all data instances;
-    # and the sequence length is limited by `max_seq_length`.
-    "input_ids": ["tf.int64", "FixedLenFeature", max_seq_length],
-    "input_mask": ["tf.int64", "FixedLenFeature", max_seq_length],
-    "segment_ids": ["tf.int64", "FixedLenFeature", max_seq_length],
-    "label_ids": ["tf.int64", "FixedLenFeature"]
-}
-
-feature_convert_types = {
-    # Converting feature dtype after reading. E.g.,
-    # Converting the dtype of feature "input_ids" from `tf.int64` (as above)
-    # to `tf.int32`
-    "input_ids": "tf.int32",
-    "input_mask": "tf.int32",
-    "label_ids": "tf.int32",
-    "segment_ids": "tf.int32"
-}
-
-train_hparam = {
-    "allow_smaller_final_batch": False,
-    "batch_size": train_batch_size,
-    "dataset": {
-        "data_name": "data",
-        "feature_convert_types": feature_convert_types,
-        "feature_original_types": feature_original_types,
-        "files": "{}/train.tf_record".format(tfrecord_data_dir)
-    },
-    "shuffle": True,
-    "shuffle_buffer_size": None # 100
-}
-
-eval_hparam = {
-    "allow_smaller_final_batch": True,
-    "batch_size": eval_batch_size,
-    "dataset": {
-        "data_name": "data",
-        "feature_convert_types": feature_convert_types,
-        "feature_original_types": feature_original_types,
-        "files": "{}/eval.tf_record".format(tfrecord_data_dir)
-    },
-    "shuffle": False
-}
-
-test_hparam = {
-    "allow_smaller_final_batch": True,
-    "batch_size": test_batch_size,
-    "dataset": {
-        "data_name": "data",
-        "feature_convert_types": feature_convert_types,
-        "feature_original_types": feature_original_types,
-        "files": "{}/predict.tf_record".format(tfrecord_data_dir)
-    },
-
-    "shuffle": False
-}
-=======
-pickle_data_dir = "data/IMDB"
-max_seq_length = 64
-num_classes = 2
-num_train_data = 25000
-
-# used for bert executor example
-max_batch_tokens = 128
-
-train_batch_size = 32
-max_train_epoch = 5
-display_steps = 50  # Print training loss every display_steps; -1 to disable
-
-# tbx config
-tbx_logging_steps = 5  # log the metrics for tbX visualization
-tbx_log_dir = "runs/"
-exp_number = 1  # experiment number
-
-eval_steps = 100  # Eval on the dev set every eval_steps; -1 to disable
-# Proportion of training to perform linear learning rate warmup for.
-# E.g., 0.1 = 10% of training.
-warmup_proportion = 0.1
-eval_batch_size = 8
-test_batch_size = 8
-
-feature_types = {
-    # Reading features from pickled data file.
-    # E.g., Reading feature "input_ids" as dtype `int64`;
-    # "FixedLenFeature" indicates its length is fixed for all data instances;
-    # and the sequence length is limited by `max_seq_length`.
-    "input_ids": ["int64", "stacked_tensor", max_seq_length],
-    "input_mask": ["int64", "stacked_tensor", max_seq_length],
-    "segment_ids": ["int64", "stacked_tensor", max_seq_length],
-    "label_ids": ["int64", "stacked_tensor"]
-}
-
-train_hparam = {
-    "allow_smaller_final_batch": False,
-    "batch_size": train_batch_size,
-    "dataset": {
-        "data_name": "data",
-        "feature_types": feature_types,
-        "files": "{}/train.pkl".format(pickle_data_dir)
-    },
-    "shuffle": True,
-    "shuffle_buffer_size": None
-}
-
-eval_hparam = {
-    "allow_smaller_final_batch": True,
-    "batch_size": eval_batch_size,
-    "dataset": {
-        "data_name": "data",
-        "feature_types": feature_types,
-        "files": "{}/eval.pkl".format(pickle_data_dir)
-    },
-    "shuffle": False
-}
-
-test_hparam = {
-    "allow_smaller_final_batch": True,
-    "batch_size": test_batch_size,
-    "dataset": {
-        "data_name": "data",
-        "feature_types": feature_types,
-        "files": "{}/predict.pkl".format(pickle_data_dir)
-    },
-    "shuffle": False
-}
->>>>>>> 8758d099
+pickle_data_dir = "data/IMDB"
+max_seq_length = 64
+num_classes = 2
+num_train_data = 25000
+
+# used for bert executor example
+max_batch_tokens = 128
+
+train_batch_size = 32
+max_train_epoch = 5
+display_steps = 50  # Print training loss every display_steps; -1 to disable
+
+# tbx config
+tbx_logging_steps = 5  # log the metrics for tbX visualization
+tbx_log_dir = "runs/"
+exp_number = 1  # experiment number
+
+eval_steps = 100  # Eval on the dev set every eval_steps; -1 to disable
+# Proportion of training to perform linear learning rate warmup for.
+# E.g., 0.1 = 10% of training.
+warmup_proportion = 0.1
+eval_batch_size = 8
+test_batch_size = 8
+
+feature_types = {
+    # Reading features from pickled data file.
+    # E.g., Reading feature "input_ids" as dtype `int64`;
+    # "FixedLenFeature" indicates its length is fixed for all data instances;
+    # and the sequence length is limited by `max_seq_length`.
+    "input_ids": ["int64", "stacked_tensor", max_seq_length],
+    "input_mask": ["int64", "stacked_tensor", max_seq_length],
+    "segment_ids": ["int64", "stacked_tensor", max_seq_length],
+    "label_ids": ["int64", "stacked_tensor"]
+}
+
+train_hparam = {
+    "allow_smaller_final_batch": False,
+    "batch_size": train_batch_size,
+    "dataset": {
+        "data_name": "data",
+        "feature_types": feature_types,
+        "files": "{}/train.pkl".format(pickle_data_dir)
+    },
+    "shuffle": True,
+    "shuffle_buffer_size": None
+}
+
+eval_hparam = {
+    "allow_smaller_final_batch": True,
+    "batch_size": eval_batch_size,
+    "dataset": {
+        "data_name": "data",
+        "feature_types": feature_types,
+        "files": "{}/eval.pkl".format(pickle_data_dir)
+    },
+    "shuffle": False
+}
+
+test_hparam = {
+    "allow_smaller_final_batch": True,
+    "batch_size": test_batch_size,
+    "dataset": {
+        "data_name": "data",
+        "feature_types": feature_types,
+        "files": "{}/predict.pkl".format(pickle_data_dir)
+    },
+    "shuffle": False
+}