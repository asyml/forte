import os
from texar.torch import HParams
from termcolor import colored
import forte.data.ontology.base_ontology as base_ontology
import forte.data.ontology.stanfordnlp_ontology as stanfordnlp_ontology
from forte.pipeline import Pipeline
from forte.data.readers import StringReader
from forte.processors import (
    NLTKPOSTagger, NLTKSentenceSegmenter, NLTKWordTokenizer,
    CoNLLNERPredictor, SRLPredictor, StandfordNLPProcessor)


def StringProcessorExample():
    pl = Pipeline()
    pl.set_reader(StringReader())
    pl.add_processor(NLTKSentenceSegmenter())
    pl.add_processor(NLTKWordTokenizer())
    pl.add_processor(NLTKPOSTagger())

    ner_configs = HParams(
        {
            'storage_path': './NER/resources.pkl',
        },
        CoNLLNERPredictor.default_hparams())

    ner_predictor = CoNLLNERPredictor()

    pl.add_processor(ner_predictor, ner_configs)

    srl_configs = HParams(
        {
            'storage_path': './SRL_model/',
        },
        SRLPredictor.default_hparams()
    )
    pl.add_processor(SRLPredictor(), srl_configs)

    pl.initialize_processors()

    text = (
        "The plain green Norway spruce is displayed in the gallery's foyer. "
        "Wentworth worked as an assistant to sculptor Henry Moore in the "
        "late 1960s. His reputation as a sculptor grew in the 1980s.")

    pack = pl.process(text)

    for sentence in pack.get(base_ontology.Sentence):
        sent_text = sentence.text
        print(colored("base_ontology.Sentence:", 'red'), sent_text, "\n")
        # first method to get entry in a sentence
        tokens = [(token.text, token.pos_tag) for token in
                  pack.get(base_ontology.Token, sentence)]
        entities = [(entity.text, entity.ner_type) for entity in
                    pack.get(base_ontology.EntityMention, sentence)]
        print(colored("Tokens:", 'red'), tokens, "\n")
        print(colored("EntityMentions:", 'red'), entities, "\n")

        # second method to get entry in a sentence
        print(colored("Semantic role labels:", 'red'))
        for link in pack.get(
                base_ontology.PredicateLink, sentence):
            parent = link.get_parent()
            child = link.get_child()
            print(f"  - \"{child.text}\" is role {link.arg_type} of "
                  f"predicate \"{parent.text}\"")
            entities = [entity.text for entity
                        in pack.get(base_ontology.EntityMention, child)]
            print("      Entities in predicate argument:", entities, "\n")
        print()

        input(colored("Press ENTER to continue...\n", 'green'))


def StanfordNLPExample1():
    pl = Pipeline()
    pl.set_reader(StringReader())

    models_path = os.getcwd()
    config = {
        'processors': 'tokenize,pos,lemma,depparse',
        'lang': 'fr',  # Language code for the language to build the Pipeline
        'use_gpu': False
    }
    pl.add_processor(processor=StandfordNLPProcessor(models_path),
                     config=config)
    pl.set_ontology(stanfordnlp_ontology)

    pl.initialize_processors()

    text = (
        "Van Gogh grandit au sein d'une famille de l'ancienne bourgeoisie."
    )

    pack = pl.process(text)
    for sentence in pack.get(stanfordnlp_ontology.Sentence):
        sent_text = sentence.text
        print(colored("Sentence:", 'red'), sent_text, "\n")
        tokens = [(token.text, token.pos_tag, token.lemma) for token in
                  pack.get(stanfordnlp_ontology.Token, sentence)]
        print(colored("Tokens:", 'red'), tokens, "\n")

<<<<<<< HEAD
        print(colored("Dependecy Relations:", 'red'))
        for link in pack.get(
                stanfordnlp_ontology.Relation, sentence):
            parent = link.get_parent()
            child = link.get_child()
            print(colored(child.text, 'cyan'),
                  "has relation",
                  colored(link.rel_type, 'green'),
                  "of parent",
                  colored(parent.text, 'cyan'))

        print("\n----------------------\n")

=======
>>>>>>> 580e6b2d

def StanfordNLPExample2():
    pl = Pipeline()
    pl.set_reader(StringReader())
    config = {
        'processors': 'tokenize,pos,lemma,depparse',
        'lang': 'en',  # Language code for the language to build the Pipeline
        'use_gpu': False
    }
    models_path = os.getcwd()
    pl.add_processor(processor=StandfordNLPProcessor(models_path),
                     config=config)
    pl.set_ontology(stanfordnlp_ontology)
    pl.initialize_processors()

    text = (
        "The plain green Norway spruce is displayed in the gallery's foyer. "
         "Wentworth worked as an assistant to sculptor Henry Moore in the "
         "late 1960s. His reputation as a sculptor grew in the 1980s.")

    pack = pl.process(text)

    for sentence in pack.get(stanfordnlp_ontology.Sentence):
        sent_text = sentence.text
        print(colored("Sentence:", 'red'), sent_text, "\n")
        # first method to get entry in a sentence
<<<<<<< HEAD
        tokens = [(token.text, token.pos_tag, token.lemma) for token in
                  pack.get(stanfordnlp_ontology.Token, sentence)]
        print(colored("Tokens:", 'red'), tokens, "\n")

        print(colored("Dependecy Relations:", 'red'))
        for link in pack.get(
                stanfordnlp_ontology.Relation, sentence):
            parent = link.get_parent()
            child = link.get_child()
            print(colored(child.text, 'cyan'),
                  "has relation",
                  colored(link.rel_type, 'green'),
                  "of parent",
                  colored(parent.text, 'cyan'))

        print("\n----------------------\n")

=======
        tokens = [(token.text, token.pos_tag) for token in
                  pack.get(stanfordnlp_ontology.Token, sentence)]
        print(colored("Tokens:", 'red'), tokens, "\n")

>>>>>>> 580e6b2d

if __name__ == '__main__':
    StanfordNLPExample1()
    StanfordNLPExample2()
    StringProcessorExample()<|MERGE_RESOLUTION|>--- conflicted
+++ resolved
@@ -99,7 +99,6 @@
                   pack.get(stanfordnlp_ontology.Token, sentence)]
         print(colored("Tokens:", 'red'), tokens, "\n")
 
-<<<<<<< HEAD
         print(colored("Dependecy Relations:", 'red'))
         for link in pack.get(
                 stanfordnlp_ontology.Relation, sentence):
@@ -113,8 +112,6 @@
 
         print("\n----------------------\n")
 
-=======
->>>>>>> 580e6b2d
 
 def StanfordNLPExample2():
     pl = Pipeline()
@@ -140,8 +137,6 @@
     for sentence in pack.get(stanfordnlp_ontology.Sentence):
         sent_text = sentence.text
         print(colored("Sentence:", 'red'), sent_text, "\n")
-        # first method to get entry in a sentence
-<<<<<<< HEAD
         tokens = [(token.text, token.pos_tag, token.lemma) for token in
                   pack.get(stanfordnlp_ontology.Token, sentence)]
         print(colored("Tokens:", 'red'), tokens, "\n")
@@ -159,12 +154,6 @@
 
         print("\n----------------------\n")
 
-=======
-        tokens = [(token.text, token.pos_tag) for token in
-                  pack.get(stanfordnlp_ontology.Token, sentence)]
-        print(colored("Tokens:", 'red'), tokens, "\n")
-
->>>>>>> 580e6b2d
 
 if __name__ == '__main__':
     StanfordNLPExample1()
