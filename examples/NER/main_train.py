import logging
import yaml

from texar.torch.hyperparams import HParams
from forte.data.readers.conll03_reader import CoNLL03Reader
from forte.processors.ner_predictor import (
    CoNLLNEREvaluator, CoNLLNERPredictor)
from forte.train_pipeline import TrainPipeline
from forte.trainer.ner_trainer import CoNLLNERTrainer
from examples.NER.ner_vocab_processor import CoNLL03VocabularyProcessor

logging.basicConfig(level=logging.DEBUG)


def main():
    config_data = yaml.safe_load(open("config_data.yml", "r"))
    config_model = yaml.safe_load(open("config_model.yml", "r"))
<<<<<<< HEAD

    config = HParams({}, default_hparams=None)
    config.add_hparam('config_data', config_data)
    config.add_hparam('config_model', config_model)
=======
>>>>>>> c7b5b4e5

    config = HParams({}, default_hparams=None)
    config.add_hparam('config_data', config_data)
    config.add_hparam('config_model', config_model)

<<<<<<< HEAD
=======
    reader = CoNLL03Reader()

>>>>>>> c7b5b4e5
    # Keep the vocabulary processor as a simple counter
    vocab_processor = CoNLL03VocabularyProcessor()

    ner_trainer = CoNLLNERTrainer()
    ner_predictor = CoNLLNERPredictor()
    ner_evaluator = CoNLLNEREvaluator()

    train_pipe = TrainPipeline(
        train_reader=reader,
        trainer=ner_trainer,
        dev_reader=reader,
        configs=config,
        preprocessors=[vocab_processor],
        predictor=ner_predictor,
        evaluator=ner_evaluator,
    )
    train_pipe.run()


if __name__ == '__main__':
    main()<|MERGE_RESOLUTION|>--- conflicted
+++ resolved
@@ -15,23 +15,13 @@
 def main():
     config_data = yaml.safe_load(open("config_data.yml", "r"))
     config_model = yaml.safe_load(open("config_model.yml", "r"))
-<<<<<<< HEAD
-
-    config = HParams({}, default_hparams=None)
-    config.add_hparam('config_data', config_data)
-    config.add_hparam('config_model', config_model)
-=======
->>>>>>> c7b5b4e5
 
     config = HParams({}, default_hparams=None)
     config.add_hparam('config_data', config_data)
     config.add_hparam('config_model', config_model)
 
-<<<<<<< HEAD
-=======
     reader = CoNLL03Reader()
 
->>>>>>> c7b5b4e5
     # Keep the vocabulary processor as a simple counter
     vocab_processor = CoNLL03VocabularyProcessor()
 
