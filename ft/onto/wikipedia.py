<<<<<<< HEAD
# ***automatically_generated***
# flake8: noqa
# mypy: ignore-errors
# pylint: skip-file
"""
Automatically generated file. Do not change manually.
"""
import forte.data.data_pack
import forte.data.ontology.top
import ft.onto
import typing


__all__ = []


__all__.extend('WikiBody')


class WikiBody(forte.data.ontology.top.Annotation):
    """
    Entry defining a phrase in the document.
    """

    def __init__(self, pack: forte.data.base_pack.PackType, begin: int, end: int):
        super().__init__(pack, begin, end)


__all__.extend('WikiPage')


class WikiPage(forte.data.ontology.top.Annotation):

    def __init__(self, pack: forte.data.base_pack.PackType, begin: int, end: int):
=======
# Copyright 2019 The Forte Authors. All Rights Reserved.
#
# Licensed under the Apache License, Version 2.0 (the "License");
# you may not use this file except in compliance with the License.
# You may obtain a copy of the License at
#
#      http://www.apache.org/licenses/LICENSE-2.0
#
# Unless required by applicable law or agreed to in writing, software
# distributed under the License is distributed on an "AS IS" BASIS,
# WITHOUT WARRANTIES OR CONDITIONS OF ANY KIND, either express or implied.
# See the License for the specific language governing permissions and
# limitations under the License.

from forte.data import DataPack
from forte.data.ontology import Annotation, Generics
from ft.onto.base_ontology import Document


class WikiPage(Document):
    def __init__(self, pack: DataPack, begin: int, end: int):
>>>>>>> df86ad2c
        super().__init__(pack, begin, end)
        self._body: typing.Optional[ft.onto.wikipedia.WikiBody] = None
        self._page_id: typing.Optional[str] = None
        self._page_name: typing.Optional[str] = None

    @property
    def body(self):
        return self._body

    def set_body(self, body: typing.Optional[ft.onto.wikipedia.WikiBody]):
        self.set_fields(_body=body.tid)

    @property
    def page_id(self):
        return self._page_id

    def set_page_id(self, page_id: typing.Optional[str]):
        self.set_fields(_page_id=page_id)

    @property
    def page_name(self):
        return self._page_name

    def set_page_name(self, page_name: typing.Optional[str]):
        self.set_fields(_page_name=page_name)


__all__.extend('WikiParagraph')


class WikiParagraph(forte.data.ontology.top.Annotation):
    """
    a paragraph in the document.
    """

    def __init__(self, pack: forte.data.base_pack.PackType, begin: int, end: int):
        super().__init__(pack, begin, end)


__all__.extend('WikiTitle')


class WikiTitle(forte.data.ontology.top.Annotation):
    """
    the title of the document.
    """

    def __init__(self, pack: forte.data.base_pack.PackType, begin: int, end: int):
        super().__init__(pack, begin, end)


__all__.extend('WikiAnchor')


class WikiAnchor(forte.data.ontology.top.Annotation):
    """
    an anchor is a text field that link to other part of the document.
    """

    def __init__(self, pack: forte.data.base_pack.PackType, begin: int, end: int):
        super().__init__(pack, begin, end)
        self._target_page_name: typing.Optional[str] = None

    @property
    def target_page_name(self):
        return self._target_page_name

    def set_target_page_name(self, target_page_name: typing.Optional[str]):
        self.set_fields(_target_page_name=target_page_name)


__all__.extend('WikiInfoBoxProperty')


class WikiInfoBoxProperty(forte.data.ontology.top.Generic):
    """
    represents one info box in the property name space of the page.
    """

<<<<<<< HEAD
    def __init__(self, pack: forte.data.base_pack.PackType):
=======
class WikiInfoBoxProperty(Generics):
    def __init__(self, pack: DataPack):
>>>>>>> df86ad2c
        super().__init__(pack)
        self._key: typing.Optional[str] = None
        self._value: typing.Optional[str] = None

    @property
    def key(self):
        return self._key

    def set_key(self, key: typing.Optional[str]):
        self.set_fields(_key=key)

    @property
    def value(self):
        return self._value

    def set_value(self, value: typing.Optional[str]):
        self.set_fields(_value=value)


<<<<<<< HEAD
__all__.extend('WikiInfoBoxMapped')


class WikiInfoBoxMapped(forte.data.ontology.top.Generic):
    """
    represents one info box in the mapped namespace of the page.
    """

    def __init__(self, pack: forte.data.base_pack.PackType):
=======
class WikiInfoBoxMapped(Generics):
    def __init__(self, pack: DataPack):
>>>>>>> df86ad2c
        super().__init__(pack)
        self._key: typing.Optional[str] = None
        self._value: typing.Optional[str] = None
        self._infobox_type: typing.Optional[str] = None

    @property
    def key(self):
        return self._key

    def set_key(self, key: typing.Optional[str]):
        self.set_fields(_key=key)

    @property
    def value(self):
        return self._value

    def set_value(self, value: typing.Optional[str]):
        self.set_fields(_value=value)

    @property
    def infobox_type(self):
        return self._infobox_type

    def set_infobox_type(self, infobox_type: typing.Optional[str]):
        self.set_fields(_infobox_type=infobox_type)<|MERGE_RESOLUTION|>--- conflicted
+++ resolved
@@ -1,39 +1,3 @@
-<<<<<<< HEAD
-# ***automatically_generated***
-# flake8: noqa
-# mypy: ignore-errors
-# pylint: skip-file
-"""
-Automatically generated file. Do not change manually.
-"""
-import forte.data.data_pack
-import forte.data.ontology.top
-import ft.onto
-import typing
-
-
-__all__ = []
-
-
-__all__.extend('WikiBody')
-
-
-class WikiBody(forte.data.ontology.top.Annotation):
-    """
-    Entry defining a phrase in the document.
-    """
-
-    def __init__(self, pack: forte.data.base_pack.PackType, begin: int, end: int):
-        super().__init__(pack, begin, end)
-
-
-__all__.extend('WikiPage')
-
-
-class WikiPage(forte.data.ontology.top.Annotation):
-
-    def __init__(self, pack: forte.data.base_pack.PackType, begin: int, end: int):
-=======
 # Copyright 2019 The Forte Authors. All Rights Reserved.
 #
 # Licensed under the Apache License, Version 2.0 (the "License");
@@ -55,147 +19,110 @@
 
 class WikiPage(Document):
     def __init__(self, pack: DataPack, begin: int, end: int):
->>>>>>> df86ad2c
         super().__init__(pack, begin, end)
-        self._body: typing.Optional[ft.onto.wikipedia.WikiBody] = None
-        self._page_id: typing.Optional[str] = None
-        self._page_name: typing.Optional[str] = None
+        self._body: WikiBody
+        self._page_id: str
+        self._page_name: str
 
-    @property
-    def body(self):
-        return self._body
-
-    def set_body(self, body: typing.Optional[ft.onto.wikipedia.WikiBody]):
-        self.set_fields(_body=body.tid)
+    def set_page_id(self, pid: str):
+        self.set_fields(_page_id=pid)
 
     @property
     def page_id(self):
         return self._page_id
 
-    def set_page_id(self, page_id: typing.Optional[str]):
-        self.set_fields(_page_id=page_id)
+    def set_page_name(self, page_name: str):
+        self.set_fields(_page_name=page_name)
 
-    @property
     def page_name(self):
         return self._page_name
 
-    def set_page_name(self, page_name: typing.Optional[str]):
-        self.set_fields(_page_name=page_name)
 
-
-__all__.extend('WikiParagraph')
-
-
-class WikiParagraph(forte.data.ontology.top.Annotation):
-    """
-    a paragraph in the document.
-    """
-
-    def __init__(self, pack: forte.data.base_pack.PackType, begin: int, end: int):
+# pylint: disable=useless-super-delegation
+class WikiBody(Annotation):
+    def __init__(self, pack: DataPack, begin: int, end: int):
         super().__init__(pack, begin, end)
 
 
-__all__.extend('WikiTitle')
+class WikiSection(Annotation):
+    def __init__(self, pack: DataPack, begin: int, end: int):
+        super().__init__(pack, begin, end)
+        self._is_intro: bool
+
+    def set_is_intro(self, is_intro: bool):
+        self.set_fields(_is_intro=is_intro)
+
+    @property
+    def is_intro(self):
+        return self._is_intro
 
 
-class WikiTitle(forte.data.ontology.top.Annotation):
-    """
-    the title of the document.
-    """
-
-    def __init__(self, pack: forte.data.base_pack.PackType, begin: int, end: int):
-        super().__init__(pack, begin, end)
+class WikiParagraph(Annotation):
+    pass
 
 
-__all__.extend('WikiAnchor')
+class WikiTitle(Annotation):
+    pass
 
 
-class WikiAnchor(forte.data.ontology.top.Annotation):
-    """
-    an anchor is a text field that link to other part of the document.
-    """
-
-    def __init__(self, pack: forte.data.base_pack.PackType, begin: int, end: int):
+class WikiAnchor(Annotation):
+    def __init__(self, pack: DataPack, begin: int, end: int):
         super().__init__(pack, begin, end)
-        self._target_page_name: typing.Optional[str] = None
+        self._target_page_name: str
 
     @property
     def target_page_name(self):
         return self._target_page_name
 
-    def set_target_page_name(self, target_page_name: typing.Optional[str]):
-        self.set_fields(_target_page_name=target_page_name)
+    def set_target_page_name(self, page_name: str):
+        self.set_fields(_target_page_name=page_name)
 
 
-__all__.extend('WikiInfoBoxProperty')
-
-
-class WikiInfoBoxProperty(forte.data.ontology.top.Generic):
-    """
-    represents one info box in the property name space of the page.
-    """
-
-<<<<<<< HEAD
-    def __init__(self, pack: forte.data.base_pack.PackType):
-=======
 class WikiInfoBoxProperty(Generics):
     def __init__(self, pack: DataPack):
->>>>>>> df86ad2c
         super().__init__(pack)
-        self._key: typing.Optional[str] = None
-        self._value: typing.Optional[str] = None
+        self._key: str
+        self._value: str
 
     @property
     def key(self):
         return self._key
 
-    def set_key(self, key: typing.Optional[str]):
+    def set_key(self, key: str):
         self.set_fields(_key=key)
 
     @property
     def value(self):
         return self._value
 
-    def set_value(self, value: typing.Optional[str]):
+    def set_value(self, value: str):
         self.set_fields(_value=value)
 
 
-<<<<<<< HEAD
-__all__.extend('WikiInfoBoxMapped')
-
-
-class WikiInfoBoxMapped(forte.data.ontology.top.Generic):
-    """
-    represents one info box in the mapped namespace of the page.
-    """
-
-    def __init__(self, pack: forte.data.base_pack.PackType):
-=======
 class WikiInfoBoxMapped(Generics):
     def __init__(self, pack: DataPack):
->>>>>>> df86ad2c
         super().__init__(pack)
-        self._key: typing.Optional[str] = None
-        self._value: typing.Optional[str] = None
-        self._infobox_type: typing.Optional[str] = None
+        self._key: str
+        self._value: str
+        self._infobox_type: str
 
     @property
     def key(self):
         return self._key
 
-    def set_key(self, key: typing.Optional[str]):
+    def set_key(self, key: str):
         self.set_fields(_key=key)
 
     @property
     def value(self):
         return self._value
 
-    def set_value(self, value: typing.Optional[str]):
+    def set_value(self, value: str):
         self.set_fields(_value=value)
 
     @property
     def infobox_type(self):
         return self._infobox_type
 
-    def set_infobox_type(self, infobox_type: typing.Optional[str]):
+    def set_infobox_type(self, infobox_type: str):
         self.set_fields(_infobox_type=infobox_type)