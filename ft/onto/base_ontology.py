# ***automatically_generated***
# ***source json:forte/ontology_specs/base_ontology.json***
# flake8: noqa
# mypy: ignore-errors
# pylint: skip-file
"""
Automatically generated ontology base_ontology. Do not change manually.
"""

from dataclasses import dataclass
from forte.data.data_pack import DataPack
from forte.data.multi_pack import MultiPack
from forte.data.ontology.core import Entry
from forte.data.ontology.core import FList
from forte.data.ontology.top import Annotation
from forte.data.ontology.top import Group
from forte.data.ontology.top import Link
from forte.data.ontology.top import MultiPackLink
from typing import Dict
from typing import List
from typing import Optional
from typing import Set

__all__ = [
    "Token",
    "Subword",
    "Document",
<<<<<<< HEAD
    "EntityMention",
    "LinkedMention",
=======
    "Sentence",
>>>>>>> 737a72af
    "Phrase",
    "UtteranceContext",
    "Utterance",
    "PredicateArgument",
    "EntityMention",
    "EventMention",
    "PredicateMention",
    "PredicateLink",
    "Dependency",
    "EnhancedDependency",
    "RelationLink",
    "CrossDocEntityRelation",
    "CoreferenceGroup",
    "EventRelation",
    "CrossDocEventRelation",
    "ConstituentNode",
    "Title",
]


@dataclass
class Token(Annotation):
    """
    A span based annotation :class:`Token`, used to represent a token or a word.
    Attributes:
        pos (Optional[str])
        ud_xpos (Optional[str])	Language specific pos tag. Used in CoNLL-U Format. Refer to https://universaldependencies.org/format.html
        lemma (Optional[str])	Lemma or stem of word form.
        chunk (Optional[str])
        ner (Optional[str])
        sense (Optional[str])
        is_root (Optional[bool])
        ud_features (Dict[str, str])
        ud_misc (Dict[str, str])
    """

    pos: Optional[str]
    ud_xpos: Optional[str]
    lemma: Optional[str]
    chunk: Optional[str]
    ner: Optional[str]
    sense: Optional[str]
    is_root: Optional[bool]
    ud_features: Dict[str, str]
    ud_misc: Dict[str, str]

    def __init__(self, pack: DataPack, begin: int, end: int):
        super().__init__(pack, begin, end)
        self.pos: Optional[str] = None
        self.ud_xpos: Optional[str] = None
        self.lemma: Optional[str] = None
        self.chunk: Optional[str] = None
        self.ner: Optional[str] = None
        self.sense: Optional[str] = None
        self.is_root: Optional[bool] = None
        self.ud_features: Dict[str, str] = dict()
        self.ud_misc: Dict[str, str] = dict()


@dataclass
class Subword(Annotation):
    """
    Used to represent subword tokenization results.
    """

    def __init__(self, pack: DataPack, begin: int, end: int):
        super().__init__(pack, begin, end)


@dataclass
class Document(Annotation):
    """
    A span based annotation `Document`, normally used to represent a document.
    Attributes:
        document_class (List[str])	A list of class names that the document belongs to.
        sentiment (Dict[str, float])
    """

    document_class: List[str]
    sentiment: Dict[str, float]

    def __init__(self, pack: DataPack, begin: int, end: int):
        super().__init__(pack, begin, end)
        self.document_class: List[str] = []
        self.sentiment: Dict[str, float] = dict()


@dataclass
class Sentence(Annotation):
    """
    A span based annotation `Sentence`, normally used to represent a sentence.
    Attributes:
        speaker (Optional[str])
        part_id (Optional[int])
        sentiment (Dict[str, float])
    """

    speaker: Optional[str]
    part_id: Optional[int]
    sentiment: Dict[str, float]

    def __init__(self, pack: DataPack, begin: int, end: int):
        super().__init__(pack, begin, end)
        self.speaker: Optional[str] = None
        self.part_id: Optional[int] = None
        self.sentiment: Dict[str, float] = dict()


@dataclass
class Phrase(Annotation):
    """
    A span based annotation `Phrase`.
    Attributes:
        phrase_type (Optional[str])
        headword (Optional[Token])
    """

    phrase_type: Optional[str]
    headword: Optional[Token]

    def __init__(self, pack: DataPack, begin: int, end: int):
        super().__init__(pack, begin, end)
        self.phrase_type: Optional[str] = None
        self.headword: Optional[Token] = None


<<<<<<< HEAD
class LinkedMention(Annotation):
    """
    A span based annotation :class:`LinkedMention`.

    Args:
        pack (DataPack): The data pack this token belongs to.
        begin (int): The offset of the first character in the entity mention.
        end (int): The offset of the last character in the entity mention + 1.
    """

    def __init__(self, pack: DataPack, begin: int, end: int):
        super().__init__(pack, begin, end)
        self._linked_kb_ids: Optional[Dict[str, float]] = None
        self._kb: Optional[str] = None

    @property
    def linked_kb_ids(self):
        return self._linked_kb_ids

    @linked_kb_ids.setter
    def linked_kb_ids(self, kb_ids: Optional[Dict[str, float]]):
        self.set_fields(_linked_kb_ids=kb_ids)

    @property
    def kb(self):
        return self._kb

    @kb.setter
    def kb(self, k_base: Optional[str]):
        self.set_fields(_kb=k_base)


class Phrase(Annotation):
=======
@dataclass
class UtteranceContext(Annotation):
    """
    `UtteranceContext` represents the context part in dialogue.
>>>>>>> 737a72af
    """

    def __init__(self, pack: DataPack, begin: int, end: int):
        super().__init__(pack, begin, end)


@dataclass
class Utterance(Annotation):
    """
    A span based annotation `Utterance`, normally used to represent an utterance in dialogue.
    Attributes:
        speaker (Optional[str])
    """

    speaker: Optional[str]

    def __init__(self, pack: DataPack, begin: int, end: int):
        super().__init__(pack, begin, end)
        self.speaker: Optional[str] = None


@dataclass
class PredicateArgument(Annotation):
    """
    A span based annotation `PredicateArgument`, normally used to represent an argument of a predicate, can be linked to the predicate via the predicate link.
    Attributes:
        ner_type (Optional[str])
        predicate_lemma (Optional[str])
        is_verb (Optional[bool])
    """

    ner_type: Optional[str]
    predicate_lemma: Optional[str]
    is_verb: Optional[bool]

    def __init__(self, pack: DataPack, begin: int, end: int):
        super().__init__(pack, begin, end)
        self.ner_type: Optional[str] = None
        self.predicate_lemma: Optional[str] = None
        self.is_verb: Optional[bool] = None


@dataclass
class EntityMention(Annotation):
    """
    A span based annotation `EntityMention`, normally used to represent an Entity Mention in a piece of text.
    Attributes:
        ner_type (Optional[str])
    """

    ner_type: Optional[str]

    def __init__(self, pack: DataPack, begin: int, end: int):
        super().__init__(pack, begin, end)
        self.ner_type: Optional[str] = None


@dataclass
class EventMention(Annotation):
    """
    A span based annotation `EventMention`, used to refer to a mention of an event.
    Attributes:
        event_type (Optional[str])
    """

    event_type: Optional[str]

    def __init__(self, pack: DataPack, begin: int, end: int):
        super().__init__(pack, begin, end)
        self.event_type: Optional[str] = None


@dataclass
class PredicateMention(Phrase):
    """
    A span based annotation `PredicateMention`, normally used to represent a predicate (normally verbs) in a piece of text.
    Attributes:
        predicate_lemma (Optional[str])
        framenet_id (Optional[str])
        is_verb (Optional[bool])
    """

    predicate_lemma: Optional[str]
    framenet_id: Optional[str]
    is_verb: Optional[bool]

    def __init__(self, pack: DataPack, begin: int, end: int):
        super().__init__(pack, begin, end)
        self.predicate_lemma: Optional[str] = None
        self.framenet_id: Optional[str] = None
        self.is_verb: Optional[bool] = None


@dataclass
class PredicateLink(Link):
    """
    A `Link` type entry which represent a semantic role link between a predicate and its argument.
    Attributes:
        arg_type (Optional[str])	The predicate link type.
    """

    arg_type: Optional[str]

    ParentType = PredicateMention
    ChildType = PredicateArgument

    def __init__(self, pack: DataPack, parent: Optional[Entry] = None, child: Optional[Entry] = None):
        super().__init__(pack, parent, child)
        self.arg_type: Optional[str] = None


@dataclass
class Dependency(Link):
    """
    A `Link` type entry which represent a syntactic dependency.
    Attributes:
        dep_label (Optional[str])	The dependency label.
        rel_type (Optional[str])
    """

    dep_label: Optional[str]
    rel_type: Optional[str]

    ParentType = Token
    ChildType = Token

    def __init__(self, pack: DataPack, parent: Optional[Entry] = None, child: Optional[Entry] = None):
        super().__init__(pack, parent, child)
        self.dep_label: Optional[str] = None
        self.rel_type: Optional[str] = None


@dataclass
class EnhancedDependency(Link):
    """
    A `Link` type entry which represent a enhanced dependency: 
     https://universaldependencies.org/u/overview/enhanced-syntax.html
    Attributes:
        dep_label (Optional[str])	The enhanced dependency label in Universal Dependency.
    """

    dep_label: Optional[str]

    ParentType = Token
    ChildType = Token

    def __init__(self, pack: DataPack, parent: Optional[Entry] = None, child: Optional[Entry] = None):
        super().__init__(pack, parent, child)
        self.dep_label: Optional[str] = None


@dataclass
class RelationLink(Link):
    """
    A `Link` type entry which represent a relation between two entity mentions
    Attributes:
        rel_type (Optional[str])	The type of the relation.
    """

    rel_type: Optional[str]

    ParentType = EntityMention
    ChildType = EntityMention

    def __init__(self, pack: DataPack, parent: Optional[Entry] = None, child: Optional[Entry] = None):
        super().__init__(pack, parent, child)
        self.rel_type: Optional[str] = None


@dataclass
class CrossDocEntityRelation(MultiPackLink):
    """
    A `Link` type entry which represent a relation between two entity mentions across the packs.
    Attributes:
        rel_type (Optional[str])	The type of the relation.
    """

    rel_type: Optional[str]

    ParentType = EntityMention
    ChildType = EntityMention

    def __init__(self, pack: MultiPack, parent: Optional[Entry] = None, child: Optional[Entry] = None):
        super().__init__(pack, parent, child)
        self.rel_type: Optional[str] = None


@dataclass
class CoreferenceGroup(Group):
    """
    A group type entry that take `EntityMention`, as members, used to represent coreferent group of entities.
    """

    def __init__(self, pack: DataPack, members: Optional[Set[Entry]] = None):
        super().__init__(pack, members)


@dataclass
class EventRelation(Link):
    """
    A `Link` type entry which represent a relation between two event mentions.
    Attributes:
        rel_type (Optional[str])	The type of the relation.
    """

    rel_type: Optional[str]

    ParentType = EventMention
    ChildType = EventMention

    def __init__(self, pack: DataPack, parent: Optional[Entry] = None, child: Optional[Entry] = None):
        super().__init__(pack, parent, child)
        self.rel_type: Optional[str] = None


@dataclass
class CrossDocEventRelation(MultiPackLink):
    """
    A `Link` type entry which represent a relation between two event mentions across the packs.
    Attributes:
        rel_type (Optional[str])	The type of the relation.
    """

    rel_type: Optional[str]

    ParentType = EventMention
    ChildType = EventMention

    def __init__(self, pack: MultiPack, parent: Optional[Entry] = None, child: Optional[Entry] = None):
        super().__init__(pack, parent, child)
        self.rel_type: Optional[str] = None


@dataclass
class ConstituentNode(Annotation):
    """
    A span based annotation `ConstituentNode` to represent constituents in constituency parsing. This can also sentiment values annotated on the nodes.
    Attributes:
        label (Optional[str])
        sentiment (Dict[str, float])
        is_root (Optional[bool])
        is_leaf (Optional[bool])
        parent_node (Optional['ConstituentNode'])
        children_nodes (FList['ConstituentNode'])
    """

    label: Optional[str]
    sentiment: Dict[str, float]
    is_root: Optional[bool]
    is_leaf: Optional[bool]
    parent_node: Optional['ConstituentNode']
    children_nodes: FList['ConstituentNode']

    def __init__(self, pack: DataPack, begin: int, end: int):
        super().__init__(pack, begin, end)
        self.label: Optional[str] = None
        self.sentiment: Dict[str, float] = dict()
        self.is_root: Optional[bool] = None
        self.is_leaf: Optional[bool] = None
        self.parent_node: Optional['ConstituentNode'] = None
        self.children_nodes: FList['ConstituentNode'] = FList(self)


@dataclass
class Title(Annotation):
    """
    A span based annotation `Title`, normally used to represent a title.
    """

    def __init__(self, pack: DataPack, begin: int, end: int):
        super().__init__(pack, begin, end)<|MERGE_RESOLUTION|>--- conflicted
+++ resolved
@@ -25,12 +25,8 @@
     "Token",
     "Subword",
     "Document",
-<<<<<<< HEAD
-    "EntityMention",
     "LinkedMention",
-=======
     "Sentence",
->>>>>>> 737a72af
     "Phrase",
     "UtteranceContext",
     "Utterance",
@@ -157,7 +153,7 @@
         self.headword: Optional[Token] = None
 
 
-<<<<<<< HEAD
+@dataclass
 class LinkedMention(Annotation):
     """
     A span based annotation :class:`LinkedMention`.
@@ -190,13 +186,10 @@
         self.set_fields(_kb=k_base)
 
 
-class Phrase(Annotation):
-=======
 @dataclass
 class UtteranceContext(Annotation):
     """
     `UtteranceContext` represents the context part in dialogue.
->>>>>>> 737a72af
     """
 
     def __init__(self, pack: DataPack, begin: int, end: int):
