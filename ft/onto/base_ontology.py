# ***automatically_generated***
# ***source json:forte/ontology_specs/base_ontology.json***
# flake8: noqa
# mypy: ignore-errors
# pylint: skip-file
"""
Automatically generated ontology base_ontology. Do not change manually.
"""

from forte.data.data_pack import DataPack
from forte.data.ontology.core import Entry
from forte.data.ontology.top import Annotation
from forte.data.ontology.top import Group
from forte.data.ontology.top import Link
from typing import Dict
from typing import Optional
from typing import Set


__all__ = [
    "Token",
    "Document",
    "Sentence",
    "Phrase",
    "Utterance",
    "PredicateArgument",
    "EntityMention",
    "PredicateMention",
    "PredicateLink",
    "Dependency",
    "EnhancedDependency",
    "RelationLink",
    "CoreferenceGroup",
]


class Token(Annotation):
    """
    A span based annotation :class:`Token`, used to represent a token or a word.
    Attributes:
        _pos (Optional[str])
        _ud_xpos (Optional[str])	Language specific pos tag. Used in CoNLL-U Format. Refer to https://universaldependencies.org/format.html
        _lemma (Optional[str])	Lemma or stem of word form.
        _chunk (Optional[str])
        _ner (Optional[str])
        _sense (Optional[str])
        _is_root (Optional[bool])
        _ud_features (Optional[Dict[str, str]])
        _ud_misc (Optional[Dict[str, str]])
    """
    def __init__(self, pack: DataPack, begin: int, end: int):
        super().__init__(pack, begin, end)
        self._pos: Optional[str] = None
        self._ud_xpos: Optional[str] = None
        self._lemma: Optional[str] = None
        self._chunk: Optional[str] = None
        self._ner: Optional[str] = None
        self._sense: Optional[str] = None
        self._is_root: Optional[bool] = None
        self._ud_features: Optional[Dict[str, str]] = {}
        self._ud_misc: Optional[Dict[str, str]] = {}

    def __getstate__(self): 
        state = super().__getstate__()
        state['pos'] = self._pos
        state['ud_xpos'] = self._ud_xpos
        state['lemma'] = self._lemma
        state['chunk'] = self._chunk
        state['ner'] = self._ner
        state['sense'] = self._sense
        state['is_root'] = self._is_root
        state['ud_features'] = self._ud_features
        state['ud_misc'] = self._ud_misc
        return state

    def __setstate__(self, state): 
        state = super().__setstate__(state)
        self._pos = state.get('pos', None) 
        self._ud_xpos = state.get('ud_xpos', None) 
        self._lemma = state.get('lemma', None) 
        self._chunk = state.get('chunk', None) 
        self._ner = state.get('ner', None) 
        self._sense = state.get('sense', None) 
        self._is_root = state.get('is_root', None) 
        self._ud_features = state.get('ud_features', None) 
        self._ud_misc = state.get('ud_misc', None) 

    @property
    def pos(self):
        return self._pos

    @pos.setter
    def pos(self, pos: Optional[str]):
        self.set_fields(_pos=pos)

    @property
    def ud_xpos(self):
        return self._ud_xpos

    @ud_xpos.setter
    def ud_xpos(self, ud_xpos: Optional[str]):
        self.set_fields(_ud_xpos=ud_xpos)

    @property
    def lemma(self):
        return self._lemma

    @lemma.setter
    def lemma(self, lemma: Optional[str]):
        self.set_fields(_lemma=lemma)

    @property
    def chunk(self):
        return self._chunk

    @chunk.setter
    def chunk(self, chunk: Optional[str]):
        self.set_fields(_chunk=chunk)

    @property
    def ner(self):
        return self._ner

    @ner.setter
    def ner(self, ner: Optional[str]):
        self.set_fields(_ner=ner)

    @property
    def sense(self):
        return self._sense

    @sense.setter
    def sense(self, sense: Optional[str]):
        self.set_fields(_sense=sense)

    @property
    def is_root(self):
        return self._is_root

    @is_root.setter
    def is_root(self, is_root: Optional[bool]):
        self.set_fields(_is_root=is_root)

    @property
    def ud_features(self):
        return self._ud_features

    @ud_features.setter
    def ud_features(self, ud_features: Optional[Dict[str, str]]):
        ud_features = {} if ud_features is None else ud_features
        self.set_fields(_ud_features=ud_features)

    def num_ud_features(self):
        return len(self._ud_features)

    def clear_ud_features(self):
        self._ud_features.clear()

    def add_ud_features(self, key: str, value: str):
        self.ud_features[key] = value

    @property
    def ud_misc(self):
        return self._ud_misc

    @ud_misc.setter
    def ud_misc(self, ud_misc: Optional[Dict[str, str]]):
        ud_misc = {} if ud_misc is None else ud_misc
        self.set_fields(_ud_misc=ud_misc)

    def num_ud_misc(self):
        return len(self._ud_misc)

    def clear_ud_misc(self):
        self._ud_misc.clear()

    def add_ud_misc(self, key: str, value: str):
        self.ud_misc[key] = value


class Document(Annotation):
    """
    A span based annotation `Document`, normally used to represent a document.
    """
    def __init__(self, pack: DataPack, begin: int, end: int):
        super().__init__(pack, begin, end)

<<<<<<< HEAD

class SpecialDocument(Document):
    def __init__(self, pack: DataPack, begin: int, end: int):
        super().__init__(pack, begin, end)

=======
>>>>>>> ccec267b

class Sentence(Annotation):
    """
    A span based annotation `Sentence`, normally used to represent a sentence.
    Attributes:
        _speaker (Optional[str])
        _part_id (Optional[int])
        _sentiment (Optional[Dict[str, float]])
    """
    def __init__(self, pack: DataPack, begin: int, end: int):
        super().__init__(pack, begin, end)
        self._speaker: Optional[str] = None
        self._part_id: Optional[int] = None
        self._sentiment: Optional[Dict[str, float]] = {}

    def __getstate__(self): 
        state = super().__getstate__()
        state['speaker'] = self._speaker
        state['part_id'] = self._part_id
        state['sentiment'] = self._sentiment
        return state

    def __setstate__(self, state): 
        state = super().__setstate__(state)
        self._speaker = state.get('speaker', None) 
        self._part_id = state.get('part_id', None) 
        self._sentiment = state.get('sentiment', None) 

    @property
    def speaker(self):
        return self._speaker

    @speaker.setter
    def speaker(self, speaker: Optional[str]):
        self.set_fields(_speaker=speaker)

    @property
    def part_id(self):
        return self._part_id

    @part_id.setter
    def part_id(self, part_id: Optional[int]):
        self.set_fields(_part_id=part_id)

    @property
    def sentiment(self):
        return self._sentiment

    @sentiment.setter
    def sentiment(self, sentiment: Optional[Dict[str, float]]):
        sentiment = {} if sentiment is None else sentiment
        self.set_fields(_sentiment=sentiment)

    def num_sentiment(self):
        return len(self._sentiment)

    def clear_sentiment(self):
        self._sentiment.clear()

    def add_sentiment(self, key: str, value: float):
        self.sentiment[key] = value


class Phrase(Annotation):
    """
    A span based annotation `Phrase`.
    Attributes:
        _phrase_type (Optional[str])
    """
    def __init__(self, pack: DataPack, begin: int, end: int):
        super().__init__(pack, begin, end)
        self._phrase_type: Optional[str] = None

    def __getstate__(self): 
        state = super().__getstate__()
        state['phrase_type'] = self._phrase_type
        return state

    def __setstate__(self, state): 
        state = super().__setstate__(state)
        self._phrase_type = state.get('phrase_type', None) 

    @property
    def phrase_type(self):
        return self._phrase_type

    @phrase_type.setter
    def phrase_type(self, phrase_type: Optional[str]):
        self.set_fields(_phrase_type=phrase_type)


class Utterance(Annotation):
    """
    A span based annotation `Utterance`, normally used to represent an utterance in dialogue.
    """
    def __init__(self, pack: DataPack, begin: int, end: int):
        super().__init__(pack, begin, end)


class PredicateArgument(Annotation):
    """
    A span based annotation `PredicateArgument`, normally used to represent an argument of a predicate, can be linked to the predicate via the predicate link.
    Attributes:
        _ner_type (Optional[str])
        _predicate_lemma (Optional[str])
        _is_verb (Optional[bool])
    """
    def __init__(self, pack: DataPack, begin: int, end: int):
        super().__init__(pack, begin, end)
        self._ner_type: Optional[str] = None
        self._predicate_lemma: Optional[str] = None
        self._is_verb: Optional[bool] = None

    def __getstate__(self): 
        state = super().__getstate__()
        state['ner_type'] = self._ner_type
        state['predicate_lemma'] = self._predicate_lemma
        state['is_verb'] = self._is_verb
        return state

    def __setstate__(self, state): 
        state = super().__setstate__(state)
        self._ner_type = state.get('ner_type', None) 
        self._predicate_lemma = state.get('predicate_lemma', None) 
        self._is_verb = state.get('is_verb', None) 

    @property
    def ner_type(self):
        return self._ner_type

    @ner_type.setter
    def ner_type(self, ner_type: Optional[str]):
        self.set_fields(_ner_type=ner_type)

    @property
    def predicate_lemma(self):
        return self._predicate_lemma

    @predicate_lemma.setter
    def predicate_lemma(self, predicate_lemma: Optional[str]):
        self.set_fields(_predicate_lemma=predicate_lemma)

    @property
    def is_verb(self):
        return self._is_verb

    @is_verb.setter
    def is_verb(self, is_verb: Optional[bool]):
        self.set_fields(_is_verb=is_verb)


class EntityMention(Annotation):
    """
    A span based annotation `EntityMention`, normally used to represent an Entity Mention in a piece of text.
    Attributes:
        _ner_type (Optional[str])
    """
    def __init__(self, pack: DataPack, begin: int, end: int):
        super().__init__(pack, begin, end)
        self._ner_type: Optional[str] = None

    def __getstate__(self): 
        state = super().__getstate__()
        state['ner_type'] = self._ner_type
        return state

    def __setstate__(self, state): 
        state = super().__setstate__(state)
        self._ner_type = state.get('ner_type', None) 

    @property
    def ner_type(self):
        return self._ner_type

    @ner_type.setter
    def ner_type(self, ner_type: Optional[str]):
        self.set_fields(_ner_type=ner_type)


class PredicateMention(Annotation):
    """
    A span based annotation `PredicateMention`, normally used to represent a predicate (normally verbs) in a piece of text.
    Attributes:
        _predicate_lemma (Optional[str])
        _framenet_id (Optional[str])
        _is_verb (Optional[bool])
    """
    def __init__(self, pack: DataPack, begin: int, end: int):
        super().__init__(pack, begin, end)
        self._predicate_lemma: Optional[str] = None
        self._framenet_id: Optional[str] = None
        self._is_verb: Optional[bool] = None

    def __getstate__(self): 
        state = super().__getstate__()
        state['predicate_lemma'] = self._predicate_lemma
        state['framenet_id'] = self._framenet_id
        state['is_verb'] = self._is_verb
        return state

    def __setstate__(self, state): 
        state = super().__setstate__(state)
        self._predicate_lemma = state.get('predicate_lemma', None) 
        self._framenet_id = state.get('framenet_id', None) 
        self._is_verb = state.get('is_verb', None) 

    @property
    def predicate_lemma(self):
        return self._predicate_lemma

    @predicate_lemma.setter
    def predicate_lemma(self, predicate_lemma: Optional[str]):
        self.set_fields(_predicate_lemma=predicate_lemma)

    @property
    def framenet_id(self):
        return self._framenet_id

    @framenet_id.setter
    def framenet_id(self, framenet_id: Optional[str]):
        self.set_fields(_framenet_id=framenet_id)

    @property
    def is_verb(self):
        return self._is_verb

    @is_verb.setter
    def is_verb(self, is_verb: Optional[bool]):
        self.set_fields(_is_verb=is_verb)


class PredicateLink(Link):
    """
    A `Link` type entry which represent a semantic role link between a predicate and its argument.
    Attributes:
        _arg_type (Optional[str])	The predicate link type.
    """
    ParentType = PredicateMention

    ChildType = PredicateArgument

    def __init__(self, pack: DataPack, parent: Optional[Entry] = None, child: Optional[Entry] = None):
        super().__init__(pack, parent, child)
        self._arg_type: Optional[str] = None

    def __getstate__(self): 
        state = super().__getstate__()
        state['arg_type'] = self._arg_type
        return state

    def __setstate__(self, state): 
        state = super().__setstate__(state)
        self._arg_type = state.get('arg_type', None) 

    @property
    def arg_type(self):
        return self._arg_type

    @arg_type.setter
    def arg_type(self, arg_type: Optional[str]):
        self.set_fields(_arg_type=arg_type)


class Dependency(Link):
    """
    A `Link` type entry which represent a syntactic dependency.
    Attributes:
        _dep_label (Optional[str])	The dependency label.
        _rel_type (Optional[str])
    """
    ParentType = Token

    ChildType = Token

    def __init__(self, pack: DataPack, parent: Optional[Entry] = None, child: Optional[Entry] = None):
        super().__init__(pack, parent, child)
        self._dep_label: Optional[str] = None
        self._rel_type: Optional[str] = None

    def __getstate__(self): 
        state = super().__getstate__()
        state['dep_label'] = self._dep_label
        state['rel_type'] = self._rel_type
        return state

    def __setstate__(self, state): 
        state = super().__setstate__(state)
        self._dep_label = state.get('dep_label', None) 
        self._rel_type = state.get('rel_type', None) 

    @property
    def dep_label(self):
        return self._dep_label

    @dep_label.setter
    def dep_label(self, dep_label: Optional[str]):
        self.set_fields(_dep_label=dep_label)

    @property
    def rel_type(self):
        return self._rel_type

    @rel_type.setter
    def rel_type(self, rel_type: Optional[str]):
        self.set_fields(_rel_type=rel_type)


class EnhancedDependency(Link):
    """
    A `Link` type entry which represent a enhanced dependency: 
     https://universaldependencies.org/u/overview/enhanced-syntax.html
    Attributes:
        _dep_label (Optional[str])	The enhanced dependency label in Universal Dependency.
    """
    ParentType = Token

    ChildType = Token

    def __init__(self, pack: DataPack, parent: Optional[Entry] = None, child: Optional[Entry] = None):
        super().__init__(pack, parent, child)
        self._dep_label: Optional[str] = None

    def __getstate__(self): 
        state = super().__getstate__()
        state['dep_label'] = self._dep_label
        return state

    def __setstate__(self, state): 
        state = super().__setstate__(state)
        self._dep_label = state.get('dep_label', None) 

    @property
    def dep_label(self):
        return self._dep_label

    @dep_label.setter
    def dep_label(self, dep_label: Optional[str]):
        self.set_fields(_dep_label=dep_label)


class RelationLink(Link):
    """
    A `Link` type entry which represent a relation.
    Attributes:
        _rel_type (Optional[str])	The type of the relation.
    """
    ParentType = EntityMention

    ChildType = EntityMention

    def __init__(self, pack: DataPack, parent: Optional[Entry] = None, child: Optional[Entry] = None):
        super().__init__(pack, parent, child)
        self._rel_type: Optional[str] = None

    def __getstate__(self): 
        state = super().__getstate__()
        state['rel_type'] = self._rel_type
        return state

    def __setstate__(self, state): 
        state = super().__setstate__(state)
        self._rel_type = state.get('rel_type', None) 

    @property
    def rel_type(self):
        return self._rel_type

    @rel_type.setter
    def rel_type(self, rel_type: Optional[str]):
        self.set_fields(_rel_type=rel_type)


class CoreferenceGroup(Group):
    """
    A group type entry that take `EntityMention`, as members, used to represent coreferent group of entities.
    """
    def __init__(self, pack: DataPack, members: Optional[Set[Entry]] = None):
        super().__init__(pack, members)<|MERGE_RESOLUTION|>--- conflicted
+++ resolved
@@ -185,14 +185,6 @@
     def __init__(self, pack: DataPack, begin: int, end: int):
         super().__init__(pack, begin, end)
 
-<<<<<<< HEAD
-
-class SpecialDocument(Document):
-    def __init__(self, pack: DataPack, begin: int, end: int):
-        super().__init__(pack, begin, end)
-
-=======
->>>>>>> ccec267b
 
 class Sentence(Annotation):
     """
