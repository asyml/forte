# Copyright 2019 The Forte Authors. All Rights Reserved.
#
# Licensed under the Apache License, Version 2.0 (the "License");
# you may not use this file except in compliance with the License.
# You may obtain a copy of the License at
#
#      http://www.apache.org/licenses/LICENSE-2.0
#
# Unless required by applicable law or agreed to in writing, software
# distributed under the License is distributed on an "AS IS" BASIS,
# WITHOUT WARRANTIES OR CONDITIONS OF ANY KIND, either express or implied.
# See the License for the specific language governing permissions and
# limitations under the License.
"""
This class defines the basic ontology supported by our system
"""
from typing import Optional, Dict, List, Set, Any
from forte.data.data_pack import DataPack
from forte.data.ontology import Entry, Annotation, Link, Group, Generic

__all__ = [
    "Token",
    "Sentence",
    "Passage",
    "Document",
    "EntityMention",
    "PredicateArgument",
    "PredicateMention",
    "PredicateLink",
    "CoreferenceGroup",
    "Dependency",
    "RelationLink",
    "Query"
]


class Token(Annotation):
    """
    A span based annotation :class:`Token`.

    Args:
        pack (DataPack): The data pack this token belongs to.
        begin (int): The offset of the first character in the token.
        end (int): The offset of the last character in the token + 1.

    Attributes:
        ud_xpos (str): Language specific pos tag. Used in CoNLL-U Format. Refer
        https://universaldependencies.org/format.html
        lemma (str): Lemma or stem of word form.
        is_root (bool): If the token is a root of, say, dependency tree.
        ud_misc (Dict[str, List[str]]): Miscellaneous features. Used in
        CoNLL-U Format. Refer https://universaldependencies.org/format.html
    """

    def __init__(self, pack: DataPack, begin: int, end: int):
        super().__init__(pack, begin, end)
        self.pos: str
        self.ud_xpos: str
        self.lemma: str
        self.chunk: str
        self.ner: str
        self.sense: str
        self.is_root: bool
        self.features: Dict[str, List[str]]
        self.ud_misc: Dict[str, List[str]]


class Sentence(Annotation):
    """
    A span based annotation :class:`Sentence`.

    Args:
        pack (DataPack): The data pack this token belongs to.
        begin (int): The offset of the first character in the sentence.
        end (int): The offset of the last character in the sentence + 1.
    """
    def __init__(self, pack: DataPack, begin: int, end: int):
        super().__init__(pack, begin, end)


class Passage(Annotation):
    """
    A span based annotation :class:`Passage`.

    Args:
        pack (DataPack): The data pack this token belongs to.
        begin (int): The offset of the first character in the sentence.
        end (int): The offset of the last character in the sentence + 1.
    """
    def __init__(self, pack: DataPack, begin: int, end: int):
        super().__init__(pack, begin, end)


class Document(Annotation):
    """
    A span based annotation :class:`Document`.

    Args:
        pack (DataPack): The data pack this token belongs to.
        begin (int): The offset of the first character in the document.
        end (int): The offset of the last character in the document + 1.
    """
    def __init__(self, pack: DataPack, begin: int, end: int):
        super().__init__(pack, begin, end)


class EntityMention(Annotation):
    """
    A span based annotation :class:`EntityMention`.

    Args:
        pack (DataPack): The data pack this token belongs to.
        begin (int): The offset of the first character in the entity mention.
        end (int): The offset of the last character in the entity mention + 1.
    """

    def __init__(self, pack: DataPack, begin: int, end: int):
        super().__init__(pack, begin, end)
        self.ner_type: Optional[str] = None


class PredicateArgument(Annotation):
    """
    A span based annotation :class:`PredicateArgument`.

    Args:
        pack (DataPack): The data pack this token belongs to.
        begin (int): The offset of the first character in the predicate
            argument.
        end (int): The offset of the last character in the predicate argument
            + 1.
    """
    def __init__(self, pack: DataPack, begin: int, end: int):
        super().__init__(pack, begin, end)


class PredicateMention(Annotation):
    """
    A span based annotation :class:`PredicateMention`.

    Args:
        begin (int): The offset of the first character in the predicate mention.
        end (int): The offset of the last character in the predicate mention
            + 1.
    """

    def __init__(self, pack: DataPack, begin: int, end: int):
        super().__init__(pack, begin, end)


class PredicateLink(Link):
    """
    A :class:`Link` type entry which take :class:`PredicateMention` as parent
    and :class:`PredicateArgument` as child.

    Args:
        parent (Entry, optional): the parent entry of the link.
        child (Entry, optional): the child entry of the link.
    """

    ParentType = PredicateMention
    """The entry type of the parent node of :class:`PredicateLink`."""

    ChildType = PredicateArgument
    """The entry type of the child node of :class:`PredicateLink`."""

    def __init__(self,
                 pack: DataPack,
                 parent: Optional[PredicateMention] = None,
                 child: Optional[PredicateArgument] = None):
        super().__init__(pack, parent, child)
        self.arg_type = None


# pylint: disable=duplicate-bases
class CoreferenceGroup(Group):
    """
    A :class:`Group` type entry which take :class:`EntityMention` as
    members.

    Args:
        members (Set[EntityMention], optional): a set of
            :class:`EntityMention` objects which are the members of the
            group.
    """
    MemberType = EntityMention
    """The entry type of group members of :class:`CoreferenceGroup`."""

    def __init__(
            self,
            pack: DataPack,
            members: Optional[Set[Entry]] = None
    ):
        super().__init__(pack, members)


class Dependency(Link):
    """
    A :class:`Link` type entry which represent a syntactic dependency.
    """
    ParentType = Token
    """The entry type of the parent node of :class:`Dependency`."""

    ChildType = Token
    """The entry type of the child node of :class:`Dependency`."""

    def __init__(self,
                 pack: DataPack,
                 parent: Optional[Token] = None,
                 child: Optional[Token] = None):
        super().__init__(pack, parent, child)
        self.dep_label = None
        self.rel_type: str
        self.dep_type: str


class RelationLink(Link):
    """
    A :class:`~ft.onto.base.Link` type entry which takes
    :class:`~ft.onto.base_ontology.EntityMention` objects as parent and child.

    Args:
        pack (DataPack): the containing pack of this link.
        parent (Entry, optional): the parent entry of the link.
        child (Entry, optional): the child entry of the link.
    """
    ParentType = EntityMention
    """The entry type of the parent node of :class:`RelationLink`."""
    ChildType = EntityMention
    """The entry type of the child node of :class:`RelationLink`."""

    def __init__(
            self,
            pack: DataPack,
            parent: Optional[EntityMention] = None,
            child: Optional[EntityMention] = None):
        super().__init__(pack, parent, child)
        self.rel_type = None


<<<<<<< HEAD
class Query(Generic):
    r""" A generic query type to be used for Information Retrieval applications.
    The query can be of any type - a string, array or a tensor.

    Args:
        pack (DataPack): The data pack this query belongs to.

    Attr:
        query: (Any): Query to be searched against.
        doc_ids (Optional[Dict[str, str]]): Document labels pertaining to the
        query mapped to the list of corresponding document ids.
    """
    def __init__(self, pack: DataPack):
        super().__init__(pack)
        self.query: Any = None
        self.doc_ids: Optional[Dict[str, List[str]]] = None
=======
class Utterance(Annotation):
    r"""An annotation based entry useful for dialogue.

    Args:
        pack (DataPack): The data pack this token belongs to.
        begin (int): The offset of the first character in the entity mention.
        end (int): The offset of the last character in the entity mention + 1.

    """
    def __init__(self, pack: DataPack, begin: int, end: int):
        super().__init__(pack, begin, end)
        self.seq_num: str
>>>>>>> 790dcd1d
<|MERGE_RESOLUTION|>--- conflicted
+++ resolved
@@ -238,7 +238,6 @@
         self.rel_type = None
 
 
-<<<<<<< HEAD
 class Query(Generic):
     r""" A generic query type to be used for Information Retrieval applications.
     The query can be of any type - a string, array or a tensor.
@@ -255,7 +254,7 @@
         super().__init__(pack)
         self.query: Any = None
         self.doc_ids: Optional[Dict[str, List[str]]] = None
-=======
+
 class Utterance(Annotation):
     r"""An annotation based entry useful for dialogue.
 
@@ -267,5 +266,4 @@
     """
     def __init__(self, pack: DataPack, begin: int, end: int):
         super().__init__(pack, begin, end)
-        self.seq_num: str
->>>>>>> 790dcd1d
+        self.seq_num: str