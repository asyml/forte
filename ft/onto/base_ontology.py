--- conflicted
+++ resolved
@@ -52,11 +52,8 @@
     "MCOption",
     "MCQuestion",
     "MRCQuestion",
-<<<<<<< HEAD
-=======
     "Recording",
     "AudioUtterance",
->>>>>>> b46cea90
 ]
 
 
@@ -529,10 +526,7 @@
     def __init__(self, pack: DataPack, begin: int, end: int):
         super().__init__(pack, begin, end)
         self.qid: Optional[int] = None
-<<<<<<< HEAD
         self.answers: FList[Phrase] = FList(self)
-=======
-        self.answers: FList[Phrase] = FList(self)
 
 
 @dataclass
@@ -562,5 +556,4 @@
 
     def __init__(self, pack: PackType, begin: int, end: int):
         super().__init__(pack, begin, end)
-        self.speaker: Optional[str] = None
->>>>>>> b46cea90
+        self.speaker: Optional[str] = None