--- conflicted
+++ resolved
@@ -1,9 +1,5 @@
 # ***automatically_generated***
-<<<<<<< HEAD
-# ***source json:../../../../../../capstone/forte/forte/ontology_specs/base_ontology.json***
-=======
-# ***source json:../../../../../../Desktop/forte/forte/ontology_specs/base_ontology.json***
->>>>>>> 7d9def63
+# ***source json: forte/ontology_specs/base_ontology.json***
 # flake8: noqa
 # mypy: ignore-errors
 # pylint: skip-file
@@ -92,25 +88,17 @@
     """
     A span based annotation `Document`, normally used to represent a document.
     Attributes:
-<<<<<<< HEAD
         document_class (List[str])	A list of class names that the document belongs to.
+        sentiment (Dict[str, float])
     """
 
     document_class: List[str]
+    sentiment: Dict[str, float]
 
     def __init__(self, pack: DataPack, begin: int, end: int):
         super().__init__(pack, begin, end)
         self.document_class: List[str] = []
-=======
-        sentiment (Dict[str, float])
-    """
-
-    sentiment: Dict[str, float]
-
-    def __init__(self, pack: DataPack, begin: int, end: int):
-        super().__init__(pack, begin, end)
         self.sentiment: Dict[str, float] = dict()
->>>>>>> 7d9def63
 
 
 @dataclass
