--- conflicted
+++ resolved
@@ -15,15 +15,8 @@
         # Define and config the Pipeline
         self.dataset_path = "examples/ontonotes_sample_dataset/00"
 
-<<<<<<< HEAD
         self.nlp = Pipeline(ontology=relation_ontology)
-=======
-        configs = {
-            "ontology": "relation_ontology"
-        }
-        self.nlp = Pipeline()
-        self.nlp.init_from_config(configs)
->>>>>>> 3915680e
+
         self.nlp.set_reader(OntonotesReader())
         self.processor = DummyRelationExtractor()
         self.nlp.add_processor(self.processor)
