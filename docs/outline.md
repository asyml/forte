--- conflicted
+++ resolved
@@ -16,11 +16,8 @@
 * use text classification as a example to introduce pipeline components
 ## 4. Linguistic Analysis
 * Analyze linguistic structure within a sentence.
-<<<<<<< HEAD
 * more concrete examples of `context` and `get_data()` on top of [Handling Structured Text Data](tutorial/handling_structued_data.ipynb)
-=======
-* more concrete examples of `context` and `get_data()` on top of [Handling Structured Text Data]
->>>>>>> 0c1dec13
+
 ### Part-of-Speech Tagging
 ## 5. Language Modeling with External Library
 * predictor
