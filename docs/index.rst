Welcome to Forte's documentation!
******************************************

.. toctree::
   :maxdepth: 1

   get_started.md

.. toctree::
   :maxdepth: 2

   examples.md
   ontology_generation.md

API
====

.. toctree::
   :maxdepth: 2

   code/common.rst
   code/data.rst
   code/pipeline.rst
   code/processors.rst
   code/models.rst
   code/data_aug.rst
   code/indexers.rst
   code/trainers.rst
   code/evaluation.rst
<<<<<<< HEAD
   code/data_aug.rst
   code/train_preprocessor.rst
=======
>>>>>>> a025d6bc
   code/vocabulary.rst<|MERGE_RESOLUTION|>--- conflicted
+++ resolved
@@ -27,9 +27,5 @@
    code/indexers.rst
    code/trainers.rst
    code/evaluation.rst
-<<<<<<< HEAD
-   code/data_aug.rst
    code/train_preprocessor.rst
-=======
->>>>>>> a025d6bc
    code/vocabulary.rst