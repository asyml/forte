--- conflicted
+++ resolved
@@ -18,12 +18,10 @@
 # faiss
 faiss-cpu
 
-<<<<<<< HEAD
 # elasticsearch
 elasticsearch
-=======
+
 # code generation
 typed_astunparse~=2.1.4
 typed_ast~=1.4.0
-jsonschema
->>>>>>> 844b3f80
+jsonschema