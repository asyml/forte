name: Python Build

on:
  push:
  pull_request:
    branches: [ master ]

  # Allows you to run this workflow manually from the Actions tab
  workflow_dispatch:

jobs:
  build:
    runs-on: ubuntu-latest
    strategy:
      matrix:
        python-version: [ 3.6, 3.7 ]
        torch-version: [ 1.5.0, 1.6.0 ]
        tensorflow-version: [ 1.15.0 ]

    steps:
      - uses: actions/checkout@v2
      - name: Set up Python ${{ matrix.python-version }}
        uses: actions/setup-python@v2
        with:
          python-version: ${{ matrix.python-version }}
      - name: Cache pip
        uses: actions/cache@v2
        with:
          path: ~/.cache/pip
          key: ${{ runner.os }}-pip-${{ hashFiles('setup.py') }}
          restore-keys: |
            ${{ runner.os }}-pip-
            ${{ runner.os }}-
      - name: Install dependencies
        run: |
          python -m pip install --progress-bar off --upgrade pip
          pip install --progress-bar off Django django-guardian
          pip install --progress-bar off pylint==2.6.0 flake8==3.8.2 mypy==0.790 pytest==5.1.3
          pip install --progress-bar off coverage codecov
      - name: Obtain Stave Database Examples
        run: |
          git clone https://github.com/asyml/stave.git
          cd stave/simple-backend
          python manage.py migrate
          cat sample_sql/*.sql | sqlite3 db.sqlite3
          cd ../..
          # Simply keep the database file but remove the repo.
          cp stave/simple-backend/db.sqlite3 .
          rm -rf stave
      - name: Install deep learning frameworks
        run: |
          pip install --progress-bar off torch==${{ matrix.torch-version }}
          pip install --progress-bar off tensorflow==${{ matrix.tensorflow-version }}
      - name: Install Texar
        run: |
          git clone https://github.com/asyml/texar-pytorch.git
          cd texar-pytorch
          pip install --use-feature=in-tree-build --progress-bar off .
          cd ..
          # Remove them to avoid confusion.
          rm -rf texar-pytorch
      - name: Install Forte
        run: |
<<<<<<< HEAD
          pip install --use-feature=in-tree-build --progress-bar off .[nltk,ner,txtgen,test,example,wikipedia,augment]
=======
          pip install --use-feature=in-tree-build --progress-bar off .[ner,test,example,ir,wikipedia,augment]
      - name: Install a few wrappers for testing
        run: |
          git clone https://github.com/asyml/forte-wrappers.git
          cd forte-wrappers
          pip install --use-feature=in-tree-build --progress-bar off .[nltk]
          cd ..
          # Remove them to avoid confusion.
          rm -rf forte-wrappers
>>>>>>> f8d5d779
      - name: Build ontology
        run: |
          ./scripts/build_ontology_specs.sh
      - name: Lint with flake8
        run: |
          # stop the build if there are Python syntax errors or undefined names
          flake8 forte/ examples/ ft/ scripts/ tests/ --count --select=E9,F63,F7,F82 --show-source --statistics
          # exit-zero treats all errors as warnings. The GitHub editor is 127 chars wide
          flake8 forte/ examples/ ft/ scripts/ tests/  --count --exit-zero --max-complexity=10 --max-line-length=127 --statistics
      - name: Lint with pylint
        run: |
          pylint forte/
      - name: Lint main code with mypy when torch version is not 1.5.0
        run: |
          if [[ ${{ matrix.torch-version }} != "1.5.0" ]]; then mypy .; fi
      - name: Test with pytest and run coverage
        run: |
          coverage run -m pytest
      - name: Test doctest and try to append the coverage
        run: |
          coverage run --append -m pytest --doctest-modules forte
      - name: Upload to codecov
        run: |
          codecov
  docs:
    needs: build
    runs-on: ubuntu-latest
    env:
      python-version: 3.7
    steps:
      - uses: actions/checkout@v2
      - name: Set up Python ${{ env.python-version }}
        uses: actions/setup-python@v2
        with:
          python-version: ${{ env.python-version }}
      - name: Cache pip
        uses: actions/cache@v2
        with:
          path: ~/.cache/pip
          key: ${{ runner.os }}-pip-${{ hashFiles('setup.py') }}
          restore-keys: |
            ${{ runner.os }}-pip-
            ${{ runner.os }}-
      - name: Install dependencies
        run: |
          python -m pip install --progress-bar off --upgrade pip
          pip install --progress-bar off -r requirements.txt
          pip install --progress-bar off -r docs/requirements.txt
          git clone https://github.com/asyml/texar-pytorch.git
          cd texar-pytorch
          pip install --progress-bar off .
          cd ..
          rm -rf texar-pytorch
      - name: Build Docs
        run: |
          cd docs
          sphinx-build -W -b html -d _build/doctrees . _build/html
          sphinx-build -W -b spelling -d _build/doctrees . _build/spelling
          cd ..
  dispatch:
    needs: build
    runs-on: ubuntu-latest
    if: github.repository == 'asyml/forte' && github.ref == 'refs/heads/master'
    steps:
      - name: Repository Dispatch
        uses: peter-evans/repository-dispatch@v1
        with:
          token: ${{ secrets.REPO_DISPATCH_PAT_HECTOR }}
          repository: asyml/forte-wrappers
          event-type: trigger-forte-wrappers
  deploy:
    needs: [ build, docs ]
    runs-on: ubuntu-latest
    # Upload to PYPI only on tagged commits.
    if: github.event_name == 'push' && startsWith(github.ref, 'refs/tags')
    env:
      python-version: 3.7
    steps:
      - uses: actions/checkout@v2
      - name: Set up Python ${{ env.python-version }}
        uses: actions/setup-python@v2
        with:
          python-version: ${{ env.python-version }}
      - name: Install pypa/build
        run: |
          python -m pip install build --user
      - name: Build a binary wheel and a source tarball
        run: |
          python -m build --sdist --wheel --outdir dist/ .
      - name: Publish Python 🐍 distributions 📦 to Test PyPI
        uses: pypa/gh-action-pypi-publish@release/v1
        with:
          user: __token__
          repository_url: https://test.pypi.org/legacy/
          password: ${{ secrets.TEST_PYPI_API_TOKEN }}
      - name: Publish Python 🐍 distributions 📦 to PyPI
        uses: pypa/gh-action-pypi-publish@release/v1
        with:
          user: __token__
          password: ${{ secrets.PYPI_API_TOKEN }}
<|MERGE_RESOLUTION|>--- conflicted
+++ resolved
@@ -61,9 +61,6 @@
           rm -rf texar-pytorch
       - name: Install Forte
         run: |
-<<<<<<< HEAD
-          pip install --use-feature=in-tree-build --progress-bar off .[nltk,ner,txtgen,test,example,wikipedia,augment]
-=======
           pip install --use-feature=in-tree-build --progress-bar off .[ner,test,example,ir,wikipedia,augment]
       - name: Install a few wrappers for testing
         run: |
@@ -73,7 +70,6 @@
           cd ..
           # Remove them to avoid confusion.
           rm -rf forte-wrappers
->>>>>>> f8d5d779
       - name: Build ontology
         run: |
           ./scripts/build_ontology_specs.sh
