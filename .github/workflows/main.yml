name: Python Build

on:
  push:
  pull_request:
    branches: [ master ]

  # Allows you to run this workflow manually from the Actions tab
  workflow_dispatch:

jobs:
  build:
    runs-on: ubuntu-latest
    strategy:
      matrix:
        python-version: [ 3.6, 3.7 ]
<<<<<<< HEAD
        torch-version: [ 1.5.0 ]
=======
        torch-version: [ 1.5.0, 1.6.0 ]
>>>>>>> 8b156114
        tensorflow-version: [ 1.15.0 ]

    steps:
      - uses: actions/checkout@v2
      - name: Set up Python ${{ matrix.python-version }}
        uses: actions/setup-python@v2
        with:
          python-version: ${{ matrix.python-version }}
      - name: Cache pip
        uses: actions/cache@v2
        with:
          path: ~/.cache/pip
          key: ${{ runner.os }}-pip-${{ hashFiles('setup.py') }}
          restore-keys: |
            ${{ runner.os }}-pip-
            ${{ runner.os }}-
      - name: Install dependencies
        run: |
          python -m pip install --progress-bar off --upgrade pip
          pip install --progress-bar off Django django-guardian
          pip install --progress-bar off pylint==2.6.0 flake8==3.8.2 mypy==0.790 pytest==5.1.3
          pip install --progress-bar off coverage codecov
      - name: Obtain Stave Database Examples
        run: |
          git clone https://github.com/asyml/stave.git
          cd stave/simple-backend
          python manage.py migrate
          cat sample_sql/*.sql | sqlite3 db.sqlite3
          cd ../..
          # Simply keep the database file but remove the repo.
          cp stave/simple-backend/db.sqlite3 .
          rm -rf stave
      - name: Install deep learning frameworks
        run: |
          pip install --progress-bar off torch==${{ matrix.torch-version }}
          pip install --progress-bar off tensorflow==${{ matrix.tensorflow-version }}
      - name: Install Texar
        run: |
          git clone https://github.com/asyml/texar-pytorch.git
          cd texar-pytorch
          pip install --use-feature=in-tree-build --progress-bar off .
          cd ..
          # Remove them to avoid confusion.
          rm -rf texar-pytorch
      - name: Install Forte
        run: |
<<<<<<< HEAD
          pip install --use-feature=in-tree-build --progress-bar off .[ner,test,example,ir,wikipedia,augment]
      - name: Install a few wrappers for testing
        run: |
          git clone https://github.com/asyml/forte-wrappers.git
          cd forte-wrappers
          pip install --use-feature=in-tree-build --progress-bar off .[nltk]
          cd ..
          # Remove them to avoid confusion.
          rm -rf forte-wrappers
=======
          pip install --use-feature=in-tree-build --progress-bar off .[nltk,ner,txtgen,test,example,ir,wikipedia,augment]
>>>>>>> 8b156114
      - name: Build ontology
        run: |
          ./scripts/build_ontology_specs.sh
      - name: Start Elastic Server
        run: |
          wget -q https://artifacts.elastic.co/downloads/elasticsearch/elasticsearch-7.4.2-linux-x86_64.tar.gz
          tar -zxf elasticsearch-7.4.2-linux-x86_64.tar.gz
          rm -rf elasticsearch-7.4.2-linux-x86_64.tar.gz
          elasticsearch-7.4.2/bin/elasticsearch -d
      - name: Lint with flake8
        run: |
          # stop the build if there are Python syntax errors or undefined names
          flake8 forte/ examples/ ft/ scripts/ tests/ --count --select=E9,F63,F7,F82 --show-source --statistics
          # exit-zero treats all errors as warnings. The GitHub editor is 127 chars wide
          flake8 forte/ examples/ ft/ scripts/ tests/  --count --exit-zero --max-complexity=10 --max-line-length=127 --statistics
      - name: Lint with pylint
        run: |
          pylint forte/
      - name: Lint main code with mypy when torch version is not 1.5.0
        run: |
          if [[ ${{ matrix.torch-version }} != "1.5.0" ]]; then mypy .; fi
      - name: Download models for testing
        run: |
          python -m nltk.downloader punkt averaged_perceptron_tagger wordnet maxent_ne_chunker words
      - name: Test with pytest and run coverage
        run: |
          coverage run -m pytest
      - name: Test doctest and try to append the coverage
        run: |
          coverage run --append -m pytest --doctest-modules forte
      - name: Upload to codecov
        run: |
          codecov
  docs:
    needs: build
    runs-on: ubuntu-latest
    env:
      python-version: 3.7
    steps:
      - uses: actions/checkout@v2
      - name: Set up Python ${{ env.python-version }}
        uses: actions/setup-python@v2
        with:
          python-version: ${{ env.python-version }}
      - name: Cache pip
        uses: actions/cache@v2
        with:
          path: ~/.cache/pip
          key: ${{ runner.os }}-pip-${{ hashFiles('setup.py') }}
          restore-keys: |
            ${{ runner.os }}-pip-
            ${{ runner.os }}-
      - name: Install dependencies
        run: |
          python -m pip install --progress-bar off --upgrade pip
          pip install --progress-bar off -r requirements.txt
          pip install --progress-bar off -r docs/requirements.txt
          git clone https://github.com/asyml/texar-pytorch.git
          cd texar-pytorch
          pip install --progress-bar off .
          cd ..
          rm -rf texar-pytorch
      - name: Build Docs
        run: |
          cd docs
          sphinx-build -W -b html -d _build/doctrees . _build/html
          sphinx-build -W -b spelling -d _build/doctrees . _build/spelling
          cd ..
  dispatch:
    needs: build
    runs-on: ubuntu-latest
    if: github.repository == 'asyml/forte' && github.ref == 'refs/heads/master'
    steps:
      - name: Repository Dispatch
        uses: peter-evans/repository-dispatch@v1
        with:
          token: ${{ secrets.REPO_DISPATCH_PAT_HECTOR }}
          repository: asyml/forte-wrappers
          event-type: trigger-forte-wrappers
  deploy:
    needs: [ build, docs ]
    runs-on: ubuntu-latest
    # Upload to PYPI only on tagged commits.
    if: github.event_name == 'push' && startsWith(github.ref, 'refs/tags')
    env:
      python-version: 3.7
    steps:
      - uses: actions/checkout@v2
      - name: Set up Python ${{ env.python-version }}
        uses: actions/setup-python@v2
        with:
          python-version: ${{ env.python-version }}
      - name: Install pypa/build
        run: |
          python -m pip install build --user
      - name: Build a binary wheel and a source tarball
        run: |
          python -m build --sdist --wheel --outdir dist/ .
      - name: Publish Python 🐍 distributions 📦 to Test PyPI
        uses: pypa/gh-action-pypi-publish@release/v1
        with:
          user: __token__
          repository_url: https://test.pypi.org/legacy/
          password: ${{ secrets.TEST_PYPI_API_TOKEN }}
      - name: Publish Python 🐍 distributions 📦 to PyPI
        uses: pypa/gh-action-pypi-publish@release/v1
        with:
          user: __token__
          password: ${{ secrets.PYPI_API_TOKEN }}
<|MERGE_RESOLUTION|>--- conflicted
+++ resolved
@@ -14,11 +14,7 @@
     strategy:
       matrix:
         python-version: [ 3.6, 3.7 ]
-<<<<<<< HEAD
-        torch-version: [ 1.5.0 ]
-=======
         torch-version: [ 1.5.0, 1.6.0 ]
->>>>>>> 8b156114
         tensorflow-version: [ 1.15.0 ]
 
     steps:
@@ -65,7 +61,6 @@
           rm -rf texar-pytorch
       - name: Install Forte
         run: |
-<<<<<<< HEAD
           pip install --use-feature=in-tree-build --progress-bar off .[ner,test,example,ir,wikipedia,augment]
       - name: Install a few wrappers for testing
         run: |
@@ -75,9 +70,6 @@
           cd ..
           # Remove them to avoid confusion.
           rm -rf forte-wrappers
-=======
-          pip install --use-feature=in-tree-build --progress-bar off .[nltk,ner,txtgen,test,example,ir,wikipedia,augment]
->>>>>>> 8b156114
       - name: Build ontology
         run: |
           ./scripts/build_ontology_specs.sh
